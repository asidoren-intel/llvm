--- conflicted
+++ resolved
@@ -60,12 +60,8 @@
         MSWChar(LO.MicrosoftExt && !LO.WChar), IncludeNewlines(true),
         MSVCFormatting(false), ConstantsAsWritten(false),
         SuppressImplicitBase(false), FullyQualifiedName(false),
-<<<<<<< HEAD
-        RemapFilePaths(false), PrintCanonicalTypes(false),
-        SuppressDefinition(false), SuppressDefaultTemplateArguments (false) {}
-=======
-        PrintCanonicalTypes(false) {}
->>>>>>> dbcb690f
+        PrintCanonicalTypes(false), SuppressDefinition(false),
+        SuppressDefaultTemplateArguments (false) {}
 
   /// Adjust this printing policy for cases where it's known that we're
   /// printing C++ code (for instance, if AST dumping reaches a C++-only
@@ -261,10 +257,6 @@
   /// Whether to print types as written or canonically.
   unsigned PrintCanonicalTypes : 1;
 
-<<<<<<< HEAD
-  /// When RemapFilePaths is true, this function performs the action.
-  std::function<std::string(StringRef)> remapPath;
-
   /// When true does not print definition of a type. E.g.
   ///   \code
   ///   template<typename T> class C0 : public C1 {...}
@@ -284,10 +276,9 @@
   ///   template<typename T> class A
   ///   \endcode
   unsigned SuppressDefaultTemplateArguments : 1;
-=======
+
   /// Callbacks to use to allow the behavior of printing to be customized.
   const PrintingCallbacks *Callbacks = nullptr;
->>>>>>> dbcb690f
 };
 
 } // end namespace clang
