//===--- CGClass.cpp - Emit LLVM Code for C++ classes -----------*- C++ -*-===//
//
// Part of the LLVM Project, under the Apache License v2.0 with LLVM Exceptions.
// See https://llvm.org/LICENSE.txt for license information.
// SPDX-License-Identifier: Apache-2.0 WITH LLVM-exception
//
//===----------------------------------------------------------------------===//
//
// This contains code dealing with C++ code generation of classes
//
//===----------------------------------------------------------------------===//

#include "CGBlocks.h"
#include "CGCXXABI.h"
#include "CGDebugInfo.h"
#include "CGRecordLayout.h"
#include "CodeGenFunction.h"
#include "TargetInfo.h"
#include "clang/AST/CXXInheritance.h"
#include "clang/AST/DeclTemplate.h"
#include "clang/AST/EvaluatedExprVisitor.h"
#include "clang/AST/RecordLayout.h"
#include "clang/AST/StmtCXX.h"
#include "clang/Basic/CodeGenOptions.h"
#include "clang/Basic/TargetBuiltins.h"
#include "clang/CodeGen/CGFunctionInfo.h"
#include "llvm/IR/Intrinsics.h"
#include "llvm/IR/Metadata.h"
#include "llvm/Transforms/Utils/SanitizerStats.h"

using namespace clang;
using namespace CodeGen;

/// Return the best known alignment for an unknown pointer to a
/// particular class.
CharUnits CodeGenModule::getClassPointerAlignment(const CXXRecordDecl *RD) {
  if (!RD->isCompleteDefinition())
    return CharUnits::One(); // Hopefully won't be used anywhere.

  auto &layout = getContext().getASTRecordLayout(RD);

  // If the class is final, then we know that the pointer points to an
  // object of that type and can use the full alignment.
  if (RD->hasAttr<FinalAttr>()) {
    return layout.getAlignment();

  // Otherwise, we have to assume it could be a subclass.
  } else {
    return layout.getNonVirtualAlignment();
  }
}

/// Return the best known alignment for a pointer to a virtual base,
/// given the alignment of a pointer to the derived class.
CharUnits CodeGenModule::getVBaseAlignment(CharUnits actualDerivedAlign,
                                           const CXXRecordDecl *derivedClass,
                                           const CXXRecordDecl *vbaseClass) {
  // The basic idea here is that an underaligned derived pointer might
  // indicate an underaligned base pointer.

  assert(vbaseClass->isCompleteDefinition());
  auto &baseLayout = getContext().getASTRecordLayout(vbaseClass);
  CharUnits expectedVBaseAlign = baseLayout.getNonVirtualAlignment();

  return getDynamicOffsetAlignment(actualDerivedAlign, derivedClass,
                                   expectedVBaseAlign);
}

CharUnits
CodeGenModule::getDynamicOffsetAlignment(CharUnits actualBaseAlign,
                                         const CXXRecordDecl *baseDecl,
                                         CharUnits expectedTargetAlign) {
  // If the base is an incomplete type (which is, alas, possible with
  // member pointers), be pessimistic.
  if (!baseDecl->isCompleteDefinition())
    return std::min(actualBaseAlign, expectedTargetAlign);

  auto &baseLayout = getContext().getASTRecordLayout(baseDecl);
  CharUnits expectedBaseAlign = baseLayout.getNonVirtualAlignment();

  // If the class is properly aligned, assume the target offset is, too.
  //
  // This actually isn't necessarily the right thing to do --- if the
  // class is a complete object, but it's only properly aligned for a
  // base subobject, then the alignments of things relative to it are
  // probably off as well.  (Note that this requires the alignment of
  // the target to be greater than the NV alignment of the derived
  // class.)
  //
  // However, our approach to this kind of under-alignment can only
  // ever be best effort; after all, we're never going to propagate
  // alignments through variables or parameters.  Note, in particular,
  // that constructing a polymorphic type in an address that's less
  // than pointer-aligned will generally trap in the constructor,
  // unless we someday add some sort of attribute to change the
  // assumed alignment of 'this'.  So our goal here is pretty much
  // just to allow the user to explicitly say that a pointer is
  // under-aligned and then safely access its fields and vtables.
  if (actualBaseAlign >= expectedBaseAlign) {
    return expectedTargetAlign;
  }

  // Otherwise, we might be offset by an arbitrary multiple of the
  // actual alignment.  The correct adjustment is to take the min of
  // the two alignments.
  return std::min(actualBaseAlign, expectedTargetAlign);
}

Address CodeGenFunction::LoadCXXThisAddress() {
  assert(CurFuncDecl && "loading 'this' without a func declaration?");
  assert(isa<CXXMethodDecl>(CurFuncDecl));

  // Lazily compute CXXThisAlignment.
  if (CXXThisAlignment.isZero()) {
    // Just use the best known alignment for the parent.
    // TODO: if we're currently emitting a complete-object ctor/dtor,
    // we can always use the complete-object alignment.
    auto RD = cast<CXXMethodDecl>(CurFuncDecl)->getParent();
    CXXThisAlignment = CGM.getClassPointerAlignment(RD);
  }

  return Address(LoadCXXThis(), CXXThisAlignment);
}

/// Emit the address of a field using a member data pointer.
///
/// \param E Only used for emergency diagnostics
Address
CodeGenFunction::EmitCXXMemberDataPointerAddress(const Expr *E, Address base,
                                                 llvm::Value *memberPtr,
                                      const MemberPointerType *memberPtrType,
                                                 LValueBaseInfo *BaseInfo,
                                                 TBAAAccessInfo *TBAAInfo) {
  // Ask the ABI to compute the actual address.
  llvm::Value *ptr =
    CGM.getCXXABI().EmitMemberDataPointerAddress(*this, E, base,
                                                 memberPtr, memberPtrType);

  QualType memberType = memberPtrType->getPointeeType();
  CharUnits memberAlign = getNaturalTypeAlignment(memberType, BaseInfo,
                                                  TBAAInfo);
  memberAlign =
    CGM.getDynamicOffsetAlignment(base.getAlignment(),
                            memberPtrType->getClass()->getAsCXXRecordDecl(),
                                  memberAlign);
  return Address(ptr, memberAlign);
}

CharUnits CodeGenModule::computeNonVirtualBaseClassOffset(
    const CXXRecordDecl *DerivedClass, CastExpr::path_const_iterator Start,
    CastExpr::path_const_iterator End) {
  CharUnits Offset = CharUnits::Zero();

  const ASTContext &Context = getContext();
  const CXXRecordDecl *RD = DerivedClass;

  for (CastExpr::path_const_iterator I = Start; I != End; ++I) {
    const CXXBaseSpecifier *Base = *I;
    assert(!Base->isVirtual() && "Should not see virtual bases here!");

    // Get the layout.
    const ASTRecordLayout &Layout = Context.getASTRecordLayout(RD);

    const auto *BaseDecl =
        cast<CXXRecordDecl>(Base->getType()->castAs<RecordType>()->getDecl());

    // Add the offset.
    Offset += Layout.getBaseClassOffset(BaseDecl);

    RD = BaseDecl;
  }

  return Offset;
}

llvm::Constant *
CodeGenModule::GetNonVirtualBaseClassOffset(const CXXRecordDecl *ClassDecl,
                                   CastExpr::path_const_iterator PathBegin,
                                   CastExpr::path_const_iterator PathEnd) {
  assert(PathBegin != PathEnd && "Base path should not be empty!");

  CharUnits Offset =
      computeNonVirtualBaseClassOffset(ClassDecl, PathBegin, PathEnd);
  if (Offset.isZero())
    return nullptr;

  llvm::Type *PtrDiffTy =
  Types.ConvertType(getContext().getPointerDiffType());

  return llvm::ConstantInt::get(PtrDiffTy, Offset.getQuantity());
}

/// Gets the address of a direct base class within a complete object.
/// This should only be used for (1) non-virtual bases or (2) virtual bases
/// when the type is known to be complete (e.g. in complete destructors).
///
/// The object pointed to by 'This' is assumed to be non-null.
Address
CodeGenFunction::GetAddressOfDirectBaseInCompleteClass(Address This,
                                                   const CXXRecordDecl *Derived,
                                                   const CXXRecordDecl *Base,
                                                   bool BaseIsVirtual) {
  // 'this' must be a pointer (in some address space) to Derived.
  assert(This.getElementType() == ConvertType(Derived));

  // Compute the offset of the virtual base.
  CharUnits Offset;
  const ASTRecordLayout &Layout = getContext().getASTRecordLayout(Derived);
  if (BaseIsVirtual)
    Offset = Layout.getVBaseClassOffset(Base);
  else
    Offset = Layout.getBaseClassOffset(Base);

  // Shift and cast down to the base type.
  // TODO: for complete types, this should be possible with a GEP.
  Address V = This;
  if (!Offset.isZero()) {
    V = Builder.CreateElementBitCast(V, Int8Ty);
    V = Builder.CreateConstInBoundsByteGEP(V, Offset);
  }
  V = Builder.CreateElementBitCast(V, ConvertType(Base));

  return V;
}

static Address
ApplyNonVirtualAndVirtualOffset(CodeGenFunction &CGF, Address addr,
                                CharUnits nonVirtualOffset,
                                llvm::Value *virtualOffset,
                                const CXXRecordDecl *derivedClass,
                                const CXXRecordDecl *nearestVBase) {
  // Assert that we have something to do.
  assert(!nonVirtualOffset.isZero() || virtualOffset != nullptr);

  // Compute the offset from the static and dynamic components.
  llvm::Value *baseOffset;
  if (!nonVirtualOffset.isZero()) {
    baseOffset = llvm::ConstantInt::get(CGF.PtrDiffTy,
                                        nonVirtualOffset.getQuantity());
    if (virtualOffset) {
      baseOffset = CGF.Builder.CreateAdd(virtualOffset, baseOffset);
    }
  } else {
    baseOffset = virtualOffset;
  }

  // Apply the base offset.
  llvm::Value *ptr = addr.getPointer();
<<<<<<< HEAD
  llvm::Type *resTy = llvm::PointerType::getInt8PtrTy(
      CGF.getLLVMContext(), ptr->getType()->getPointerAddressSpace());
  ptr = CGF.Builder.CreateBitCast(ptr, resTy);
=======
  unsigned AddrSpace = ptr->getType()->getPointerAddressSpace();
  ptr = CGF.Builder.CreateBitCast(ptr, CGF.Int8Ty->getPointerTo(AddrSpace));
>>>>>>> af6248cb
  ptr = CGF.Builder.CreateInBoundsGEP(ptr, baseOffset, "add.ptr");

  // If we have a virtual component, the alignment of the result will
  // be relative only to the known alignment of that vbase.
  CharUnits alignment;
  if (virtualOffset) {
    assert(nearestVBase && "virtual offset without vbase?");
    alignment = CGF.CGM.getVBaseAlignment(addr.getAlignment(),
                                          derivedClass, nearestVBase);
  } else {
    alignment = addr.getAlignment();
  }
  alignment = alignment.alignmentAtOffset(nonVirtualOffset);

  return Address(ptr, alignment);
}

Address CodeGenFunction::GetAddressOfBaseClass(
    Address Value, const CXXRecordDecl *Derived,
    CastExpr::path_const_iterator PathBegin,
    CastExpr::path_const_iterator PathEnd, bool NullCheckValue,
    SourceLocation Loc) {
  assert(PathBegin != PathEnd && "Base path should not be empty!");

  CastExpr::path_const_iterator Start = PathBegin;
  const CXXRecordDecl *VBase = nullptr;

  // Sema has done some convenient canonicalization here: if the
  // access path involved any virtual steps, the conversion path will
  // *start* with a step down to the correct virtual base subobject,
  // and hence will not require any further steps.
  if ((*Start)->isVirtual()) {
    VBase = cast<CXXRecordDecl>(
        (*Start)->getType()->castAs<RecordType>()->getDecl());
    ++Start;
  }

  // Compute the static offset of the ultimate destination within its
  // allocating subobject (the virtual base, if there is one, or else
  // the "complete" object that we see).
  CharUnits NonVirtualOffset = CGM.computeNonVirtualBaseClassOffset(
      VBase ? VBase : Derived, Start, PathEnd);

  // If there's a virtual step, we can sometimes "devirtualize" it.
  // For now, that's limited to when the derived type is final.
  // TODO: "devirtualize" this for accesses to known-complete objects.
  if (VBase && Derived->hasAttr<FinalAttr>()) {
    const ASTRecordLayout &layout = getContext().getASTRecordLayout(Derived);
    CharUnits vBaseOffset = layout.getVBaseClassOffset(VBase);
    NonVirtualOffset += vBaseOffset;
    VBase = nullptr; // we no longer have a virtual step
  }

  // Get the base pointer type.
  llvm::Type *BasePtrTy =
      ConvertType((PathEnd[-1])->getType())
          ->getPointerTo(Value.getType()->getPointerAddressSpace());

  QualType DerivedTy = getContext().getRecordType(Derived);
  CharUnits DerivedAlign = CGM.getClassPointerAlignment(Derived);

  // If the static offset is zero and we don't have a virtual step,
  // just do a bitcast; null checks are unnecessary.
  if (NonVirtualOffset.isZero() && !VBase) {
    if (sanitizePerformTypeCheck()) {
      SanitizerSet SkippedChecks;
      SkippedChecks.set(SanitizerKind::Null, !NullCheckValue);
      EmitTypeCheck(TCK_Upcast, Loc, Value.getPointer(),
                    DerivedTy, DerivedAlign, SkippedChecks);
    }
    return Builder.CreatePointerBitCastOrAddrSpaceCast(Value, BasePtrTy);
  }

  llvm::BasicBlock *origBB = nullptr;
  llvm::BasicBlock *endBB = nullptr;

  // Skip over the offset (and the vtable load) if we're supposed to
  // null-check the pointer.
  if (NullCheckValue) {
    origBB = Builder.GetInsertBlock();
    llvm::BasicBlock *notNullBB = createBasicBlock("cast.notnull");
    endBB = createBasicBlock("cast.end");

    llvm::Value *isNull = Builder.CreateIsNull(Value.getPointer());
    Builder.CreateCondBr(isNull, endBB, notNullBB);
    EmitBlock(notNullBB);
  }

  if (sanitizePerformTypeCheck()) {
    SanitizerSet SkippedChecks;
    SkippedChecks.set(SanitizerKind::Null, true);
    EmitTypeCheck(VBase ? TCK_UpcastToVirtualBase : TCK_Upcast, Loc,
                  Value.getPointer(), DerivedTy, DerivedAlign, SkippedChecks);
  }

  // Compute the virtual offset.
  llvm::Value *VirtualOffset = nullptr;
  if (VBase) {
    VirtualOffset =
      CGM.getCXXABI().GetVirtualBaseClassOffset(*this, Value, Derived, VBase);
  }

  // Apply both offsets.
  Value = ApplyNonVirtualAndVirtualOffset(*this, Value, NonVirtualOffset,
                                          VirtualOffset, Derived, VBase);

  // Cast to the destination type.
  Value = Builder.CreateBitCast(Value, BasePtrTy);

  // Build a phi if we needed a null check.
  if (NullCheckValue) {
    llvm::BasicBlock *notNullBB = Builder.GetInsertBlock();
    Builder.CreateBr(endBB);
    EmitBlock(endBB);

    llvm::PHINode *PHI = Builder.CreatePHI(BasePtrTy, 2, "cast.result");
    PHI->addIncoming(Value.getPointer(), notNullBB);
    PHI->addIncoming(llvm::Constant::getNullValue(BasePtrTy), origBB);
    Value = Address(PHI, Value.getAlignment());
  }

  return Value;
}

Address
CodeGenFunction::GetAddressOfDerivedClass(Address BaseAddr,
                                          const CXXRecordDecl *Derived,
                                        CastExpr::path_const_iterator PathBegin,
                                          CastExpr::path_const_iterator PathEnd,
                                          bool NullCheckValue) {
  assert(PathBegin != PathEnd && "Base path should not be empty!");

  QualType DerivedTy =
    getContext().getCanonicalType(getContext().getTagDeclType(Derived));
  unsigned AddrSpace =
    BaseAddr.getPointer()->getType()->getPointerAddressSpace();
  llvm::Type *DerivedPtrTy = ConvertType(DerivedTy)->getPointerTo(AddrSpace);

  llvm::Value *NonVirtualOffset =
    CGM.GetNonVirtualBaseClassOffset(Derived, PathBegin, PathEnd);

  if (!NonVirtualOffset) {
    // No offset, we can just cast back.
    return Builder.CreateBitCast(BaseAddr, DerivedPtrTy);
  }

  llvm::BasicBlock *CastNull = nullptr;
  llvm::BasicBlock *CastNotNull = nullptr;
  llvm::BasicBlock *CastEnd = nullptr;

  if (NullCheckValue) {
    CastNull = createBasicBlock("cast.null");
    CastNotNull = createBasicBlock("cast.notnull");
    CastEnd = createBasicBlock("cast.end");

    llvm::Value *IsNull = Builder.CreateIsNull(BaseAddr.getPointer());
    Builder.CreateCondBr(IsNull, CastNull, CastNotNull);
    EmitBlock(CastNotNull);
  }

  // Apply the offset.
  llvm::Value *Value = Builder.CreateBitCast(BaseAddr.getPointer(), Int8PtrTy);
  Value = Builder.CreateInBoundsGEP(Value, Builder.CreateNeg(NonVirtualOffset),
                                    "sub.ptr");

  // Just cast.
  Value = Builder.CreateBitCast(Value, DerivedPtrTy);

  // Produce a PHI if we had a null-check.
  if (NullCheckValue) {
    Builder.CreateBr(CastEnd);
    EmitBlock(CastNull);
    Builder.CreateBr(CastEnd);
    EmitBlock(CastEnd);

    llvm::PHINode *PHI = Builder.CreatePHI(Value->getType(), 2);
    PHI->addIncoming(Value, CastNotNull);
    PHI->addIncoming(llvm::Constant::getNullValue(Value->getType()), CastNull);
    Value = PHI;
  }

  return Address(Value, CGM.getClassPointerAlignment(Derived));
}

llvm::Value *CodeGenFunction::GetVTTParameter(GlobalDecl GD,
                                              bool ForVirtualBase,
                                              bool Delegating) {
  if (!CGM.getCXXABI().NeedsVTTParameter(GD)) {
    // This constructor/destructor does not need a VTT parameter.
    return nullptr;
  }

  const CXXRecordDecl *RD = cast<CXXMethodDecl>(CurCodeDecl)->getParent();
  const CXXRecordDecl *Base = cast<CXXMethodDecl>(GD.getDecl())->getParent();

  llvm::Value *VTT;

  uint64_t SubVTTIndex;

  if (Delegating) {
    // If this is a delegating constructor call, just load the VTT.
    return LoadCXXVTT();
  } else if (RD == Base) {
    // If the record matches the base, this is the complete ctor/dtor
    // variant calling the base variant in a class with virtual bases.
    assert(!CGM.getCXXABI().NeedsVTTParameter(CurGD) &&
           "doing no-op VTT offset in base dtor/ctor?");
    assert(!ForVirtualBase && "Can't have same class as virtual base!");
    SubVTTIndex = 0;
  } else {
    const ASTRecordLayout &Layout = getContext().getASTRecordLayout(RD);
    CharUnits BaseOffset = ForVirtualBase ?
      Layout.getVBaseClassOffset(Base) :
      Layout.getBaseClassOffset(Base);

    SubVTTIndex =
      CGM.getVTables().getSubVTTIndex(RD, BaseSubobject(Base, BaseOffset));
    assert(SubVTTIndex != 0 && "Sub-VTT index must be greater than zero!");
  }

  if (CGM.getCXXABI().NeedsVTTParameter(CurGD)) {
    // A VTT parameter was passed to the constructor, use it.
    VTT = LoadCXXVTT();
    VTT = Builder.CreateConstInBoundsGEP1_64(VTT, SubVTTIndex);
  } else {
    // We're the complete constructor, so get the VTT by name.
    VTT = CGM.getVTables().GetAddrOfVTT(RD);
    VTT = Builder.CreateConstInBoundsGEP2_64(VTT, 0, SubVTTIndex);
  }

  return VTT;
}

namespace {
  /// Call the destructor for a direct base class.
  struct CallBaseDtor final : EHScopeStack::Cleanup {
    const CXXRecordDecl *BaseClass;
    bool BaseIsVirtual;
    CallBaseDtor(const CXXRecordDecl *Base, bool BaseIsVirtual)
      : BaseClass(Base), BaseIsVirtual(BaseIsVirtual) {}

    void Emit(CodeGenFunction &CGF, Flags flags) override {
      const CXXRecordDecl *DerivedClass =
        cast<CXXMethodDecl>(CGF.CurCodeDecl)->getParent();

      const CXXDestructorDecl *D = BaseClass->getDestructor();
      // We are already inside a destructor, so presumably the object being
      // destroyed should have the expected type.
      QualType ThisTy = D->getThisObjectType();
      Address Addr =
        CGF.GetAddressOfDirectBaseInCompleteClass(CGF.LoadCXXThisAddress(),
                                                  DerivedClass, BaseClass,
                                                  BaseIsVirtual);
      CGF.EmitCXXDestructorCall(D, Dtor_Base, BaseIsVirtual,
                                /*Delegating=*/false, Addr, ThisTy);
    }
  };

  /// A visitor which checks whether an initializer uses 'this' in a
  /// way which requires the vtable to be properly set.
  struct DynamicThisUseChecker : ConstEvaluatedExprVisitor<DynamicThisUseChecker> {
    typedef ConstEvaluatedExprVisitor<DynamicThisUseChecker> super;

    bool UsesThis;

    DynamicThisUseChecker(const ASTContext &C) : super(C), UsesThis(false) {}

    // Black-list all explicit and implicit references to 'this'.
    //
    // Do we need to worry about external references to 'this' derived
    // from arbitrary code?  If so, then anything which runs arbitrary
    // external code might potentially access the vtable.
    void VisitCXXThisExpr(const CXXThisExpr *E) { UsesThis = true; }
  };
} // end anonymous namespace

static bool BaseInitializerUsesThis(ASTContext &C, const Expr *Init) {
  DynamicThisUseChecker Checker(C);
  Checker.Visit(Init);
  return Checker.UsesThis;
}

static void EmitBaseInitializer(CodeGenFunction &CGF,
                                const CXXRecordDecl *ClassDecl,
                                CXXCtorInitializer *BaseInit) {
  assert(BaseInit->isBaseInitializer() &&
         "Must have base initializer!");

  Address ThisPtr = CGF.LoadCXXThisAddress();

  const Type *BaseType = BaseInit->getBaseClass();
  const auto *BaseClassDecl =
      cast<CXXRecordDecl>(BaseType->castAs<RecordType>()->getDecl());

  bool isBaseVirtual = BaseInit->isBaseVirtual();

  // If the initializer for the base (other than the constructor
  // itself) accesses 'this' in any way, we need to initialize the
  // vtables.
  if (BaseInitializerUsesThis(CGF.getContext(), BaseInit->getInit()))
    CGF.InitializeVTablePointers(ClassDecl);

  // We can pretend to be a complete class because it only matters for
  // virtual bases, and we only do virtual bases for complete ctors.
  Address V =
    CGF.GetAddressOfDirectBaseInCompleteClass(ThisPtr, ClassDecl,
                                              BaseClassDecl,
                                              isBaseVirtual);
  AggValueSlot AggSlot =
      AggValueSlot::forAddr(
          V, Qualifiers(),
          AggValueSlot::IsDestructed,
          AggValueSlot::DoesNotNeedGCBarriers,
          AggValueSlot::IsNotAliased,
          CGF.getOverlapForBaseInit(ClassDecl, BaseClassDecl, isBaseVirtual));

  CGF.EmitAggExpr(BaseInit->getInit(), AggSlot);

  if (CGF.CGM.getLangOpts().Exceptions &&
      !BaseClassDecl->hasTrivialDestructor())
    CGF.EHStack.pushCleanup<CallBaseDtor>(EHCleanup, BaseClassDecl,
                                          isBaseVirtual);
}

static bool isMemcpyEquivalentSpecialMember(const CXXMethodDecl *D) {
  auto *CD = dyn_cast<CXXConstructorDecl>(D);
  if (!(CD && CD->isCopyOrMoveConstructor()) &&
      !D->isCopyAssignmentOperator() && !D->isMoveAssignmentOperator())
    return false;

  // We can emit a memcpy for a trivial copy or move constructor/assignment.
  if (D->isTrivial() && !D->getParent()->mayInsertExtraPadding())
    return true;

  // We *must* emit a memcpy for a defaulted union copy or move op.
  if (D->getParent()->isUnion() && D->isDefaulted())
    return true;

  return false;
}

static void EmitLValueForAnyFieldInitialization(CodeGenFunction &CGF,
                                                CXXCtorInitializer *MemberInit,
                                                LValue &LHS) {
  FieldDecl *Field = MemberInit->getAnyMember();
  if (MemberInit->isIndirectMemberInitializer()) {
    // If we are initializing an anonymous union field, drill down to the field.
    IndirectFieldDecl *IndirectField = MemberInit->getIndirectMember();
    for (const auto *I : IndirectField->chain())
      LHS = CGF.EmitLValueForFieldInitialization(LHS, cast<FieldDecl>(I));
  } else {
    LHS = CGF.EmitLValueForFieldInitialization(LHS, Field);
  }
}

static void EmitMemberInitializer(CodeGenFunction &CGF,
                                  const CXXRecordDecl *ClassDecl,
                                  CXXCtorInitializer *MemberInit,
                                  const CXXConstructorDecl *Constructor,
                                  FunctionArgList &Args) {
  ApplyDebugLocation Loc(CGF, MemberInit->getSourceLocation());
  assert(MemberInit->isAnyMemberInitializer() &&
         "Must have member initializer!");
  assert(MemberInit->getInit() && "Must have initializer!");

  // non-static data member initializers.
  FieldDecl *Field = MemberInit->getAnyMember();
  QualType FieldType = Field->getType();

  llvm::Value *ThisPtr = CGF.LoadCXXThis();
  QualType RecordTy = CGF.getContext().getTypeDeclType(ClassDecl);
  LValue LHS;

  // If a base constructor is being emitted, create an LValue that has the
  // non-virtual alignment.
  if (CGF.CurGD.getCtorType() == Ctor_Base)
    LHS = CGF.MakeNaturalAlignPointeeAddrLValue(ThisPtr, RecordTy);
  else
    LHS = CGF.MakeNaturalAlignAddrLValue(ThisPtr, RecordTy);

  EmitLValueForAnyFieldInitialization(CGF, MemberInit, LHS);

  // Special case: if we are in a copy or move constructor, and we are copying
  // an array of PODs or classes with trivial copy constructors, ignore the
  // AST and perform the copy we know is equivalent.
  // FIXME: This is hacky at best... if we had a bit more explicit information
  // in the AST, we could generalize it more easily.
  const ConstantArrayType *Array
    = CGF.getContext().getAsConstantArrayType(FieldType);
  if (Array && Constructor->isDefaulted() &&
      Constructor->isCopyOrMoveConstructor()) {
    QualType BaseElementTy = CGF.getContext().getBaseElementType(Array);
    CXXConstructExpr *CE = dyn_cast<CXXConstructExpr>(MemberInit->getInit());
    if (BaseElementTy.isPODType(CGF.getContext()) ||
        (CE && isMemcpyEquivalentSpecialMember(CE->getConstructor()))) {
      unsigned SrcArgIndex =
          CGF.CGM.getCXXABI().getSrcArgforCopyCtor(Constructor, Args);
      llvm::Value *SrcPtr
        = CGF.Builder.CreateLoad(CGF.GetAddrOfLocalVar(Args[SrcArgIndex]));
      LValue ThisRHSLV = CGF.MakeNaturalAlignAddrLValue(SrcPtr, RecordTy);
      LValue Src = CGF.EmitLValueForFieldInitialization(ThisRHSLV, Field);

      // Copy the aggregate.
      CGF.EmitAggregateCopy(LHS, Src, FieldType, CGF.getOverlapForFieldInit(Field),
                            LHS.isVolatileQualified());
      // Ensure that we destroy the objects if an exception is thrown later in
      // the constructor.
      QualType::DestructionKind dtorKind = FieldType.isDestructedType();
      if (CGF.needsEHCleanup(dtorKind))
        CGF.pushEHDestroy(dtorKind, LHS.getAddress(), FieldType);
      return;
    }
  }

  CGF.EmitInitializerForField(Field, LHS, MemberInit->getInit());
}

void CodeGenFunction::EmitInitializerForField(FieldDecl *Field, LValue LHS,
                                              Expr *Init) {
  QualType FieldType = Field->getType();
  switch (getEvaluationKind(FieldType)) {
  case TEK_Scalar:
    if (LHS.isSimple()) {
      EmitExprAsInit(Init, Field, LHS, false);
    } else {
      RValue RHS = RValue::get(EmitScalarExpr(Init));
      EmitStoreThroughLValue(RHS, LHS);
    }
    break;
  case TEK_Complex:
    EmitComplexExprIntoLValue(Init, LHS, /*isInit*/ true);
    break;
  case TEK_Aggregate: {
    AggValueSlot Slot =
        AggValueSlot::forLValue(
            LHS,
            AggValueSlot::IsDestructed,
            AggValueSlot::DoesNotNeedGCBarriers,
            AggValueSlot::IsNotAliased,
            getOverlapForFieldInit(Field),
            AggValueSlot::IsNotZeroed,
            // Checks are made by the code that calls constructor.
            AggValueSlot::IsSanitizerChecked);
    EmitAggExpr(Init, Slot);
    break;
  }
  }

  // Ensure that we destroy this object if an exception is thrown
  // later in the constructor.
  QualType::DestructionKind dtorKind = FieldType.isDestructedType();
  if (needsEHCleanup(dtorKind))
    pushEHDestroy(dtorKind, LHS.getAddress(), FieldType);
}

/// Checks whether the given constructor is a valid subject for the
/// complete-to-base constructor delegation optimization, i.e.
/// emitting the complete constructor as a simple call to the base
/// constructor.
bool CodeGenFunction::IsConstructorDelegationValid(
    const CXXConstructorDecl *Ctor) {

  // Currently we disable the optimization for classes with virtual
  // bases because (1) the addresses of parameter variables need to be
  // consistent across all initializers but (2) the delegate function
  // call necessarily creates a second copy of the parameter variable.
  //
  // The limiting example (purely theoretical AFAIK):
  //   struct A { A(int &c) { c++; } };
  //   struct B : virtual A {
  //     B(int count) : A(count) { printf("%d\n", count); }
  //   };
  // ...although even this example could in principle be emitted as a
  // delegation since the address of the parameter doesn't escape.
  if (Ctor->getParent()->getNumVBases()) {
    // TODO: white-list trivial vbase initializers.  This case wouldn't
    // be subject to the restrictions below.

    // TODO: white-list cases where:
    //  - there are no non-reference parameters to the constructor
    //  - the initializers don't access any non-reference parameters
    //  - the initializers don't take the address of non-reference
    //    parameters
    //  - etc.
    // If we ever add any of the above cases, remember that:
    //  - function-try-blocks will always blacklist this optimization
    //  - we need to perform the constructor prologue and cleanup in
    //    EmitConstructorBody.

    return false;
  }

  // We also disable the optimization for variadic functions because
  // it's impossible to "re-pass" varargs.
  if (Ctor->getType()->castAs<FunctionProtoType>()->isVariadic())
    return false;

  // FIXME: Decide if we can do a delegation of a delegating constructor.
  if (Ctor->isDelegatingConstructor())
    return false;

  return true;
}

// Emit code in ctor (Prologue==true) or dtor (Prologue==false)
// to poison the extra field paddings inserted under
// -fsanitize-address-field-padding=1|2.
void CodeGenFunction::EmitAsanPrologueOrEpilogue(bool Prologue) {
  ASTContext &Context = getContext();
  const CXXRecordDecl *ClassDecl =
      Prologue ? cast<CXXConstructorDecl>(CurGD.getDecl())->getParent()
               : cast<CXXDestructorDecl>(CurGD.getDecl())->getParent();
  if (!ClassDecl->mayInsertExtraPadding()) return;

  struct SizeAndOffset {
    uint64_t Size;
    uint64_t Offset;
  };

  unsigned PtrSize = CGM.getDataLayout().getPointerSizeInBits();
  const ASTRecordLayout &Info = Context.getASTRecordLayout(ClassDecl);

  // Populate sizes and offsets of fields.
  SmallVector<SizeAndOffset, 16> SSV(Info.getFieldCount());
  for (unsigned i = 0, e = Info.getFieldCount(); i != e; ++i)
    SSV[i].Offset =
        Context.toCharUnitsFromBits(Info.getFieldOffset(i)).getQuantity();

  size_t NumFields = 0;
  for (const auto *Field : ClassDecl->fields()) {
    const FieldDecl *D = Field;
    std::pair<CharUnits, CharUnits> FieldInfo =
        Context.getTypeInfoInChars(D->getType());
    CharUnits FieldSize = FieldInfo.first;
    assert(NumFields < SSV.size());
    SSV[NumFields].Size = D->isBitField() ? 0 : FieldSize.getQuantity();
    NumFields++;
  }
  assert(NumFields == SSV.size());
  if (SSV.size() <= 1) return;

  // We will insert calls to __asan_* run-time functions.
  // LLVM AddressSanitizer pass may decide to inline them later.
  llvm::Type *Args[2] = {IntPtrTy, IntPtrTy};
  llvm::FunctionType *FTy =
      llvm::FunctionType::get(CGM.VoidTy, Args, false);
  llvm::FunctionCallee F = CGM.CreateRuntimeFunction(
      FTy, Prologue ? "__asan_poison_intra_object_redzone"
                    : "__asan_unpoison_intra_object_redzone");

  llvm::Value *ThisPtr = LoadCXXThis();
  ThisPtr = Builder.CreatePtrToInt(ThisPtr, IntPtrTy);
  uint64_t TypeSize = Info.getNonVirtualSize().getQuantity();
  // For each field check if it has sufficient padding,
  // if so (un)poison it with a call.
  for (size_t i = 0; i < SSV.size(); i++) {
    uint64_t AsanAlignment = 8;
    uint64_t NextField = i == SSV.size() - 1 ? TypeSize : SSV[i + 1].Offset;
    uint64_t PoisonSize = NextField - SSV[i].Offset - SSV[i].Size;
    uint64_t EndOffset = SSV[i].Offset + SSV[i].Size;
    if (PoisonSize < AsanAlignment || !SSV[i].Size ||
        (NextField % AsanAlignment) != 0)
      continue;
    Builder.CreateCall(
        F, {Builder.CreateAdd(ThisPtr, Builder.getIntN(PtrSize, EndOffset)),
            Builder.getIntN(PtrSize, PoisonSize)});
  }
}

/// EmitConstructorBody - Emits the body of the current constructor.
void CodeGenFunction::EmitConstructorBody(FunctionArgList &Args) {
  EmitAsanPrologueOrEpilogue(true);
  const CXXConstructorDecl *Ctor = cast<CXXConstructorDecl>(CurGD.getDecl());
  CXXCtorType CtorType = CurGD.getCtorType();

  assert((CGM.getTarget().getCXXABI().hasConstructorVariants() ||
          CtorType == Ctor_Complete) &&
         "can only generate complete ctor for this ABI");

  // Before we go any further, try the complete->base constructor
  // delegation optimization.
  if (CtorType == Ctor_Complete && IsConstructorDelegationValid(Ctor) &&
      CGM.getTarget().getCXXABI().hasConstructorVariants()) {
    EmitDelegateCXXConstructorCall(Ctor, Ctor_Base, Args, Ctor->getEndLoc());
    return;
  }

  const FunctionDecl *Definition = nullptr;
  Stmt *Body = Ctor->getBody(Definition);
  assert(Definition == Ctor && "emitting wrong constructor body");

  // Enter the function-try-block before the constructor prologue if
  // applicable.
  bool IsTryBody = (Body && isa<CXXTryStmt>(Body));
  if (IsTryBody)
    EnterCXXTryStmt(*cast<CXXTryStmt>(Body), true);

  incrementProfileCounter(Body);

  RunCleanupsScope RunCleanups(*this);

  // TODO: in restricted cases, we can emit the vbase initializers of
  // a complete ctor and then delegate to the base ctor.

  // Emit the constructor prologue, i.e. the base and member
  // initializers.
  EmitCtorPrologue(Ctor, CtorType, Args);

  // Emit the body of the statement.
  if (IsTryBody)
    EmitStmt(cast<CXXTryStmt>(Body)->getTryBlock());
  else if (Body)
    EmitStmt(Body);

  // Emit any cleanup blocks associated with the member or base
  // initializers, which includes (along the exceptional path) the
  // destructors for those members and bases that were fully
  // constructed.
  RunCleanups.ForceCleanup();

  if (IsTryBody)
    ExitCXXTryStmt(*cast<CXXTryStmt>(Body), true);
}

namespace {
  /// RAII object to indicate that codegen is copying the value representation
  /// instead of the object representation. Useful when copying a struct or
  /// class which has uninitialized members and we're only performing
  /// lvalue-to-rvalue conversion on the object but not its members.
  class CopyingValueRepresentation {
  public:
    explicit CopyingValueRepresentation(CodeGenFunction &CGF)
        : CGF(CGF), OldSanOpts(CGF.SanOpts) {
      CGF.SanOpts.set(SanitizerKind::Bool, false);
      CGF.SanOpts.set(SanitizerKind::Enum, false);
    }
    ~CopyingValueRepresentation() {
      CGF.SanOpts = OldSanOpts;
    }
  private:
    CodeGenFunction &CGF;
    SanitizerSet OldSanOpts;
  };
} // end anonymous namespace

namespace {
  class FieldMemcpyizer {
  public:
    FieldMemcpyizer(CodeGenFunction &CGF, const CXXRecordDecl *ClassDecl,
                    const VarDecl *SrcRec)
      : CGF(CGF), ClassDecl(ClassDecl), SrcRec(SrcRec),
        RecLayout(CGF.getContext().getASTRecordLayout(ClassDecl)),
        FirstField(nullptr), LastField(nullptr), FirstFieldOffset(0),
        LastFieldOffset(0), LastAddedFieldIndex(0) {}

    bool isMemcpyableField(FieldDecl *F) const {
      // Never memcpy fields when we are adding poisoned paddings.
      if (CGF.getContext().getLangOpts().SanitizeAddressFieldPadding)
        return false;
      Qualifiers Qual = F->getType().getQualifiers();
      if (Qual.hasVolatile() || Qual.hasObjCLifetime())
        return false;
      return true;
    }

    void addMemcpyableField(FieldDecl *F) {
      if (!FirstField)
        addInitialField(F);
      else
        addNextField(F);
    }

    CharUnits getMemcpySize(uint64_t FirstByteOffset) const {
      ASTContext &Ctx = CGF.getContext();
      unsigned LastFieldSize =
          LastField->isBitField()
              ? LastField->getBitWidthValue(Ctx)
              : Ctx.toBits(
                    Ctx.getTypeInfoDataSizeInChars(LastField->getType()).first);
      uint64_t MemcpySizeBits = LastFieldOffset + LastFieldSize -
                                FirstByteOffset + Ctx.getCharWidth() - 1;
      CharUnits MemcpySize = Ctx.toCharUnitsFromBits(MemcpySizeBits);
      return MemcpySize;
    }

    void emitMemcpy() {
      // Give the subclass a chance to bail out if it feels the memcpy isn't
      // worth it (e.g. Hasn't aggregated enough data).
      if (!FirstField) {
        return;
      }

      uint64_t FirstByteOffset;
      if (FirstField->isBitField()) {
        const CGRecordLayout &RL =
          CGF.getTypes().getCGRecordLayout(FirstField->getParent());
        const CGBitFieldInfo &BFInfo = RL.getBitFieldInfo(FirstField);
        // FirstFieldOffset is not appropriate for bitfields,
        // we need to use the storage offset instead.
        FirstByteOffset = CGF.getContext().toBits(BFInfo.StorageOffset);
      } else {
        FirstByteOffset = FirstFieldOffset;
      }

      CharUnits MemcpySize = getMemcpySize(FirstByteOffset);
      QualType RecordTy = CGF.getContext().getTypeDeclType(ClassDecl);
      Address ThisPtr = CGF.LoadCXXThisAddress();
      LValue DestLV = CGF.MakeAddrLValue(ThisPtr, RecordTy);
      LValue Dest = CGF.EmitLValueForFieldInitialization(DestLV, FirstField);
      llvm::Value *SrcPtr = CGF.Builder.CreateLoad(CGF.GetAddrOfLocalVar(SrcRec));
      LValue SrcLV = CGF.MakeNaturalAlignAddrLValue(SrcPtr, RecordTy);
      LValue Src = CGF.EmitLValueForFieldInitialization(SrcLV, FirstField);

      emitMemcpyIR(Dest.isBitField() ? Dest.getBitFieldAddress() : Dest.getAddress(),
                   Src.isBitField() ? Src.getBitFieldAddress() : Src.getAddress(),
                   MemcpySize);
      reset();
    }

    void reset() {
      FirstField = nullptr;
    }

  protected:
    CodeGenFunction &CGF;
    const CXXRecordDecl *ClassDecl;

  private:
    void emitMemcpyIR(Address DestPtr, Address SrcPtr, CharUnits Size) {
      llvm::PointerType *DPT = DestPtr.getType();
      llvm::Type *DBP =
        llvm::Type::getInt8PtrTy(CGF.getLLVMContext(), DPT->getAddressSpace());
      DestPtr = CGF.Builder.CreateBitCast(DestPtr, DBP);

      llvm::PointerType *SPT = SrcPtr.getType();
      llvm::Type *SBP =
        llvm::Type::getInt8PtrTy(CGF.getLLVMContext(), SPT->getAddressSpace());
      SrcPtr = CGF.Builder.CreateBitCast(SrcPtr, SBP);

      CGF.Builder.CreateMemCpy(DestPtr, SrcPtr, Size.getQuantity());
    }

    void addInitialField(FieldDecl *F) {
      FirstField = F;
      LastField = F;
      FirstFieldOffset = RecLayout.getFieldOffset(F->getFieldIndex());
      LastFieldOffset = FirstFieldOffset;
      LastAddedFieldIndex = F->getFieldIndex();
    }

    void addNextField(FieldDecl *F) {
      // For the most part, the following invariant will hold:
      //   F->getFieldIndex() == LastAddedFieldIndex + 1
      // The one exception is that Sema won't add a copy-initializer for an
      // unnamed bitfield, which will show up here as a gap in the sequence.
      assert(F->getFieldIndex() >= LastAddedFieldIndex + 1 &&
             "Cannot aggregate fields out of order.");
      LastAddedFieldIndex = F->getFieldIndex();

      // The 'first' and 'last' fields are chosen by offset, rather than field
      // index. This allows the code to support bitfields, as well as regular
      // fields.
      uint64_t FOffset = RecLayout.getFieldOffset(F->getFieldIndex());
      if (FOffset < FirstFieldOffset) {
        FirstField = F;
        FirstFieldOffset = FOffset;
      } else if (FOffset >= LastFieldOffset) {
        LastField = F;
        LastFieldOffset = FOffset;
      }
    }

    const VarDecl *SrcRec;
    const ASTRecordLayout &RecLayout;
    FieldDecl *FirstField;
    FieldDecl *LastField;
    uint64_t FirstFieldOffset, LastFieldOffset;
    unsigned LastAddedFieldIndex;
  };

  class ConstructorMemcpyizer : public FieldMemcpyizer {
  private:
    /// Get source argument for copy constructor. Returns null if not a copy
    /// constructor.
    static const VarDecl *getTrivialCopySource(CodeGenFunction &CGF,
                                               const CXXConstructorDecl *CD,
                                               FunctionArgList &Args) {
      if (CD->isCopyOrMoveConstructor() && CD->isDefaulted())
        return Args[CGF.CGM.getCXXABI().getSrcArgforCopyCtor(CD, Args)];
      return nullptr;
    }

    // Returns true if a CXXCtorInitializer represents a member initialization
    // that can be rolled into a memcpy.
    bool isMemberInitMemcpyable(CXXCtorInitializer *MemberInit) const {
      if (!MemcpyableCtor)
        return false;
      FieldDecl *Field = MemberInit->getMember();
      assert(Field && "No field for member init.");
      QualType FieldType = Field->getType();
      CXXConstructExpr *CE = dyn_cast<CXXConstructExpr>(MemberInit->getInit());

      // Bail out on non-memcpyable, not-trivially-copyable members.
      if (!(CE && isMemcpyEquivalentSpecialMember(CE->getConstructor())) &&
          !(FieldType.isTriviallyCopyableType(CGF.getContext()) ||
            FieldType->isReferenceType()))
        return false;

      // Bail out on volatile fields.
      if (!isMemcpyableField(Field))
        return false;

      // Otherwise we're good.
      return true;
    }

  public:
    ConstructorMemcpyizer(CodeGenFunction &CGF, const CXXConstructorDecl *CD,
                          FunctionArgList &Args)
      : FieldMemcpyizer(CGF, CD->getParent(), getTrivialCopySource(CGF, CD, Args)),
        ConstructorDecl(CD),
        MemcpyableCtor(CD->isDefaulted() &&
                       CD->isCopyOrMoveConstructor() &&
                       CGF.getLangOpts().getGC() == LangOptions::NonGC),
        Args(Args) { }

    void addMemberInitializer(CXXCtorInitializer *MemberInit) {
      if (isMemberInitMemcpyable(MemberInit)) {
        AggregatedInits.push_back(MemberInit);
        addMemcpyableField(MemberInit->getMember());
      } else {
        emitAggregatedInits();
        EmitMemberInitializer(CGF, ConstructorDecl->getParent(), MemberInit,
                              ConstructorDecl, Args);
      }
    }

    void emitAggregatedInits() {
      if (AggregatedInits.size() <= 1) {
        // This memcpy is too small to be worthwhile. Fall back on default
        // codegen.
        if (!AggregatedInits.empty()) {
          CopyingValueRepresentation CVR(CGF);
          EmitMemberInitializer(CGF, ConstructorDecl->getParent(),
                                AggregatedInits[0], ConstructorDecl, Args);
          AggregatedInits.clear();
        }
        reset();
        return;
      }

      pushEHDestructors();
      emitMemcpy();
      AggregatedInits.clear();
    }

    void pushEHDestructors() {
      Address ThisPtr = CGF.LoadCXXThisAddress();
      QualType RecordTy = CGF.getContext().getTypeDeclType(ClassDecl);
      LValue LHS = CGF.MakeAddrLValue(ThisPtr, RecordTy);

      for (unsigned i = 0; i < AggregatedInits.size(); ++i) {
        CXXCtorInitializer *MemberInit = AggregatedInits[i];
        QualType FieldType = MemberInit->getAnyMember()->getType();
        QualType::DestructionKind dtorKind = FieldType.isDestructedType();
        if (!CGF.needsEHCleanup(dtorKind))
          continue;
        LValue FieldLHS = LHS;
        EmitLValueForAnyFieldInitialization(CGF, MemberInit, FieldLHS);
        CGF.pushEHDestroy(dtorKind, FieldLHS.getAddress(), FieldType);
      }
    }

    void finish() {
      emitAggregatedInits();
    }

  private:
    const CXXConstructorDecl *ConstructorDecl;
    bool MemcpyableCtor;
    FunctionArgList &Args;
    SmallVector<CXXCtorInitializer*, 16> AggregatedInits;
  };

  class AssignmentMemcpyizer : public FieldMemcpyizer {
  private:
    // Returns the memcpyable field copied by the given statement, if one
    // exists. Otherwise returns null.
    FieldDecl *getMemcpyableField(Stmt *S) {
      if (!AssignmentsMemcpyable)
        return nullptr;
      if (BinaryOperator *BO = dyn_cast<BinaryOperator>(S)) {
        // Recognise trivial assignments.
        if (BO->getOpcode() != BO_Assign)
          return nullptr;
        MemberExpr *ME = dyn_cast<MemberExpr>(BO->getLHS());
        if (!ME)
          return nullptr;
        FieldDecl *Field = dyn_cast<FieldDecl>(ME->getMemberDecl());
        if (!Field || !isMemcpyableField(Field))
          return nullptr;
        Stmt *RHS = BO->getRHS();
        if (ImplicitCastExpr *EC = dyn_cast<ImplicitCastExpr>(RHS))
          RHS = EC->getSubExpr();
        if (!RHS)
          return nullptr;
        if (MemberExpr *ME2 = dyn_cast<MemberExpr>(RHS)) {
          if (ME2->getMemberDecl() == Field)
            return Field;
        }
        return nullptr;
      } else if (CXXMemberCallExpr *MCE = dyn_cast<CXXMemberCallExpr>(S)) {
        CXXMethodDecl *MD = dyn_cast<CXXMethodDecl>(MCE->getCalleeDecl());
        if (!(MD && isMemcpyEquivalentSpecialMember(MD)))
          return nullptr;
        MemberExpr *IOA = dyn_cast<MemberExpr>(MCE->getImplicitObjectArgument());
        if (!IOA)
          return nullptr;
        FieldDecl *Field = dyn_cast<FieldDecl>(IOA->getMemberDecl());
        if (!Field || !isMemcpyableField(Field))
          return nullptr;
        MemberExpr *Arg0 = dyn_cast<MemberExpr>(MCE->getArg(0));
        if (!Arg0 || Field != dyn_cast<FieldDecl>(Arg0->getMemberDecl()))
          return nullptr;
        return Field;
      } else if (CallExpr *CE = dyn_cast<CallExpr>(S)) {
        FunctionDecl *FD = dyn_cast<FunctionDecl>(CE->getCalleeDecl());
        if (!FD || FD->getBuiltinID() != Builtin::BI__builtin_memcpy)
          return nullptr;
        Expr *DstPtr = CE->getArg(0);
        if (ImplicitCastExpr *DC = dyn_cast<ImplicitCastExpr>(DstPtr))
          DstPtr = DC->getSubExpr();
        UnaryOperator *DUO = dyn_cast<UnaryOperator>(DstPtr);
        if (!DUO || DUO->getOpcode() != UO_AddrOf)
          return nullptr;
        MemberExpr *ME = dyn_cast<MemberExpr>(DUO->getSubExpr());
        if (!ME)
          return nullptr;
        FieldDecl *Field = dyn_cast<FieldDecl>(ME->getMemberDecl());
        if (!Field || !isMemcpyableField(Field))
          return nullptr;
        Expr *SrcPtr = CE->getArg(1);
        if (ImplicitCastExpr *SC = dyn_cast<ImplicitCastExpr>(SrcPtr))
          SrcPtr = SC->getSubExpr();
        UnaryOperator *SUO = dyn_cast<UnaryOperator>(SrcPtr);
        if (!SUO || SUO->getOpcode() != UO_AddrOf)
          return nullptr;
        MemberExpr *ME2 = dyn_cast<MemberExpr>(SUO->getSubExpr());
        if (!ME2 || Field != dyn_cast<FieldDecl>(ME2->getMemberDecl()))
          return nullptr;
        return Field;
      }

      return nullptr;
    }

    bool AssignmentsMemcpyable;
    SmallVector<Stmt*, 16> AggregatedStmts;

  public:
    AssignmentMemcpyizer(CodeGenFunction &CGF, const CXXMethodDecl *AD,
                         FunctionArgList &Args)
      : FieldMemcpyizer(CGF, AD->getParent(), Args[Args.size() - 1]),
        AssignmentsMemcpyable(CGF.getLangOpts().getGC() == LangOptions::NonGC) {
      assert(Args.size() == 2);
    }

    void emitAssignment(Stmt *S) {
      FieldDecl *F = getMemcpyableField(S);
      if (F) {
        addMemcpyableField(F);
        AggregatedStmts.push_back(S);
      } else {
        emitAggregatedStmts();
        CGF.EmitStmt(S);
      }
    }

    void emitAggregatedStmts() {
      if (AggregatedStmts.size() <= 1) {
        if (!AggregatedStmts.empty()) {
          CopyingValueRepresentation CVR(CGF);
          CGF.EmitStmt(AggregatedStmts[0]);
        }
        reset();
      }

      emitMemcpy();
      AggregatedStmts.clear();
    }

    void finish() {
      emitAggregatedStmts();
    }
  };
} // end anonymous namespace

static bool isInitializerOfDynamicClass(const CXXCtorInitializer *BaseInit) {
  const Type *BaseType = BaseInit->getBaseClass();
  const auto *BaseClassDecl =
      cast<CXXRecordDecl>(BaseType->castAs<RecordType>()->getDecl());
  return BaseClassDecl->isDynamicClass();
}

/// EmitCtorPrologue - This routine generates necessary code to initialize
/// base classes and non-static data members belonging to this constructor.
void CodeGenFunction::EmitCtorPrologue(const CXXConstructorDecl *CD,
                                       CXXCtorType CtorType,
                                       FunctionArgList &Args) {
  if (CD->isDelegatingConstructor())
    return EmitDelegatingCXXConstructorCall(CD, Args);

  const CXXRecordDecl *ClassDecl = CD->getParent();

  CXXConstructorDecl::init_const_iterator B = CD->init_begin(),
                                          E = CD->init_end();

  // Virtual base initializers first, if any. They aren't needed if:
  // - This is a base ctor variant
  // - There are no vbases
  // - The class is abstract, so a complete object of it cannot be constructed
  //
  // The check for an abstract class is necessary because sema may not have
  // marked virtual base destructors referenced.
  bool ConstructVBases = CtorType != Ctor_Base &&
                         ClassDecl->getNumVBases() != 0 &&
                         !ClassDecl->isAbstract();

  // In the Microsoft C++ ABI, there are no constructor variants. Instead, the
  // constructor of a class with virtual bases takes an additional parameter to
  // conditionally construct the virtual bases. Emit that check here.
  llvm::BasicBlock *BaseCtorContinueBB = nullptr;
  if (ConstructVBases &&
      !CGM.getTarget().getCXXABI().hasConstructorVariants()) {
    BaseCtorContinueBB =
        CGM.getCXXABI().EmitCtorCompleteObjectHandler(*this, ClassDecl);
    assert(BaseCtorContinueBB);
  }

  llvm::Value *const OldThis = CXXThisValue;
  for (; B != E && (*B)->isBaseInitializer() && (*B)->isBaseVirtual(); B++) {
    if (!ConstructVBases)
      continue;
    if (CGM.getCodeGenOpts().StrictVTablePointers &&
        CGM.getCodeGenOpts().OptimizationLevel > 0 &&
        isInitializerOfDynamicClass(*B))
      CXXThisValue = Builder.CreateLaunderInvariantGroup(LoadCXXThis());
    EmitBaseInitializer(*this, ClassDecl, *B);
  }

  if (BaseCtorContinueBB) {
    // Complete object handler should continue to the remaining initializers.
    Builder.CreateBr(BaseCtorContinueBB);
    EmitBlock(BaseCtorContinueBB);
  }

  // Then, non-virtual base initializers.
  for (; B != E && (*B)->isBaseInitializer(); B++) {
    assert(!(*B)->isBaseVirtual());

    if (CGM.getCodeGenOpts().StrictVTablePointers &&
        CGM.getCodeGenOpts().OptimizationLevel > 0 &&
        isInitializerOfDynamicClass(*B))
      CXXThisValue = Builder.CreateLaunderInvariantGroup(LoadCXXThis());
    EmitBaseInitializer(*this, ClassDecl, *B);
  }

  CXXThisValue = OldThis;

  InitializeVTablePointers(ClassDecl);

  // And finally, initialize class members.
  FieldConstructionScope FCS(*this, LoadCXXThisAddress());
  ConstructorMemcpyizer CM(*this, CD, Args);
  for (; B != E; B++) {
    CXXCtorInitializer *Member = (*B);
    assert(!Member->isBaseInitializer());
    assert(Member->isAnyMemberInitializer() &&
           "Delegating initializer on non-delegating constructor");
    CM.addMemberInitializer(Member);
  }
  CM.finish();
}

static bool
FieldHasTrivialDestructorBody(ASTContext &Context, const FieldDecl *Field);

static bool
HasTrivialDestructorBody(ASTContext &Context,
                         const CXXRecordDecl *BaseClassDecl,
                         const CXXRecordDecl *MostDerivedClassDecl)
{
  // If the destructor is trivial we don't have to check anything else.
  if (BaseClassDecl->hasTrivialDestructor())
    return true;

  if (!BaseClassDecl->getDestructor()->hasTrivialBody())
    return false;

  // Check fields.
  for (const auto *Field : BaseClassDecl->fields())
    if (!FieldHasTrivialDestructorBody(Context, Field))
      return false;

  // Check non-virtual bases.
  for (const auto &I : BaseClassDecl->bases()) {
    if (I.isVirtual())
      continue;

    const CXXRecordDecl *NonVirtualBase =
      cast<CXXRecordDecl>(I.getType()->castAs<RecordType>()->getDecl());
    if (!HasTrivialDestructorBody(Context, NonVirtualBase,
                                  MostDerivedClassDecl))
      return false;
  }

  if (BaseClassDecl == MostDerivedClassDecl) {
    // Check virtual bases.
    for (const auto &I : BaseClassDecl->vbases()) {
      const CXXRecordDecl *VirtualBase =
        cast<CXXRecordDecl>(I.getType()->castAs<RecordType>()->getDecl());
      if (!HasTrivialDestructorBody(Context, VirtualBase,
                                    MostDerivedClassDecl))
        return false;
    }
  }

  return true;
}

static bool
FieldHasTrivialDestructorBody(ASTContext &Context,
                                          const FieldDecl *Field)
{
  QualType FieldBaseElementType = Context.getBaseElementType(Field->getType());

  const RecordType *RT = FieldBaseElementType->getAs<RecordType>();
  if (!RT)
    return true;

  CXXRecordDecl *FieldClassDecl = cast<CXXRecordDecl>(RT->getDecl());

  // The destructor for an implicit anonymous union member is never invoked.
  if (FieldClassDecl->isUnion() && FieldClassDecl->isAnonymousStructOrUnion())
    return false;

  return HasTrivialDestructorBody(Context, FieldClassDecl, FieldClassDecl);
}

/// CanSkipVTablePointerInitialization - Check whether we need to initialize
/// any vtable pointers before calling this destructor.
static bool CanSkipVTablePointerInitialization(CodeGenFunction &CGF,
                                               const CXXDestructorDecl *Dtor) {
  const CXXRecordDecl *ClassDecl = Dtor->getParent();
  if (!ClassDecl->isDynamicClass())
    return true;

  if (!Dtor->hasTrivialBody())
    return false;

  // Check the fields.
  for (const auto *Field : ClassDecl->fields())
    if (!FieldHasTrivialDestructorBody(CGF.getContext(), Field))
      return false;

  return true;
}

/// EmitDestructorBody - Emits the body of the current destructor.
void CodeGenFunction::EmitDestructorBody(FunctionArgList &Args) {
  const CXXDestructorDecl *Dtor = cast<CXXDestructorDecl>(CurGD.getDecl());
  CXXDtorType DtorType = CurGD.getDtorType();

  // For an abstract class, non-base destructors are never used (and can't
  // be emitted in general, because vbase dtors may not have been validated
  // by Sema), but the Itanium ABI doesn't make them optional and Clang may
  // in fact emit references to them from other compilations, so emit them
  // as functions containing a trap instruction.
  if (DtorType != Dtor_Base && Dtor->getParent()->isAbstract()) {
    llvm::CallInst *TrapCall = EmitTrapCall(llvm::Intrinsic::trap);
    TrapCall->setDoesNotReturn();
    TrapCall->setDoesNotThrow();
    Builder.CreateUnreachable();
    Builder.ClearInsertionPoint();
    return;
  }

  Stmt *Body = Dtor->getBody();
  if (Body)
    incrementProfileCounter(Body);

  // The call to operator delete in a deleting destructor happens
  // outside of the function-try-block, which means it's always
  // possible to delegate the destructor body to the complete
  // destructor.  Do so.
  if (DtorType == Dtor_Deleting) {
    RunCleanupsScope DtorEpilogue(*this);
    EnterDtorCleanups(Dtor, Dtor_Deleting);
    if (HaveInsertPoint()) {
      QualType ThisTy = Dtor->getThisObjectType();
      EmitCXXDestructorCall(Dtor, Dtor_Complete, /*ForVirtualBase=*/false,
                            /*Delegating=*/false, LoadCXXThisAddress(), ThisTy);
    }
    return;
  }

  // If the body is a function-try-block, enter the try before
  // anything else.
  bool isTryBody = (Body && isa<CXXTryStmt>(Body));
  if (isTryBody)
    EnterCXXTryStmt(*cast<CXXTryStmt>(Body), true);
  EmitAsanPrologueOrEpilogue(false);

  // Enter the epilogue cleanups.
  RunCleanupsScope DtorEpilogue(*this);

  // If this is the complete variant, just invoke the base variant;
  // the epilogue will destruct the virtual bases.  But we can't do
  // this optimization if the body is a function-try-block, because
  // we'd introduce *two* handler blocks.  In the Microsoft ABI, we
  // always delegate because we might not have a definition in this TU.
  switch (DtorType) {
  case Dtor_Comdat: llvm_unreachable("not expecting a COMDAT");
  case Dtor_Deleting: llvm_unreachable("already handled deleting case");

  case Dtor_Complete:
    assert((Body || getTarget().getCXXABI().isMicrosoft()) &&
           "can't emit a dtor without a body for non-Microsoft ABIs");

    // Enter the cleanup scopes for virtual bases.
    EnterDtorCleanups(Dtor, Dtor_Complete);

    if (!isTryBody) {
      QualType ThisTy = Dtor->getThisObjectType();
      EmitCXXDestructorCall(Dtor, Dtor_Base, /*ForVirtualBase=*/false,
                            /*Delegating=*/false, LoadCXXThisAddress(), ThisTy);
      break;
    }

    // Fallthrough: act like we're in the base variant.
    LLVM_FALLTHROUGH;

  case Dtor_Base:
    assert(Body);

    // Enter the cleanup scopes for fields and non-virtual bases.
    EnterDtorCleanups(Dtor, Dtor_Base);

    // Initialize the vtable pointers before entering the body.
    if (!CanSkipVTablePointerInitialization(*this, Dtor)) {
      // Insert the llvm.launder.invariant.group intrinsic before initializing
      // the vptrs to cancel any previous assumptions we might have made.
      if (CGM.getCodeGenOpts().StrictVTablePointers &&
          CGM.getCodeGenOpts().OptimizationLevel > 0)
        CXXThisValue = Builder.CreateLaunderInvariantGroup(LoadCXXThis());
      InitializeVTablePointers(Dtor->getParent());
    }

    if (isTryBody)
      EmitStmt(cast<CXXTryStmt>(Body)->getTryBlock());
    else if (Body)
      EmitStmt(Body);
    else {
      assert(Dtor->isImplicit() && "bodyless dtor not implicit");
      // nothing to do besides what's in the epilogue
    }
    // -fapple-kext must inline any call to this dtor into
    // the caller's body.
    if (getLangOpts().AppleKext)
      CurFn->addFnAttr(llvm::Attribute::AlwaysInline);

    break;
  }

  // Jump out through the epilogue cleanups.
  DtorEpilogue.ForceCleanup();

  // Exit the try if applicable.
  if (isTryBody)
    ExitCXXTryStmt(*cast<CXXTryStmt>(Body), true);
}

void CodeGenFunction::emitImplicitAssignmentOperatorBody(FunctionArgList &Args) {
  const CXXMethodDecl *AssignOp = cast<CXXMethodDecl>(CurGD.getDecl());
  const Stmt *RootS = AssignOp->getBody();
  assert(isa<CompoundStmt>(RootS) &&
         "Body of an implicit assignment operator should be compound stmt.");
  const CompoundStmt *RootCS = cast<CompoundStmt>(RootS);

  LexicalScope Scope(*this, RootCS->getSourceRange());

  incrementProfileCounter(RootCS);
  AssignmentMemcpyizer AM(*this, AssignOp, Args);
  for (auto *I : RootCS->body())
    AM.emitAssignment(I);
  AM.finish();
}

namespace {
  llvm::Value *LoadThisForDtorDelete(CodeGenFunction &CGF,
                                     const CXXDestructorDecl *DD) {
    if (Expr *ThisArg = DD->getOperatorDeleteThisArg())
      return CGF.EmitScalarExpr(ThisArg);
    return CGF.LoadCXXThis();
  }

  /// Call the operator delete associated with the current destructor.
  struct CallDtorDelete final : EHScopeStack::Cleanup {
    CallDtorDelete() {}

    void Emit(CodeGenFunction &CGF, Flags flags) override {
      const CXXDestructorDecl *Dtor = cast<CXXDestructorDecl>(CGF.CurCodeDecl);
      const CXXRecordDecl *ClassDecl = Dtor->getParent();
      CGF.EmitDeleteCall(Dtor->getOperatorDelete(),
                         LoadThisForDtorDelete(CGF, Dtor),
                         CGF.getContext().getTagDeclType(ClassDecl));
    }
  };

  void EmitConditionalDtorDeleteCall(CodeGenFunction &CGF,
                                     llvm::Value *ShouldDeleteCondition,
                                     bool ReturnAfterDelete) {
    llvm::BasicBlock *callDeleteBB = CGF.createBasicBlock("dtor.call_delete");
    llvm::BasicBlock *continueBB = CGF.createBasicBlock("dtor.continue");
    llvm::Value *ShouldCallDelete
      = CGF.Builder.CreateIsNull(ShouldDeleteCondition);
    CGF.Builder.CreateCondBr(ShouldCallDelete, continueBB, callDeleteBB);

    CGF.EmitBlock(callDeleteBB);
    const CXXDestructorDecl *Dtor = cast<CXXDestructorDecl>(CGF.CurCodeDecl);
    const CXXRecordDecl *ClassDecl = Dtor->getParent();
    CGF.EmitDeleteCall(Dtor->getOperatorDelete(),
                       LoadThisForDtorDelete(CGF, Dtor),
                       CGF.getContext().getTagDeclType(ClassDecl));
    assert(Dtor->getOperatorDelete()->isDestroyingOperatorDelete() ==
               ReturnAfterDelete &&
           "unexpected value for ReturnAfterDelete");
    if (ReturnAfterDelete)
      CGF.EmitBranchThroughCleanup(CGF.ReturnBlock);
    else
      CGF.Builder.CreateBr(continueBB);

    CGF.EmitBlock(continueBB);
  }

  struct CallDtorDeleteConditional final : EHScopeStack::Cleanup {
    llvm::Value *ShouldDeleteCondition;

  public:
    CallDtorDeleteConditional(llvm::Value *ShouldDeleteCondition)
        : ShouldDeleteCondition(ShouldDeleteCondition) {
      assert(ShouldDeleteCondition != nullptr);
    }

    void Emit(CodeGenFunction &CGF, Flags flags) override {
      EmitConditionalDtorDeleteCall(CGF, ShouldDeleteCondition,
                                    /*ReturnAfterDelete*/false);
    }
  };

  class DestroyField  final : public EHScopeStack::Cleanup {
    const FieldDecl *field;
    CodeGenFunction::Destroyer *destroyer;
    bool useEHCleanupForArray;

  public:
    DestroyField(const FieldDecl *field, CodeGenFunction::Destroyer *destroyer,
                 bool useEHCleanupForArray)
        : field(field), destroyer(destroyer),
          useEHCleanupForArray(useEHCleanupForArray) {}

    void Emit(CodeGenFunction &CGF, Flags flags) override {
      // Find the address of the field.
      Address thisValue = CGF.LoadCXXThisAddress();
      QualType RecordTy = CGF.getContext().getTagDeclType(field->getParent());
      LValue ThisLV = CGF.MakeAddrLValue(thisValue, RecordTy);
      LValue LV = CGF.EmitLValueForField(ThisLV, field);
      assert(LV.isSimple());

      CGF.emitDestroy(LV.getAddress(), field->getType(), destroyer,
                      flags.isForNormalCleanup() && useEHCleanupForArray);
    }
  };

 static void EmitSanitizerDtorCallback(CodeGenFunction &CGF, llvm::Value *Ptr,
             CharUnits::QuantityType PoisonSize) {
   CodeGenFunction::SanitizerScope SanScope(&CGF);
   // Pass in void pointer and size of region as arguments to runtime
   // function
   llvm::Value *Args[] = {CGF.Builder.CreateBitCast(Ptr, CGF.VoidPtrTy),
                          llvm::ConstantInt::get(CGF.SizeTy, PoisonSize)};

   llvm::Type *ArgTypes[] = {CGF.VoidPtrTy, CGF.SizeTy};

   llvm::FunctionType *FnType =
       llvm::FunctionType::get(CGF.VoidTy, ArgTypes, false);
   llvm::FunctionCallee Fn =
       CGF.CGM.CreateRuntimeFunction(FnType, "__sanitizer_dtor_callback");
   CGF.EmitNounwindRuntimeCall(Fn, Args);
 }

  class SanitizeDtorMembers final : public EHScopeStack::Cleanup {
    const CXXDestructorDecl *Dtor;

  public:
    SanitizeDtorMembers(const CXXDestructorDecl *Dtor) : Dtor(Dtor) {}

    // Generate function call for handling object poisoning.
    // Disables tail call elimination, to prevent the current stack frame
    // from disappearing from the stack trace.
    void Emit(CodeGenFunction &CGF, Flags flags) override {
      const ASTRecordLayout &Layout =
          CGF.getContext().getASTRecordLayout(Dtor->getParent());

      // Nothing to poison.
      if (Layout.getFieldCount() == 0)
        return;

      // Prevent the current stack frame from disappearing from the stack trace.
      CGF.CurFn->addFnAttr("disable-tail-calls", "true");

      // Construct pointer to region to begin poisoning, and calculate poison
      // size, so that only members declared in this class are poisoned.
      ASTContext &Context = CGF.getContext();
      unsigned fieldIndex = 0;
      int startIndex = -1;
      // RecordDecl::field_iterator Field;
      for (const FieldDecl *Field : Dtor->getParent()->fields()) {
        // Poison field if it is trivial
        if (FieldHasTrivialDestructorBody(Context, Field)) {
          // Start sanitizing at this field
          if (startIndex < 0)
            startIndex = fieldIndex;

          // Currently on the last field, and it must be poisoned with the
          // current block.
          if (fieldIndex == Layout.getFieldCount() - 1) {
            PoisonMembers(CGF, startIndex, Layout.getFieldCount());
          }
        } else if (startIndex >= 0) {
          // No longer within a block of memory to poison, so poison the block
          PoisonMembers(CGF, startIndex, fieldIndex);
          // Re-set the start index
          startIndex = -1;
        }
        fieldIndex += 1;
      }
    }

  private:
    /// \param layoutStartOffset index of the ASTRecordLayout field to
    ///     start poisoning (inclusive)
    /// \param layoutEndOffset index of the ASTRecordLayout field to
    ///     end poisoning (exclusive)
    void PoisonMembers(CodeGenFunction &CGF, unsigned layoutStartOffset,
                     unsigned layoutEndOffset) {
      ASTContext &Context = CGF.getContext();
      const ASTRecordLayout &Layout =
          Context.getASTRecordLayout(Dtor->getParent());

      llvm::ConstantInt *OffsetSizePtr = llvm::ConstantInt::get(
          CGF.SizeTy,
          Context.toCharUnitsFromBits(Layout.getFieldOffset(layoutStartOffset))
              .getQuantity());

      llvm::Value *OffsetPtr = CGF.Builder.CreateGEP(
          CGF.Builder.CreateBitCast(CGF.LoadCXXThis(), CGF.Int8PtrTy),
          OffsetSizePtr);

      CharUnits::QuantityType PoisonSize;
      if (layoutEndOffset >= Layout.getFieldCount()) {
        PoisonSize = Layout.getNonVirtualSize().getQuantity() -
                     Context.toCharUnitsFromBits(
                                Layout.getFieldOffset(layoutStartOffset))
                         .getQuantity();
      } else {
        PoisonSize = Context.toCharUnitsFromBits(
                                Layout.getFieldOffset(layoutEndOffset) -
                                Layout.getFieldOffset(layoutStartOffset))
                         .getQuantity();
      }

      if (PoisonSize == 0)
        return;

      EmitSanitizerDtorCallback(CGF, OffsetPtr, PoisonSize);
    }
  };

 class SanitizeDtorVTable final : public EHScopeStack::Cleanup {
    const CXXDestructorDecl *Dtor;

  public:
    SanitizeDtorVTable(const CXXDestructorDecl *Dtor) : Dtor(Dtor) {}

    // Generate function call for handling vtable pointer poisoning.
    void Emit(CodeGenFunction &CGF, Flags flags) override {
      assert(Dtor->getParent()->isDynamicClass());
      (void)Dtor;
      ASTContext &Context = CGF.getContext();
      // Poison vtable and vtable ptr if they exist for this class.
      llvm::Value *VTablePtr = CGF.LoadCXXThis();

      CharUnits::QuantityType PoisonSize =
          Context.toCharUnitsFromBits(CGF.PointerWidthInBits).getQuantity();
      // Pass in void pointer and size of region as arguments to runtime
      // function
      EmitSanitizerDtorCallback(CGF, VTablePtr, PoisonSize);
    }
 };
} // end anonymous namespace

/// Emit all code that comes at the end of class's
/// destructor. This is to call destructors on members and base classes
/// in reverse order of their construction.
///
/// For a deleting destructor, this also handles the case where a destroying
/// operator delete completely overrides the definition.
void CodeGenFunction::EnterDtorCleanups(const CXXDestructorDecl *DD,
                                        CXXDtorType DtorType) {
  assert((!DD->isTrivial() || DD->hasAttr<DLLExportAttr>()) &&
         "Should not emit dtor epilogue for non-exported trivial dtor!");

  // The deleting-destructor phase just needs to call the appropriate
  // operator delete that Sema picked up.
  if (DtorType == Dtor_Deleting) {
    assert(DD->getOperatorDelete() &&
           "operator delete missing - EnterDtorCleanups");
    if (CXXStructorImplicitParamValue) {
      // If there is an implicit param to the deleting dtor, it's a boolean
      // telling whether this is a deleting destructor.
      if (DD->getOperatorDelete()->isDestroyingOperatorDelete())
        EmitConditionalDtorDeleteCall(*this, CXXStructorImplicitParamValue,
                                      /*ReturnAfterDelete*/true);
      else
        EHStack.pushCleanup<CallDtorDeleteConditional>(
            NormalAndEHCleanup, CXXStructorImplicitParamValue);
    } else {
      if (DD->getOperatorDelete()->isDestroyingOperatorDelete()) {
        const CXXRecordDecl *ClassDecl = DD->getParent();
        EmitDeleteCall(DD->getOperatorDelete(),
                       LoadThisForDtorDelete(*this, DD),
                       getContext().getTagDeclType(ClassDecl));
        EmitBranchThroughCleanup(ReturnBlock);
      } else {
        EHStack.pushCleanup<CallDtorDelete>(NormalAndEHCleanup);
      }
    }
    return;
  }

  const CXXRecordDecl *ClassDecl = DD->getParent();

  // Unions have no bases and do not call field destructors.
  if (ClassDecl->isUnion())
    return;

  // The complete-destructor phase just destructs all the virtual bases.
  if (DtorType == Dtor_Complete) {
    // Poison the vtable pointer such that access after the base
    // and member destructors are invoked is invalid.
    if (CGM.getCodeGenOpts().SanitizeMemoryUseAfterDtor &&
        SanOpts.has(SanitizerKind::Memory) && ClassDecl->getNumVBases() &&
        ClassDecl->isPolymorphic())
      EHStack.pushCleanup<SanitizeDtorVTable>(NormalAndEHCleanup, DD);

    // We push them in the forward order so that they'll be popped in
    // the reverse order.
    for (const auto &Base : ClassDecl->vbases()) {
      auto *BaseClassDecl =
          cast<CXXRecordDecl>(Base.getType()->castAs<RecordType>()->getDecl());

      // Ignore trivial destructors.
      if (BaseClassDecl->hasTrivialDestructor())
        continue;

      EHStack.pushCleanup<CallBaseDtor>(NormalAndEHCleanup,
                                        BaseClassDecl,
                                        /*BaseIsVirtual*/ true);
    }

    return;
  }

  assert(DtorType == Dtor_Base);
  // Poison the vtable pointer if it has no virtual bases, but inherits
  // virtual functions.
  if (CGM.getCodeGenOpts().SanitizeMemoryUseAfterDtor &&
      SanOpts.has(SanitizerKind::Memory) && !ClassDecl->getNumVBases() &&
      ClassDecl->isPolymorphic())
    EHStack.pushCleanup<SanitizeDtorVTable>(NormalAndEHCleanup, DD);

  // Destroy non-virtual bases.
  for (const auto &Base : ClassDecl->bases()) {
    // Ignore virtual bases.
    if (Base.isVirtual())
      continue;

    CXXRecordDecl *BaseClassDecl = Base.getType()->getAsCXXRecordDecl();

    // Ignore trivial destructors.
    if (BaseClassDecl->hasTrivialDestructor())
      continue;

    EHStack.pushCleanup<CallBaseDtor>(NormalAndEHCleanup,
                                      BaseClassDecl,
                                      /*BaseIsVirtual*/ false);
  }

  // Poison fields such that access after their destructors are
  // invoked, and before the base class destructor runs, is invalid.
  if (CGM.getCodeGenOpts().SanitizeMemoryUseAfterDtor &&
      SanOpts.has(SanitizerKind::Memory))
    EHStack.pushCleanup<SanitizeDtorMembers>(NormalAndEHCleanup, DD);

  // Destroy direct fields.
  for (const auto *Field : ClassDecl->fields()) {
    QualType type = Field->getType();
    QualType::DestructionKind dtorKind = type.isDestructedType();
    if (!dtorKind) continue;

    // Anonymous union members do not have their destructors called.
    const RecordType *RT = type->getAsUnionType();
    if (RT && RT->getDecl()->isAnonymousStructOrUnion()) continue;

    CleanupKind cleanupKind = getCleanupKind(dtorKind);
    EHStack.pushCleanup<DestroyField>(cleanupKind, Field,
                                      getDestroyer(dtorKind),
                                      cleanupKind & EHCleanup);
  }
}

/// EmitCXXAggrConstructorCall - Emit a loop to call a particular
/// constructor for each of several members of an array.
///
/// \param ctor the constructor to call for each element
/// \param arrayType the type of the array to initialize
/// \param arrayBegin an arrayType*
/// \param zeroInitialize true if each element should be
///   zero-initialized before it is constructed
void CodeGenFunction::EmitCXXAggrConstructorCall(
    const CXXConstructorDecl *ctor, const ArrayType *arrayType,
    Address arrayBegin, const CXXConstructExpr *E, bool NewPointerIsChecked,
    bool zeroInitialize) {
  QualType elementType;
  llvm::Value *numElements =
    emitArrayLength(arrayType, elementType, arrayBegin);

  EmitCXXAggrConstructorCall(ctor, numElements, arrayBegin, E,
                             NewPointerIsChecked, zeroInitialize);
}

/// EmitCXXAggrConstructorCall - Emit a loop to call a particular
/// constructor for each of several members of an array.
///
/// \param ctor the constructor to call for each element
/// \param numElements the number of elements in the array;
///   may be zero
/// \param arrayBase a T*, where T is the type constructed by ctor
/// \param zeroInitialize true if each element should be
///   zero-initialized before it is constructed
void CodeGenFunction::EmitCXXAggrConstructorCall(const CXXConstructorDecl *ctor,
                                                 llvm::Value *numElements,
                                                 Address arrayBase,
                                                 const CXXConstructExpr *E,
                                                 bool NewPointerIsChecked,
                                                 bool zeroInitialize) {
  // It's legal for numElements to be zero.  This can happen both
  // dynamically, because x can be zero in 'new A[x]', and statically,
  // because of GCC extensions that permit zero-length arrays.  There
  // are probably legitimate places where we could assume that this
  // doesn't happen, but it's not clear that it's worth it.
  llvm::BranchInst *zeroCheckBranch = nullptr;

  // Optimize for a constant count.
  llvm::ConstantInt *constantCount
    = dyn_cast<llvm::ConstantInt>(numElements);
  if (constantCount) {
    // Just skip out if the constant count is zero.
    if (constantCount->isZero()) return;

  // Otherwise, emit the check.
  } else {
    llvm::BasicBlock *loopBB = createBasicBlock("new.ctorloop");
    llvm::Value *iszero = Builder.CreateIsNull(numElements, "isempty");
    zeroCheckBranch = Builder.CreateCondBr(iszero, loopBB, loopBB);
    EmitBlock(loopBB);
  }

  // Find the end of the array.
  llvm::Value *arrayBegin = arrayBase.getPointer();
  llvm::Value *arrayEnd = Builder.CreateInBoundsGEP(arrayBegin, numElements,
                                                    "arrayctor.end");

  // Enter the loop, setting up a phi for the current location to initialize.
  llvm::BasicBlock *entryBB = Builder.GetInsertBlock();
  llvm::BasicBlock *loopBB = createBasicBlock("arrayctor.loop");
  EmitBlock(loopBB);
  llvm::PHINode *cur = Builder.CreatePHI(arrayBegin->getType(), 2,
                                         "arrayctor.cur");
  cur->addIncoming(arrayBegin, entryBB);

  // Inside the loop body, emit the constructor call on the array element.

  // The alignment of the base, adjusted by the size of a single element,
  // provides a conservative estimate of the alignment of every element.
  // (This assumes we never start tracking offsetted alignments.)
  //
  // Note that these are complete objects and so we don't need to
  // use the non-virtual size or alignment.
  QualType type = getContext().getTypeDeclType(ctor->getParent());
  CharUnits eltAlignment =
    arrayBase.getAlignment()
             .alignmentOfArrayElement(getContext().getTypeSizeInChars(type));
  Address curAddr = Address(cur, eltAlignment);

  // Zero initialize the storage, if requested.
  if (zeroInitialize)
    EmitNullInitialization(curAddr, type);

  // C++ [class.temporary]p4:
  // There are two contexts in which temporaries are destroyed at a different
  // point than the end of the full-expression. The first context is when a
  // default constructor is called to initialize an element of an array.
  // If the constructor has one or more default arguments, the destruction of
  // every temporary created in a default argument expression is sequenced
  // before the construction of the next array element, if any.

  {
    RunCleanupsScope Scope(*this);

    // Evaluate the constructor and its arguments in a regular
    // partial-destroy cleanup.
    if (getLangOpts().Exceptions &&
        !ctor->getParent()->hasTrivialDestructor()) {
      Destroyer *destroyer = destroyCXXObject;
      pushRegularPartialArrayCleanup(arrayBegin, cur, type, eltAlignment,
                                     *destroyer);
    }
    auto currAVS = AggValueSlot::forAddr(
        curAddr, type.getQualifiers(), AggValueSlot::IsDestructed,
        AggValueSlot::DoesNotNeedGCBarriers, AggValueSlot::IsNotAliased,
        AggValueSlot::DoesNotOverlap, AggValueSlot::IsNotZeroed,
        NewPointerIsChecked ? AggValueSlot::IsSanitizerChecked
                            : AggValueSlot::IsNotSanitizerChecked);
    EmitCXXConstructorCall(ctor, Ctor_Complete, /*ForVirtualBase=*/false,
                           /*Delegating=*/false, currAVS, E);
  }

  // Go to the next element.
  llvm::Value *next =
    Builder.CreateInBoundsGEP(cur, llvm::ConstantInt::get(SizeTy, 1),
                              "arrayctor.next");
  cur->addIncoming(next, Builder.GetInsertBlock());

  // Check whether that's the end of the loop.
  llvm::Value *done = Builder.CreateICmpEQ(next, arrayEnd, "arrayctor.done");
  llvm::BasicBlock *contBB = createBasicBlock("arrayctor.cont");
  Builder.CreateCondBr(done, contBB, loopBB);

  // Patch the earlier check to skip over the loop.
  if (zeroCheckBranch) zeroCheckBranch->setSuccessor(0, contBB);

  EmitBlock(contBB);
}

void CodeGenFunction::destroyCXXObject(CodeGenFunction &CGF,
                                       Address addr,
                                       QualType type) {
  const RecordType *rtype = type->castAs<RecordType>();
  const CXXRecordDecl *record = cast<CXXRecordDecl>(rtype->getDecl());
  const CXXDestructorDecl *dtor = record->getDestructor();
  assert(!dtor->isTrivial());
  CGF.EmitCXXDestructorCall(dtor, Dtor_Complete, /*for vbase*/ false,
                            /*Delegating=*/false, addr, type);
}

void CodeGenFunction::EmitCXXConstructorCall(const CXXConstructorDecl *D,
                                             CXXCtorType Type,
                                             bool ForVirtualBase,
                                             bool Delegating,
                                             AggValueSlot ThisAVS,
                                             const CXXConstructExpr *E) {
  CallArgList Args;
  Address This = ThisAVS.getAddress();
  LangAS SlotAS = ThisAVS.getQualifiers().getAddressSpace();
  QualType ThisType = D->getThisType();
  LangAS ThisAS = ThisType.getTypePtr()->getPointeeType().getAddressSpace();
  llvm::Value *ThisPtr = This.getPointer();

  if (SlotAS != ThisAS) {
    unsigned TargetThisAS = getContext().getTargetAddressSpace(ThisAS);
    llvm::Type *NewType =
        ThisPtr->getType()->getPointerElementType()->getPointerTo(TargetThisAS);
    ThisPtr = getTargetHooks().performAddrSpaceCast(*this, This.getPointer(),
                                                    ThisAS, SlotAS, NewType);
  }

  // Push the this ptr.
  Args.add(RValue::get(ThisPtr), D->getThisType());

  // If this is a trivial constructor, emit a memcpy now before we lose
  // the alignment information on the argument.
  // FIXME: It would be better to preserve alignment information into CallArg.
  if (isMemcpyEquivalentSpecialMember(D)) {
    assert(E->getNumArgs() == 1 && "unexpected argcount for trivial ctor");

    const Expr *Arg = E->getArg(0);
    LValue Src = EmitLValue(Arg);
    QualType DestTy = getContext().getTypeDeclType(D->getParent());
    LValue Dest = MakeAddrLValue(This, DestTy);
    EmitAggregateCopyCtor(Dest, Src, ThisAVS.mayOverlap());
    return;
  }

  // Add the rest of the user-supplied arguments.
  const FunctionProtoType *FPT = D->getType()->castAs<FunctionProtoType>();
  EvaluationOrder Order = E->isListInitialization()
                              ? EvaluationOrder::ForceLeftToRight
                              : EvaluationOrder::Default;
  EmitCallArgs(Args, FPT, E->arguments(), E->getConstructor(),
               /*ParamsToSkip*/ 0, Order);

  EmitCXXConstructorCall(D, Type, ForVirtualBase, Delegating, This, Args,
                         ThisAVS.mayOverlap(), E->getExprLoc(),
                         ThisAVS.isSanitizerChecked());
}

static bool canEmitDelegateCallArgs(CodeGenFunction &CGF,
                                    const CXXConstructorDecl *Ctor,
                                    CXXCtorType Type, CallArgList &Args) {
  // We can't forward a variadic call.
  if (Ctor->isVariadic())
    return false;

  if (CGF.getTarget().getCXXABI().areArgsDestroyedLeftToRightInCallee()) {
    // If the parameters are callee-cleanup, it's not safe to forward.
    for (auto *P : Ctor->parameters())
      if (P->needsDestruction(CGF.getContext()))
        return false;

    // Likewise if they're inalloca.
    const CGFunctionInfo &Info =
        CGF.CGM.getTypes().arrangeCXXConstructorCall(Args, Ctor, Type, 0, 0);
    if (Info.usesInAlloca())
      return false;
  }

  // Anything else should be OK.
  return true;
}

void CodeGenFunction::EmitCXXConstructorCall(const CXXConstructorDecl *D,
                                             CXXCtorType Type,
                                             bool ForVirtualBase,
                                             bool Delegating,
                                             Address This,
                                             CallArgList &Args,
                                             AggValueSlot::Overlap_t Overlap,
                                             SourceLocation Loc,
                                             bool NewPointerIsChecked) {
  const CXXRecordDecl *ClassDecl = D->getParent();

  if (!NewPointerIsChecked)
    EmitTypeCheck(CodeGenFunction::TCK_ConstructorCall, Loc, This.getPointer(),
                  getContext().getRecordType(ClassDecl), CharUnits::Zero());

  if (D->isTrivial() && D->isDefaultConstructor()) {
    assert(Args.size() == 1 && "trivial default ctor with args");
    return;
  }

  // If this is a trivial constructor, just emit what's needed. If this is a
  // union copy constructor, we must emit a memcpy, because the AST does not
  // model that copy.
  if (isMemcpyEquivalentSpecialMember(D)) {
    assert(Args.size() == 2 && "unexpected argcount for trivial ctor");

    QualType SrcTy = D->getParamDecl(0)->getType().getNonReferenceType();
    Address Src(Args[1].getRValue(*this).getScalarVal(),
                getNaturalTypeAlignment(SrcTy));
    LValue SrcLVal = MakeAddrLValue(Src, SrcTy);
    QualType DestTy = getContext().getTypeDeclType(ClassDecl);
    LValue DestLVal = MakeAddrLValue(This, DestTy);
    EmitAggregateCopyCtor(DestLVal, SrcLVal, Overlap);
    return;
  }

  bool PassPrototypeArgs = true;
  // Check whether we can actually emit the constructor before trying to do so.
  if (auto Inherited = D->getInheritedConstructor()) {
    PassPrototypeArgs = getTypes().inheritingCtorHasParams(Inherited, Type);
    if (PassPrototypeArgs && !canEmitDelegateCallArgs(*this, D, Type, Args)) {
      EmitInlinedInheritingCXXConstructorCall(D, Type, ForVirtualBase,
                                              Delegating, Args);
      return;
    }
  }

  // Insert any ABI-specific implicit constructor arguments.
  CGCXXABI::AddedStructorArgs ExtraArgs =
      CGM.getCXXABI().addImplicitConstructorArgs(*this, D, Type, ForVirtualBase,
                                                 Delegating, Args);

  // Emit the call.
  llvm::Constant *CalleePtr = CGM.getAddrOfCXXStructor(GlobalDecl(D, Type));
  const CGFunctionInfo &Info = CGM.getTypes().arrangeCXXConstructorCall(
      Args, D, Type, ExtraArgs.Prefix, ExtraArgs.Suffix, PassPrototypeArgs);
  CGCallee Callee = CGCallee::forDirect(CalleePtr, GlobalDecl(D, Type));
  EmitCall(Info, Callee, ReturnValueSlot(), Args);

  // Generate vtable assumptions if we're constructing a complete object
  // with a vtable.  We don't do this for base subobjects for two reasons:
  // first, it's incorrect for classes with virtual bases, and second, we're
  // about to overwrite the vptrs anyway.
  // We also have to make sure if we can refer to vtable:
  // - Otherwise we can refer to vtable if it's safe to speculatively emit.
  // FIXME: If vtable is used by ctor/dtor, or if vtable is external and we are
  // sure that definition of vtable is not hidden,
  // then we are always safe to refer to it.
  // FIXME: It looks like InstCombine is very inefficient on dealing with
  // assumes. Make assumption loads require -fstrict-vtable-pointers temporarily.
  if (CGM.getCodeGenOpts().OptimizationLevel > 0 &&
      ClassDecl->isDynamicClass() && Type != Ctor_Base &&
      CGM.getCXXABI().canSpeculativelyEmitVTable(ClassDecl) &&
      CGM.getCodeGenOpts().StrictVTablePointers)
    EmitVTableAssumptionLoads(ClassDecl, This);
}

void CodeGenFunction::EmitInheritedCXXConstructorCall(
    const CXXConstructorDecl *D, bool ForVirtualBase, Address This,
    bool InheritedFromVBase, const CXXInheritedCtorInitExpr *E) {
  CallArgList Args;
  CallArg ThisArg(RValue::get(This.getPointer()), D->getThisType());

  // Forward the parameters.
  if (InheritedFromVBase &&
      CGM.getTarget().getCXXABI().hasConstructorVariants()) {
    // Nothing to do; this construction is not responsible for constructing
    // the base class containing the inherited constructor.
    // FIXME: Can we just pass undef's for the remaining arguments if we don't
    // have constructor variants?
    Args.push_back(ThisArg);
  } else if (!CXXInheritedCtorInitExprArgs.empty()) {
    // The inheriting constructor was inlined; just inject its arguments.
    assert(CXXInheritedCtorInitExprArgs.size() >= D->getNumParams() &&
           "wrong number of parameters for inherited constructor call");
    Args = CXXInheritedCtorInitExprArgs;
    Args[0] = ThisArg;
  } else {
    // The inheriting constructor was not inlined. Emit delegating arguments.
    Args.push_back(ThisArg);
    const auto *OuterCtor = cast<CXXConstructorDecl>(CurCodeDecl);
    assert(OuterCtor->getNumParams() == D->getNumParams());
    assert(!OuterCtor->isVariadic() && "should have been inlined");

    for (const auto *Param : OuterCtor->parameters()) {
      assert(getContext().hasSameUnqualifiedType(
          OuterCtor->getParamDecl(Param->getFunctionScopeIndex())->getType(),
          Param->getType()));
      EmitDelegateCallArg(Args, Param, E->getLocation());

      // Forward __attribute__(pass_object_size).
      if (Param->hasAttr<PassObjectSizeAttr>()) {
        auto *POSParam = SizeArguments[Param];
        assert(POSParam && "missing pass_object_size value for forwarding");
        EmitDelegateCallArg(Args, POSParam, E->getLocation());
      }
    }
  }

  EmitCXXConstructorCall(D, Ctor_Base, ForVirtualBase, /*Delegating*/false,
                         This, Args, AggValueSlot::MayOverlap,
                         E->getLocation(), /*NewPointerIsChecked*/true);
}

void CodeGenFunction::EmitInlinedInheritingCXXConstructorCall(
    const CXXConstructorDecl *Ctor, CXXCtorType CtorType, bool ForVirtualBase,
    bool Delegating, CallArgList &Args) {
  GlobalDecl GD(Ctor, CtorType);
  InlinedInheritingConstructorScope Scope(*this, GD);
  ApplyInlineDebugLocation DebugScope(*this, GD);
  RunCleanupsScope RunCleanups(*this);

  // Save the arguments to be passed to the inherited constructor.
  CXXInheritedCtorInitExprArgs = Args;

  FunctionArgList Params;
  QualType RetType = BuildFunctionArgList(CurGD, Params);
  FnRetTy = RetType;

  // Insert any ABI-specific implicit constructor arguments.
  CGM.getCXXABI().addImplicitConstructorArgs(*this, Ctor, CtorType,
                                             ForVirtualBase, Delegating, Args);

  // Emit a simplified prolog. We only need to emit the implicit params.
  assert(Args.size() >= Params.size() && "too few arguments for call");
  for (unsigned I = 0, N = Args.size(); I != N; ++I) {
    if (I < Params.size() && isa<ImplicitParamDecl>(Params[I])) {
      const RValue &RV = Args[I].getRValue(*this);
      assert(!RV.isComplex() && "complex indirect params not supported");
      ParamValue Val = RV.isScalar()
                           ? ParamValue::forDirect(RV.getScalarVal())
                           : ParamValue::forIndirect(RV.getAggregateAddress());
      EmitParmDecl(*Params[I], Val, I + 1);
    }
  }

  // Create a return value slot if the ABI implementation wants one.
  // FIXME: This is dumb, we should ask the ABI not to try to set the return
  // value instead.
  if (!RetType->isVoidType())
    ReturnValue = CreateIRTemp(RetType, "retval.inhctor");

  CGM.getCXXABI().EmitInstanceFunctionProlog(*this);
  CXXThisValue = CXXABIThisValue;

  // Directly emit the constructor initializers.
  EmitCtorPrologue(Ctor, CtorType, Params);
}

void CodeGenFunction::EmitVTableAssumptionLoad(const VPtr &Vptr, Address This) {
  llvm::Value *VTableGlobal =
      CGM.getCXXABI().getVTableAddressPoint(Vptr.Base, Vptr.VTableClass);
  if (!VTableGlobal)
    return;

  // We can just use the base offset in the complete class.
  CharUnits NonVirtualOffset = Vptr.Base.getBaseOffset();

  if (!NonVirtualOffset.isZero())
    This =
        ApplyNonVirtualAndVirtualOffset(*this, This, NonVirtualOffset, nullptr,
                                        Vptr.VTableClass, Vptr.NearestVBase);

  llvm::Value *VPtrValue =
      GetVTablePtr(This, VTableGlobal->getType(), Vptr.VTableClass);
  llvm::Value *Cmp =
      Builder.CreateICmpEQ(VPtrValue, VTableGlobal, "cmp.vtables");
  Builder.CreateAssumption(Cmp);
}

void CodeGenFunction::EmitVTableAssumptionLoads(const CXXRecordDecl *ClassDecl,
                                                Address This) {
  if (CGM.getCXXABI().doStructorsInitializeVPtrs(ClassDecl))
    for (const VPtr &Vptr : getVTablePointers(ClassDecl))
      EmitVTableAssumptionLoad(Vptr, This);
}

void
CodeGenFunction::EmitSynthesizedCXXCopyCtorCall(const CXXConstructorDecl *D,
                                                Address This, Address Src,
                                                const CXXConstructExpr *E) {
  const FunctionProtoType *FPT = D->getType()->castAs<FunctionProtoType>();

  CallArgList Args;

  // Push the this ptr.
  Args.add(RValue::get(This.getPointer()), D->getThisType());

  // Push the src ptr.
  QualType QT = *(FPT->param_type_begin());
  llvm::Type *t = CGM.getTypes().ConvertType(QT);
  Src = Builder.CreateBitCast(Src, t);
  Args.add(RValue::get(Src.getPointer()), QT);

  // Skip over first argument (Src).
  EmitCallArgs(Args, FPT, drop_begin(E->arguments(), 1), E->getConstructor(),
               /*ParamsToSkip*/ 1);

  EmitCXXConstructorCall(D, Ctor_Complete, /*ForVirtualBase*/false,
                         /*Delegating*/false, This, Args,
                         AggValueSlot::MayOverlap, E->getExprLoc(),
                         /*NewPointerIsChecked*/false);
}

void
CodeGenFunction::EmitDelegateCXXConstructorCall(const CXXConstructorDecl *Ctor,
                                                CXXCtorType CtorType,
                                                const FunctionArgList &Args,
                                                SourceLocation Loc) {
  CallArgList DelegateArgs;

  FunctionArgList::const_iterator I = Args.begin(), E = Args.end();
  assert(I != E && "no parameters to constructor");

  // this
  Address This = LoadCXXThisAddress();
  DelegateArgs.add(RValue::get(This.getPointer()), (*I)->getType());
  ++I;

  // FIXME: The location of the VTT parameter in the parameter list is
  // specific to the Itanium ABI and shouldn't be hardcoded here.
  if (CGM.getCXXABI().NeedsVTTParameter(CurGD)) {
    assert(I != E && "cannot skip vtt parameter, already done with args");
    assert((*I)->getType()->isPointerType() &&
           "skipping parameter not of vtt type");
    ++I;
  }

  // Explicit arguments.
  for (; I != E; ++I) {
    const VarDecl *param = *I;
    // FIXME: per-argument source location
    EmitDelegateCallArg(DelegateArgs, param, Loc);
  }

  EmitCXXConstructorCall(Ctor, CtorType, /*ForVirtualBase=*/false,
                         /*Delegating=*/true, This, DelegateArgs,
                         AggValueSlot::MayOverlap, Loc,
                         /*NewPointerIsChecked=*/true);
}

namespace {
  struct CallDelegatingCtorDtor final : EHScopeStack::Cleanup {
    const CXXDestructorDecl *Dtor;
    Address Addr;
    CXXDtorType Type;

    CallDelegatingCtorDtor(const CXXDestructorDecl *D, Address Addr,
                           CXXDtorType Type)
      : Dtor(D), Addr(Addr), Type(Type) {}

    void Emit(CodeGenFunction &CGF, Flags flags) override {
      // We are calling the destructor from within the constructor.
      // Therefore, "this" should have the expected type.
      QualType ThisTy = Dtor->getThisObjectType();
      CGF.EmitCXXDestructorCall(Dtor, Type, /*ForVirtualBase=*/false,
                                /*Delegating=*/true, Addr, ThisTy);
    }
  };
} // end anonymous namespace

void
CodeGenFunction::EmitDelegatingCXXConstructorCall(const CXXConstructorDecl *Ctor,
                                                  const FunctionArgList &Args) {
  assert(Ctor->isDelegatingConstructor());

  Address ThisPtr = LoadCXXThisAddress();

  AggValueSlot AggSlot =
    AggValueSlot::forAddr(ThisPtr, Qualifiers(),
                          AggValueSlot::IsDestructed,
                          AggValueSlot::DoesNotNeedGCBarriers,
                          AggValueSlot::IsNotAliased,
                          AggValueSlot::MayOverlap,
                          AggValueSlot::IsNotZeroed,
                          // Checks are made by the code that calls constructor.
                          AggValueSlot::IsSanitizerChecked);

  EmitAggExpr(Ctor->init_begin()[0]->getInit(), AggSlot);

  const CXXRecordDecl *ClassDecl = Ctor->getParent();
  if (CGM.getLangOpts().Exceptions && !ClassDecl->hasTrivialDestructor()) {
    CXXDtorType Type =
      CurGD.getCtorType() == Ctor_Complete ? Dtor_Complete : Dtor_Base;

    EHStack.pushCleanup<CallDelegatingCtorDtor>(EHCleanup,
                                                ClassDecl->getDestructor(),
                                                ThisPtr, Type);
  }
}

void CodeGenFunction::EmitCXXDestructorCall(const CXXDestructorDecl *DD,
                                            CXXDtorType Type,
                                            bool ForVirtualBase,
                                            bool Delegating, Address This,
                                            QualType ThisTy) {
  CGM.getCXXABI().EmitDestructorCall(*this, DD, Type, ForVirtualBase,
                                     Delegating, This, ThisTy);
}

namespace {
  struct CallLocalDtor final : EHScopeStack::Cleanup {
    const CXXDestructorDecl *Dtor;
    Address Addr;
    QualType Ty;

    CallLocalDtor(const CXXDestructorDecl *D, Address Addr, QualType Ty)
        : Dtor(D), Addr(Addr), Ty(Ty) {}

    void Emit(CodeGenFunction &CGF, Flags flags) override {
      CGF.EmitCXXDestructorCall(Dtor, Dtor_Complete,
                                /*ForVirtualBase=*/false,
                                /*Delegating=*/false, Addr, Ty);
    }
  };
} // end anonymous namespace

void CodeGenFunction::PushDestructorCleanup(const CXXDestructorDecl *D,
                                            QualType T, Address Addr) {
  EHStack.pushCleanup<CallLocalDtor>(NormalAndEHCleanup, D, Addr, T);
}

void CodeGenFunction::PushDestructorCleanup(QualType T, Address Addr) {
  CXXRecordDecl *ClassDecl = T->getAsCXXRecordDecl();
  if (!ClassDecl) return;
  if (ClassDecl->hasTrivialDestructor()) return;

  const CXXDestructorDecl *D = ClassDecl->getDestructor();
  assert(D && D->isUsed() && "destructor not marked as used!");
  PushDestructorCleanup(D, T, Addr);
}

void CodeGenFunction::InitializeVTablePointer(const VPtr &Vptr) {
  // Compute the address point.
  llvm::Value *VTableAddressPoint =
      CGM.getCXXABI().getVTableAddressPointInStructor(
          *this, Vptr.VTableClass, Vptr.Base, Vptr.NearestVBase);

  if (!VTableAddressPoint)
    return;

  // Compute where to store the address point.
  llvm::Value *VirtualOffset = nullptr;
  CharUnits NonVirtualOffset = CharUnits::Zero();

  if (CGM.getCXXABI().isVirtualOffsetNeededForVTableField(*this, Vptr)) {
    // We need to use the virtual base offset offset because the virtual base
    // might have a different offset in the most derived class.

    VirtualOffset = CGM.getCXXABI().GetVirtualBaseClassOffset(
        *this, LoadCXXThisAddress(), Vptr.VTableClass, Vptr.NearestVBase);
    NonVirtualOffset = Vptr.OffsetFromNearestVBase;
  } else {
    // We can just use the base offset in the complete class.
    NonVirtualOffset = Vptr.Base.getBaseOffset();
  }

  // Apply the offsets.
  Address VTableField = LoadCXXThisAddress();

  if (!NonVirtualOffset.isZero() || VirtualOffset)
    VTableField = ApplyNonVirtualAndVirtualOffset(
        *this, VTableField, NonVirtualOffset, VirtualOffset, Vptr.VTableClass,
        Vptr.NearestVBase);

  // Finally, store the address point. Use the same LLVM types as the field to
  // support optimization.
  llvm::Type *VTablePtrTy =
      llvm::FunctionType::get(CGM.Int32Ty, /*isVarArg=*/true)
          ->getPointerTo()
          ->getPointerTo();
  VTableField = Builder.CreateBitCast(VTableField, VTablePtrTy->getPointerTo());
  VTableAddressPoint = Builder.CreateBitCast(VTableAddressPoint, VTablePtrTy);

  llvm::StoreInst *Store = Builder.CreateStore(VTableAddressPoint, VTableField);
  TBAAAccessInfo TBAAInfo = CGM.getTBAAVTablePtrAccessInfo(VTablePtrTy);
  CGM.DecorateInstructionWithTBAA(Store, TBAAInfo);
  if (CGM.getCodeGenOpts().OptimizationLevel > 0 &&
      CGM.getCodeGenOpts().StrictVTablePointers)
    CGM.DecorateInstructionWithInvariantGroup(Store, Vptr.VTableClass);
}

CodeGenFunction::VPtrsVector
CodeGenFunction::getVTablePointers(const CXXRecordDecl *VTableClass) {
  CodeGenFunction::VPtrsVector VPtrsResult;
  VisitedVirtualBasesSetTy VBases;
  getVTablePointers(BaseSubobject(VTableClass, CharUnits::Zero()),
                    /*NearestVBase=*/nullptr,
                    /*OffsetFromNearestVBase=*/CharUnits::Zero(),
                    /*BaseIsNonVirtualPrimaryBase=*/false, VTableClass, VBases,
                    VPtrsResult);
  return VPtrsResult;
}

void CodeGenFunction::getVTablePointers(BaseSubobject Base,
                                        const CXXRecordDecl *NearestVBase,
                                        CharUnits OffsetFromNearestVBase,
                                        bool BaseIsNonVirtualPrimaryBase,
                                        const CXXRecordDecl *VTableClass,
                                        VisitedVirtualBasesSetTy &VBases,
                                        VPtrsVector &Vptrs) {
  // If this base is a non-virtual primary base the address point has already
  // been set.
  if (!BaseIsNonVirtualPrimaryBase) {
    // Initialize the vtable pointer for this base.
    VPtr Vptr = {Base, NearestVBase, OffsetFromNearestVBase, VTableClass};
    Vptrs.push_back(Vptr);
  }

  const CXXRecordDecl *RD = Base.getBase();

  // Traverse bases.
  for (const auto &I : RD->bases()) {
    auto *BaseDecl =
        cast<CXXRecordDecl>(I.getType()->castAs<RecordType>()->getDecl());

    // Ignore classes without a vtable.
    if (!BaseDecl->isDynamicClass())
      continue;

    CharUnits BaseOffset;
    CharUnits BaseOffsetFromNearestVBase;
    bool BaseDeclIsNonVirtualPrimaryBase;

    if (I.isVirtual()) {
      // Check if we've visited this virtual base before.
      if (!VBases.insert(BaseDecl).second)
        continue;

      const ASTRecordLayout &Layout =
        getContext().getASTRecordLayout(VTableClass);

      BaseOffset = Layout.getVBaseClassOffset(BaseDecl);
      BaseOffsetFromNearestVBase = CharUnits::Zero();
      BaseDeclIsNonVirtualPrimaryBase = false;
    } else {
      const ASTRecordLayout &Layout = getContext().getASTRecordLayout(RD);

      BaseOffset = Base.getBaseOffset() + Layout.getBaseClassOffset(BaseDecl);
      BaseOffsetFromNearestVBase =
        OffsetFromNearestVBase + Layout.getBaseClassOffset(BaseDecl);
      BaseDeclIsNonVirtualPrimaryBase = Layout.getPrimaryBase() == BaseDecl;
    }

    getVTablePointers(
        BaseSubobject(BaseDecl, BaseOffset),
        I.isVirtual() ? BaseDecl : NearestVBase, BaseOffsetFromNearestVBase,
        BaseDeclIsNonVirtualPrimaryBase, VTableClass, VBases, Vptrs);
  }
}

void CodeGenFunction::InitializeVTablePointers(const CXXRecordDecl *RD) {
  // Ignore classes without a vtable.
  if (!RD->isDynamicClass())
    return;

  // Initialize the vtable pointers for this class and all of its bases.
  if (CGM.getCXXABI().doStructorsInitializeVPtrs(RD))
    for (const VPtr &Vptr : getVTablePointers(RD))
      InitializeVTablePointer(Vptr);

  if (RD->getNumVBases())
    CGM.getCXXABI().initializeHiddenVirtualInheritanceMembers(*this, RD);
}

llvm::Value *CodeGenFunction::GetVTablePtr(Address This,
                                           llvm::Type *VTableTy,
                                           const CXXRecordDecl *RD) {
  Address VTablePtrSrc = Builder.CreateElementBitCast(This, VTableTy);
  llvm::Instruction *VTable = Builder.CreateLoad(VTablePtrSrc, "vtable");
  TBAAAccessInfo TBAAInfo = CGM.getTBAAVTablePtrAccessInfo(VTableTy);
  CGM.DecorateInstructionWithTBAA(VTable, TBAAInfo);

  if (CGM.getCodeGenOpts().OptimizationLevel > 0 &&
      CGM.getCodeGenOpts().StrictVTablePointers)
    CGM.DecorateInstructionWithInvariantGroup(VTable, RD);

  return VTable;
}

// If a class has a single non-virtual base and does not introduce or override
// virtual member functions or fields, it will have the same layout as its base.
// This function returns the least derived such class.
//
// Casting an instance of a base class to such a derived class is technically
// undefined behavior, but it is a relatively common hack for introducing member
// functions on class instances with specific properties (e.g. llvm::Operator)
// that works under most compilers and should not have security implications, so
// we allow it by default. It can be disabled with -fsanitize=cfi-cast-strict.
static const CXXRecordDecl *
LeastDerivedClassWithSameLayout(const CXXRecordDecl *RD) {
  if (!RD->field_empty())
    return RD;

  if (RD->getNumVBases() != 0)
    return RD;

  if (RD->getNumBases() != 1)
    return RD;

  for (const CXXMethodDecl *MD : RD->methods()) {
    if (MD->isVirtual()) {
      // Virtual member functions are only ok if they are implicit destructors
      // because the implicit destructor will have the same semantics as the
      // base class's destructor if no fields are added.
      if (isa<CXXDestructorDecl>(MD) && MD->isImplicit())
        continue;
      return RD;
    }
  }

  return LeastDerivedClassWithSameLayout(
      RD->bases_begin()->getType()->getAsCXXRecordDecl());
}

void CodeGenFunction::EmitTypeMetadataCodeForVCall(const CXXRecordDecl *RD,
                                                   llvm::Value *VTable,
                                                   SourceLocation Loc) {
  if (SanOpts.has(SanitizerKind::CFIVCall))
    EmitVTablePtrCheckForCall(RD, VTable, CodeGenFunction::CFITCK_VCall, Loc);
  else if (CGM.getCodeGenOpts().WholeProgramVTables &&
           CGM.HasHiddenLTOVisibility(RD)) {
    llvm::Metadata *MD =
        CGM.CreateMetadataIdentifierForType(QualType(RD->getTypeForDecl(), 0));
    llvm::Value *TypeId =
        llvm::MetadataAsValue::get(CGM.getLLVMContext(), MD);

    llvm::Value *CastedVTable = Builder.CreateBitCast(VTable, Int8PtrTy);
    llvm::Value *TypeTest =
        Builder.CreateCall(CGM.getIntrinsic(llvm::Intrinsic::type_test),
                           {CastedVTable, TypeId});
    Builder.CreateCall(CGM.getIntrinsic(llvm::Intrinsic::assume), TypeTest);
  }
}

void CodeGenFunction::EmitVTablePtrCheckForCall(const CXXRecordDecl *RD,
                                                llvm::Value *VTable,
                                                CFITypeCheckKind TCK,
                                                SourceLocation Loc) {
  if (!SanOpts.has(SanitizerKind::CFICastStrict))
    RD = LeastDerivedClassWithSameLayout(RD);

  EmitVTablePtrCheck(RD, VTable, TCK, Loc);
}

void CodeGenFunction::EmitVTablePtrCheckForCast(QualType T,
                                                llvm::Value *Derived,
                                                bool MayBeNull,
                                                CFITypeCheckKind TCK,
                                                SourceLocation Loc) {
  if (!getLangOpts().CPlusPlus)
    return;

  auto *ClassTy = T->getAs<RecordType>();
  if (!ClassTy)
    return;

  const CXXRecordDecl *ClassDecl = cast<CXXRecordDecl>(ClassTy->getDecl());

  if (!ClassDecl->isCompleteDefinition() || !ClassDecl->isDynamicClass())
    return;

  if (!SanOpts.has(SanitizerKind::CFICastStrict))
    ClassDecl = LeastDerivedClassWithSameLayout(ClassDecl);

  llvm::BasicBlock *ContBlock = nullptr;

  if (MayBeNull) {
    llvm::Value *DerivedNotNull =
        Builder.CreateIsNotNull(Derived, "cast.nonnull");

    llvm::BasicBlock *CheckBlock = createBasicBlock("cast.check");
    ContBlock = createBasicBlock("cast.cont");

    Builder.CreateCondBr(DerivedNotNull, CheckBlock, ContBlock);

    EmitBlock(CheckBlock);
  }

  llvm::Value *VTable;
  std::tie(VTable, ClassDecl) = CGM.getCXXABI().LoadVTablePtr(
      *this, Address(Derived, getPointerAlign()), ClassDecl);

  EmitVTablePtrCheck(ClassDecl, VTable, TCK, Loc);

  if (MayBeNull) {
    Builder.CreateBr(ContBlock);
    EmitBlock(ContBlock);
  }
}

void CodeGenFunction::EmitVTablePtrCheck(const CXXRecordDecl *RD,
                                         llvm::Value *VTable,
                                         CFITypeCheckKind TCK,
                                         SourceLocation Loc) {
  if (!CGM.getCodeGenOpts().SanitizeCfiCrossDso &&
      !CGM.HasHiddenLTOVisibility(RD))
    return;

  SanitizerMask M;
  llvm::SanitizerStatKind SSK;
  switch (TCK) {
  case CFITCK_VCall:
    M = SanitizerKind::CFIVCall;
    SSK = llvm::SanStat_CFI_VCall;
    break;
  case CFITCK_NVCall:
    M = SanitizerKind::CFINVCall;
    SSK = llvm::SanStat_CFI_NVCall;
    break;
  case CFITCK_DerivedCast:
    M = SanitizerKind::CFIDerivedCast;
    SSK = llvm::SanStat_CFI_DerivedCast;
    break;
  case CFITCK_UnrelatedCast:
    M = SanitizerKind::CFIUnrelatedCast;
    SSK = llvm::SanStat_CFI_UnrelatedCast;
    break;
  case CFITCK_ICall:
  case CFITCK_NVMFCall:
  case CFITCK_VMFCall:
    llvm_unreachable("unexpected sanitizer kind");
  }

  std::string TypeName = RD->getQualifiedNameAsString();
  if (getContext().getSanitizerBlacklist().isBlacklistedType(M, TypeName))
    return;

  SanitizerScope SanScope(this);
  EmitSanitizerStatReport(SSK);

  llvm::Metadata *MD =
      CGM.CreateMetadataIdentifierForType(QualType(RD->getTypeForDecl(), 0));
  llvm::Value *TypeId = llvm::MetadataAsValue::get(getLLVMContext(), MD);

  llvm::Value *CastedVTable = Builder.CreateBitCast(VTable, Int8PtrTy);
  llvm::Value *TypeTest = Builder.CreateCall(
      CGM.getIntrinsic(llvm::Intrinsic::type_test), {CastedVTable, TypeId});

  llvm::Constant *StaticData[] = {
      llvm::ConstantInt::get(Int8Ty, TCK),
      EmitCheckSourceLocation(Loc),
      EmitCheckTypeDescriptor(QualType(RD->getTypeForDecl(), 0)),
  };

  auto CrossDsoTypeId = CGM.CreateCrossDsoCfiTypeId(MD);
  if (CGM.getCodeGenOpts().SanitizeCfiCrossDso && CrossDsoTypeId) {
    EmitCfiSlowPathCheck(M, TypeTest, CrossDsoTypeId, CastedVTable, StaticData);
    return;
  }

  if (CGM.getCodeGenOpts().SanitizeTrap.has(M)) {
    EmitTrapCheck(TypeTest);
    return;
  }

  llvm::Value *AllVtables = llvm::MetadataAsValue::get(
      CGM.getLLVMContext(),
      llvm::MDString::get(CGM.getLLVMContext(), "all-vtables"));
  llvm::Value *ValidVtable = Builder.CreateCall(
      CGM.getIntrinsic(llvm::Intrinsic::type_test), {CastedVTable, AllVtables});
  EmitCheck(std::make_pair(TypeTest, M), SanitizerHandler::CFICheckFail,
            StaticData, {CastedVTable, ValidVtable});
}

bool CodeGenFunction::ShouldEmitVTableTypeCheckedLoad(const CXXRecordDecl *RD) {
  if (!CGM.getCodeGenOpts().WholeProgramVTables ||
      !CGM.HasHiddenLTOVisibility(RD))
    return false;

  if (CGM.getCodeGenOpts().VirtualFunctionElimination)
    return true;

  if (!SanOpts.has(SanitizerKind::CFIVCall) ||
      !CGM.getCodeGenOpts().SanitizeTrap.has(SanitizerKind::CFIVCall))
    return false;

  std::string TypeName = RD->getQualifiedNameAsString();
  return !getContext().getSanitizerBlacklist().isBlacklistedType(
      SanitizerKind::CFIVCall, TypeName);
}

llvm::Value *CodeGenFunction::EmitVTableTypeCheckedLoad(
    const CXXRecordDecl *RD, llvm::Value *VTable, uint64_t VTableByteOffset) {
  SanitizerScope SanScope(this);

  EmitSanitizerStatReport(llvm::SanStat_CFI_VCall);

  llvm::Metadata *MD =
      CGM.CreateMetadataIdentifierForType(QualType(RD->getTypeForDecl(), 0));
  llvm::Value *TypeId = llvm::MetadataAsValue::get(CGM.getLLVMContext(), MD);

  llvm::Value *CastedVTable = Builder.CreateBitCast(VTable, Int8PtrTy);
  llvm::Value *CheckedLoad = Builder.CreateCall(
      CGM.getIntrinsic(llvm::Intrinsic::type_checked_load),
      {CastedVTable, llvm::ConstantInt::get(Int32Ty, VTableByteOffset),
       TypeId});
  llvm::Value *CheckResult = Builder.CreateExtractValue(CheckedLoad, 1);

  std::string TypeName = RD->getQualifiedNameAsString();
  if (SanOpts.has(SanitizerKind::CFIVCall) &&
      !getContext().getSanitizerBlacklist().isBlacklistedType(
          SanitizerKind::CFIVCall, TypeName)) {
    EmitCheck(std::make_pair(CheckResult, SanitizerKind::CFIVCall),
              SanitizerHandler::CFICheckFail, {}, {});
  }

  return Builder.CreateBitCast(
      Builder.CreateExtractValue(CheckedLoad, 0),
      cast<llvm::PointerType>(VTable->getType())->getElementType());
}

void CodeGenFunction::EmitForwardingCallToLambda(
                                      const CXXMethodDecl *callOperator,
                                      CallArgList &callArgs) {
  // Get the address of the call operator.
  const CGFunctionInfo &calleeFnInfo =
    CGM.getTypes().arrangeCXXMethodDeclaration(callOperator);
  llvm::Constant *calleePtr =
    CGM.GetAddrOfFunction(GlobalDecl(callOperator),
                          CGM.getTypes().GetFunctionType(calleeFnInfo));

  // Prepare the return slot.
  const FunctionProtoType *FPT =
    callOperator->getType()->castAs<FunctionProtoType>();
  QualType resultType = FPT->getReturnType();
  ReturnValueSlot returnSlot;
  if (!resultType->isVoidType() &&
      calleeFnInfo.getReturnInfo().getKind() == ABIArgInfo::Indirect &&
      !hasScalarEvaluationKind(calleeFnInfo.getReturnType()))
    returnSlot = ReturnValueSlot(ReturnValue, resultType.isVolatileQualified());

  // We don't need to separately arrange the call arguments because
  // the call can't be variadic anyway --- it's impossible to forward
  // variadic arguments.

  // Now emit our call.
  auto callee = CGCallee::forDirect(calleePtr, GlobalDecl(callOperator));
  RValue RV = EmitCall(calleeFnInfo, callee, returnSlot, callArgs);

  // If necessary, copy the returned value into the slot.
  if (!resultType->isVoidType() && returnSlot.isNull()) {
    if (getLangOpts().ObjCAutoRefCount && resultType->isObjCRetainableType()) {
      RV = RValue::get(EmitARCRetainAutoreleasedReturnValue(RV.getScalarVal()));
    }
    EmitReturnOfRValue(RV, resultType);
  } else
    EmitBranchThroughCleanup(ReturnBlock);
}

void CodeGenFunction::EmitLambdaBlockInvokeBody() {
  const BlockDecl *BD = BlockInfo->getBlockDecl();
  const VarDecl *variable = BD->capture_begin()->getVariable();
  const CXXRecordDecl *Lambda = variable->getType()->getAsCXXRecordDecl();
  const CXXMethodDecl *CallOp = Lambda->getLambdaCallOperator();

  if (CallOp->isVariadic()) {
    // FIXME: Making this work correctly is nasty because it requires either
    // cloning the body of the call operator or making the call operator
    // forward.
    CGM.ErrorUnsupported(CurCodeDecl, "lambda conversion to variadic function");
    return;
  }

  // Start building arguments for forwarding call
  CallArgList CallArgs;

  QualType ThisType = getContext().getPointerType(getContext().getRecordType(Lambda));
  Address ThisPtr = GetAddrOfBlockDecl(variable);
  CallArgs.add(RValue::get(ThisPtr.getPointer()), ThisType);

  // Add the rest of the parameters.
  for (auto param : BD->parameters())
    EmitDelegateCallArg(CallArgs, param, param->getBeginLoc());

  assert(!Lambda->isGenericLambda() &&
            "generic lambda interconversion to block not implemented");
  EmitForwardingCallToLambda(CallOp, CallArgs);
}

void CodeGenFunction::EmitLambdaDelegatingInvokeBody(const CXXMethodDecl *MD) {
  const CXXRecordDecl *Lambda = MD->getParent();

  // Start building arguments for forwarding call
  CallArgList CallArgs;

  QualType ThisType = getContext().getPointerType(getContext().getRecordType(Lambda));
  llvm::Value *ThisPtr = llvm::UndefValue::get(getTypes().ConvertType(ThisType));
  CallArgs.add(RValue::get(ThisPtr), ThisType);

  // Add the rest of the parameters.
  for (auto Param : MD->parameters())
    EmitDelegateCallArg(CallArgs, Param, Param->getBeginLoc());

  const CXXMethodDecl *CallOp = Lambda->getLambdaCallOperator();
  // For a generic lambda, find the corresponding call operator specialization
  // to which the call to the static-invoker shall be forwarded.
  if (Lambda->isGenericLambda()) {
    assert(MD->isFunctionTemplateSpecialization());
    const TemplateArgumentList *TAL = MD->getTemplateSpecializationArgs();
    FunctionTemplateDecl *CallOpTemplate = CallOp->getDescribedFunctionTemplate();
    void *InsertPos = nullptr;
    FunctionDecl *CorrespondingCallOpSpecialization =
        CallOpTemplate->findSpecialization(TAL->asArray(), InsertPos);
    assert(CorrespondingCallOpSpecialization);
    CallOp = cast<CXXMethodDecl>(CorrespondingCallOpSpecialization);
  }
  EmitForwardingCallToLambda(CallOp, CallArgs);
}

void CodeGenFunction::EmitLambdaStaticInvokeBody(const CXXMethodDecl *MD) {
  if (MD->isVariadic()) {
    // FIXME: Making this work correctly is nasty because it requires either
    // cloning the body of the call operator or making the call operator forward.
    CGM.ErrorUnsupported(MD, "lambda conversion to variadic function");
    return;
  }

  EmitLambdaDelegatingInvokeBody(MD);
}<|MERGE_RESOLUTION|>--- conflicted
+++ resolved
@@ -246,14 +246,8 @@
 
   // Apply the base offset.
   llvm::Value *ptr = addr.getPointer();
-<<<<<<< HEAD
-  llvm::Type *resTy = llvm::PointerType::getInt8PtrTy(
-      CGF.getLLVMContext(), ptr->getType()->getPointerAddressSpace());
-  ptr = CGF.Builder.CreateBitCast(ptr, resTy);
-=======
   unsigned AddrSpace = ptr->getType()->getPointerAddressSpace();
   ptr = CGF.Builder.CreateBitCast(ptr, CGF.Int8Ty->getPointerTo(AddrSpace));
->>>>>>> af6248cb
   ptr = CGF.Builder.CreateInBoundsGEP(ptr, baseOffset, "add.ptr");
 
   // If we have a virtual component, the alignment of the result will
