--- conflicted
+++ resolved
@@ -2019,7 +2019,6 @@
       }
     }
 
-<<<<<<< HEAD
     if (NeedAddrspaceCast) {
       llvm::Type *SrcPointeeTy = Src->getType()->getPointerElementType();
       llvm::Type *SrcNewAS = llvm::PointerType::get(
@@ -2027,7 +2026,6 @@
 
       Src = Builder.CreateAddrSpaceCast(Src, SrcNewAS);
     }
-=======
     // Perform VLAT <-> VLST bitcast through memory.
     if ((isa<llvm::FixedVectorType>(SrcTy) &&
          isa<llvm::ScalableVectorType>(DstTy)) ||
@@ -2056,7 +2054,6 @@
       return EmitLoadOfLValue(DestLV, CE->getExprLoc());
     }
 
->>>>>>> 2ddf795e
     return Builder.CreateBitCast(Src, DstTy);
   }
   case CK_AddressSpaceConversion: {
