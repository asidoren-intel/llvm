--- conflicted
+++ resolved
@@ -515,7 +515,6 @@
         Ctx, {MDString::get(Ctx, "llvm.loop.parallel_accesses"), AccGroup}));
   }
 
-  LLVMContext &Ctx = Header->getContext();
   if (Attrs.GlobalSYCLIVDepInfo.hasValue()) {
     EmitIVDepLoopMetadata(Ctx, LoopProperties, *Attrs.GlobalSYCLIVDepInfo);
     // The legacy metadata also needs to be emitted to provide backwards
@@ -594,7 +593,6 @@
       UnrollEnable(LoopAttributes::Unspecified),
       UnrollAndJamEnable(LoopAttributes::Unspecified),
       VectorizePredicateEnable(LoopAttributes::Unspecified), VectorizeWidth(0),
-<<<<<<< HEAD
       InterleaveCount(0), SYCLIInterval(0), SYCLMaxConcurrencyEnable(false),
       SYCLMaxConcurrencyNThreads(0), SYCLLoopCoalesceEnable(false),
       SYCLLoopCoalesceNLevels(0), SYCLLoopPipeliningDisable(false),
@@ -602,12 +600,8 @@
       SYCLSpeculatedIterationsEnable(false),
       SYCLSpeculatedIterationsNIterations(0), UnrollCount(0),
       UnrollAndJamCount(0), DistributeEnable(LoopAttributes::Unspecified),
-      PipelineDisabled(false), PipelineInitiationInterval(0) {}
-=======
-      InterleaveCount(0), UnrollCount(0), UnrollAndJamCount(0),
-      DistributeEnable(LoopAttributes::Unspecified), PipelineDisabled(false),
-      PipelineInitiationInterval(0), MustProgress(false) {}
->>>>>>> ac73b73c
+      PipelineDisabled(false), PipelineInitiationInterval(0),
+      MustProgress(false) {}
 
 void LoopAttributes::clear() {
   IsParallel = false;
@@ -951,7 +945,6 @@
     }
   }
 
-<<<<<<< HEAD
   // Translate intelfpga loop attributes' arguments to equivalent Attr enums.
   // It's being handled separately from LoopHintAttrs not to support
   // legacy GNU attributes and pragma styles.
@@ -1039,9 +1032,8 @@
               ->getSExtValue());
     }
   }
-=======
+
   setMustProgress(MustProgress);
->>>>>>> ac73b73c
 
   if (CGOpts.OptimizationLevel > 0)
     // Disable unrolling for the loop, if unrolling is disabled (via
