--- conflicted
+++ resolved
@@ -6690,7 +6690,6 @@
       CmdArgs, None));
 }
 
-<<<<<<< HEAD
 // Begin OffloadWrapper
 
 void OffloadWrapper::ConstructJob(Compilation &C, const JobAction &JA,
@@ -6833,59 +6832,4 @@
   C.addCommand(std::make_unique<Command>(JA, *this,
       TCArgs.MakeArgString(getToolChain().GetProgramPath(getShortName())),
       CheckArgs, None));
-}
-=======
-void OffloadWrapper::ConstructJob(Compilation &C, const JobAction &JA,
-                                  const InputInfo &Output,
-                                  const InputInfoList &Inputs,
-                                  const ArgList &Args,
-                                  const char *LinkingOutput) const {
-  ArgStringList CmdArgs;
-
-  const llvm::Triple &Triple = getToolChain().getEffectiveTriple();
-
-  // Add the "effective" target triple.
-  CmdArgs.push_back("-target");
-  CmdArgs.push_back(Args.MakeArgString(Triple.getTriple()));
-
-  assert(JA.getInputs().size() == Inputs.size() &&
-         "Not have inputs for all dependence actions??");
-
-  // Add offload targets. It is a comma-separated list of offload target
-  // triples.
-  SmallString<128> Targets;
-  Targets += "-offload-targets=";
-  for (unsigned I = 0; I < Inputs.size(); ++I) {
-    if (I)
-      Targets += ',';
-
-    // Get input's Offload Kind and ToolChain.
-    const auto *OA = cast<OffloadAction>(JA.getInputs()[I]);
-    assert(OA->hasSingleDeviceDependence(/*DoNotConsiderHostActions=*/true) &&
-           "Expected one device dependence!");
-    const ToolChain *DeviceTC = nullptr;
-    OA->doOnEachDependence([&DeviceTC](Action *, const ToolChain *TC,
-                                       const char *) { DeviceTC = TC; });
-
-    // And add it to the offload targets.
-    Targets += DeviceTC->getTriple().normalize();
-  }
-  CmdArgs.push_back(Args.MakeArgString(Targets));
-
-  // Add the output file name.
-  assert(Output.isFilename() && "Invalid output.");
-  CmdArgs.push_back("-o");
-  CmdArgs.push_back(Output.getFilename());
-
-  // Add inputs.
-  for (const InputInfo &I : Inputs) {
-    assert(I.isFilename() && "Invalid input.");
-    CmdArgs.push_back(I.getFilename());
-  }
-
-  C.addCommand(std::make_unique<Command>(
-    JA, *this,
-    Args.MakeArgString(getToolChain().GetProgramPath(getShortName())),
-    CmdArgs, Inputs));
-}
->>>>>>> a0d83768
+}