--- conflicted
+++ resolved
@@ -124,11 +124,7 @@
 template<E> void f() {}
 
 // Union members.
-<<<<<<< HEAD
-// CHECK: define weak_odr void @_Z1fIXL1EEEEvv(
-=======
 // CHECK: define weak_odr void @_Z1fIL1EEEvv(
->>>>>>> e1e3308f
 // MSABI: define {{.*}} @"??$f@$7TE@@@@@YAXXZ"
 template void f<E{}>();
 // CHECK: define weak_odr void @_Z1fIXtl1EEEEvv(
