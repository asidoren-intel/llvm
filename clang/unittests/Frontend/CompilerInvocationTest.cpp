//===- unittests/Frontend/CompilerInvocationTest.cpp - CI tests //---------===//
//
// Part of the LLVM Project, under the Apache License v2.0 with LLVM Exceptions.
// See https://llvm.org/LICENSE.txt for license information.
// SPDX-License-Identifier: Apache-2.0 WITH LLVM-exception
//
//===----------------------------------------------------------------------===//

#include "clang/Frontend/CompilerInvocation.h"
#include "clang/Frontend/CompilerInstance.h"
#include "clang/Frontend/TextDiagnosticBuffer.h"
#include "llvm/Support/Host.h"

#include "gmock/gmock.h"
#include "gtest/gtest.h"

using namespace llvm;
using namespace clang;

using ::testing::Contains;
using ::testing::StrEq;

namespace {
class CommandLineTest : public ::testing::Test {
public:
  IntrusiveRefCntPtr<DiagnosticsEngine> Diags;
  SmallVector<const char *, 32> GeneratedArgs;
  SmallVector<std::string, 32> GeneratedArgsStorage;
  CompilerInvocation Invocation;

  const char *operator()(const Twine &Arg) {
    return GeneratedArgsStorage.emplace_back(Arg.str()).c_str();
  }

  CommandLineTest()
      : Diags(CompilerInstance::createDiagnostics(new DiagnosticOptions(),
                                                  new TextDiagnosticBuffer())) {
  }
};

// Boolean option with a keypath that defaults to true.
// The only flag with a negative spelling can set the keypath to false.

TEST_F(CommandLineTest, BoolOptionDefaultTrueSingleFlagNotPresent) {
  const char *Args[] = {""};

  CompilerInvocation::CreateFromArgs(Invocation, Args, *Diags);

  ASSERT_FALSE(Diags->hasErrorOccurred());
  ASSERT_TRUE(Invocation.getFrontendOpts().UseTemporary);

  Invocation.generateCC1CommandLine(GeneratedArgs, *this);

  ASSERT_THAT(GeneratedArgs, Not(Contains(StrEq("-fno-temp-file"))));
}

TEST_F(CommandLineTest, BoolOptionDefaultTrueSingleFlagPresent) {
  const char *Args[] = {"-fno-temp-file"};

  CompilerInvocation::CreateFromArgs(Invocation, Args, *Diags);

  ASSERT_FALSE(Diags->hasErrorOccurred());
  ASSERT_FALSE(Invocation.getFrontendOpts().UseTemporary);

  Invocation.generateCC1CommandLine(GeneratedArgs, *this);

  ASSERT_THAT(GeneratedArgs, Contains(StrEq("-fno-temp-file")));
}

TEST_F(CommandLineTest, BoolOptionDefaultTrueSingleFlagUnknownPresent) {
  const char *Args[] = {"-ftemp-file"};

  CompilerInvocation::CreateFromArgs(Invocation, Args, *Diags);

  // Driver-only flag.
  ASSERT_TRUE(Diags->hasErrorOccurred());
  ASSERT_TRUE(Invocation.getFrontendOpts().UseTemporary);
}

// Boolean option with a keypath that defaults to true.
// The flag with negative spelling can set the keypath to false.
// The flag with positive spelling can reset the keypath to true.

TEST_F(CommandLineTest, BoolOptionDefaultTruePresentNone) {
  const char *Args[] = {""};

  CompilerInvocation::CreateFromArgs(Invocation, Args, *Diags);
  ASSERT_FALSE(Diags->hasErrorOccurred());
  ASSERT_TRUE(Invocation.getCodeGenOpts().Autolink);

  Invocation.generateCC1CommandLine(GeneratedArgs, *this);
  ASSERT_THAT(GeneratedArgs, Not(Contains(StrEq("-fautolink"))));
  ASSERT_THAT(GeneratedArgs, Not(Contains(StrEq("-fno-autolink"))));
}

TEST_F(CommandLineTest, BoolOptionDefaultTruePresentNegChange) {
  const char *Args[] = {"-fno-autolink"};

  CompilerInvocation::CreateFromArgs(Invocation, Args, *Diags);
  ASSERT_FALSE(Diags->hasErrorOccurred());
  ASSERT_FALSE(Invocation.getCodeGenOpts().Autolink);

  Invocation.generateCC1CommandLine(GeneratedArgs, *this);
  ASSERT_THAT(GeneratedArgs, Contains(StrEq("-fno-autolink")));
  ASSERT_THAT(GeneratedArgs, Not(Contains(StrEq("-fautolink"))));
}

TEST_F(CommandLineTest, BoolOptionDefaultTruePresentPosReset) {
  const char *Args[] = {"-fautolink"};

  CompilerInvocation::CreateFromArgs(Invocation, Args, *Diags);
  ASSERT_TRUE(Diags->hasErrorOccurred()); // Driver-only flag.
  ASSERT_TRUE(Invocation.getCodeGenOpts().Autolink);
}

// Boolean option with a keypath that defaults to false.
// The flag with negative spelling can set the keypath to true.
// The flag with positive spelling can reset the keypath to false.

TEST_F(CommandLineTest, BoolOptionDefaultFalsePresentNone) {
  const char *Args[] = {""};

  CompilerInvocation::CreateFromArgs(Invocation, Args, *Diags);
  ASSERT_FALSE(Diags->hasErrorOccurred());
  ASSERT_FALSE(Invocation.getCodeGenOpts().NoInlineLineTables);

  Invocation.generateCC1CommandLine(GeneratedArgs, *this);
  ASSERT_THAT(GeneratedArgs, Not(Contains(StrEq("-ginline-line-tables"))));
  ASSERT_THAT(GeneratedArgs, Not(Contains(StrEq("-gno-inline-line-tables"))));
}

TEST_F(CommandLineTest, BoolOptionDefaultFalsePresentNegChange) {
  const char *Args[] = {"-gno-inline-line-tables"};

  CompilerInvocation::CreateFromArgs(Invocation, Args, *Diags);
  ASSERT_FALSE(Diags->hasErrorOccurred());
  ASSERT_TRUE(Invocation.getCodeGenOpts().NoInlineLineTables);

  Invocation.generateCC1CommandLine(GeneratedArgs, *this);
  ASSERT_THAT(GeneratedArgs, Contains(StrEq("-gno-inline-line-tables")));
  ASSERT_THAT(GeneratedArgs, Not(Contains(StrEq("-ginline-line-tables"))));
}

TEST_F(CommandLineTest, BoolOptionDefaultFalsePresentPosReset) {
  const char *Args[] = {"-ginline-line-tables"};

  CompilerInvocation::CreateFromArgs(Invocation, Args, *Diags);
  ASSERT_TRUE(Diags->hasErrorOccurred()); // Driver-only flag.
  ASSERT_FALSE(Invocation.getCodeGenOpts().NoInlineLineTables);
}

// Boolean option with a keypath that defaults to false.
// The flag with positive spelling can set the keypath to true.
// The flag with negative spelling can reset the keypath to false.

TEST_F(CommandLineTest, BoolOptionDefaultFalsePresentNoneX) {
  const char *Args[] = {""};

  CompilerInvocation::CreateFromArgs(Invocation, Args, *Diags);
  ASSERT_FALSE(Diags->hasErrorOccurred());
  ASSERT_FALSE(Invocation.getCodeGenOpts().CodeViewGHash);

  Invocation.generateCC1CommandLine(GeneratedArgs, *this);
  ASSERT_THAT(GeneratedArgs, Not(Contains(StrEq("-gcodeview-ghash"))));
  ASSERT_THAT(GeneratedArgs, Not(Contains(StrEq("-gno-codeview-ghash"))));
}

TEST_F(CommandLineTest, BoolOptionDefaultFalsePresentPosChange) {
  const char *Args[] = {"-gcodeview-ghash"};

  CompilerInvocation::CreateFromArgs(Invocation, Args, *Diags);
  ASSERT_FALSE(Diags->hasErrorOccurred());
  ASSERT_TRUE(Invocation.getCodeGenOpts().CodeViewGHash);

  Invocation.generateCC1CommandLine(GeneratedArgs, *this);
  ASSERT_THAT(GeneratedArgs, Contains(StrEq("-gcodeview-ghash")));
  ASSERT_THAT(GeneratedArgs, Not(Contains(StrEq("-gno-codeview-ghash"))));
}
<<<<<<< HEAD

TEST_F(CommandLineTest, BoolOptionDefaultFalsePresentNegReset) {
  const char *Args[] = {"-gno-codeview-ghash"};

  CompilerInvocation::CreateFromArgs(Invocation, Args, *Diags);
  ASSERT_TRUE(Diags->hasErrorOccurred()); // Driver-only flag.
  ASSERT_FALSE(Invocation.getCodeGenOpts().CodeViewGHash);
}

// Boolean option with a keypath that defaults to an arbitrary expression.
// The flag with positive spelling can set the keypath to true.
// The flag with negative spelling can set the keypath to false.

static constexpr unsigned PassManagerDefault =
    !static_cast<unsigned>(LLVM_ENABLE_NEW_PASS_MANAGER);

static constexpr const char *PassManagerResetByFlag =
    LLVM_ENABLE_NEW_PASS_MANAGER ? "-fno-legacy-pass-manager"
                                 : "-flegacy-pass-manager";

static constexpr const char *PassManagerChangedByFlag =
    LLVM_ENABLE_NEW_PASS_MANAGER ? "-flegacy-pass-manager"
                                 : "-fno-legacy-pass-manager";

TEST_F(CommandLineTest, BoolOptionDefaultArbitraryTwoFlagsPresentNone) {
  const char *Args = {""};

  CompilerInvocation::CreateFromArgs(Invocation, Args, *Diags);

  ASSERT_FALSE(Diags->hasErrorOccurred());
  ASSERT_EQ(Invocation.getCodeGenOpts().LegacyPassManager, PassManagerDefault);

  Invocation.generateCC1CommandLine(GeneratedArgs, *this);

  ASSERT_THAT(GeneratedArgs, Not(Contains(StrEq(PassManagerResetByFlag))));
  ASSERT_THAT(GeneratedArgs, Not(Contains(StrEq(PassManagerChangedByFlag))));
}

TEST_F(CommandLineTest, BoolOptionDefaultArbitraryTwoFlagsPresentChange) {
  const char *Args[] = {PassManagerChangedByFlag};

  CompilerInvocation::CreateFromArgs(Invocation, Args, *Diags);
  ASSERT_FALSE(Diags->hasErrorOccurred());
  ASSERT_EQ(Invocation.getCodeGenOpts().LegacyPassManager, !PassManagerDefault);

  Invocation.generateCC1CommandLine(GeneratedArgs, *this);
  ASSERT_THAT(GeneratedArgs, Contains(StrEq(PassManagerChangedByFlag)));
  ASSERT_THAT(GeneratedArgs, Not(Contains(StrEq(PassManagerResetByFlag))));
}

TEST_F(CommandLineTest, BoolOptionDefaultArbitraryTwoFlagsPresentReset) {
  const char *Args[] = {PassManagerResetByFlag};

  CompilerInvocation::CreateFromArgs(Invocation, Args, *Diags);
  ASSERT_FALSE(Diags->hasErrorOccurred());
  ASSERT_EQ(Invocation.getCodeGenOpts().LegacyPassManager, PassManagerDefault);

  Invocation.generateCC1CommandLine(GeneratedArgs, *this);
  ASSERT_THAT(GeneratedArgs, Not(Contains(StrEq(PassManagerResetByFlag))));
  ASSERT_THAT(GeneratedArgs, Not(Contains(StrEq(PassManagerChangedByFlag))));
=======

TEST_F(CommandLineTest, BoolOptionDefaultFalsePresentNegReset) {
  const char *Args[] = {"-gno-codeview-ghash"};

  CompilerInvocation::CreateFromArgs(Invocation, Args, *Diags);
  ASSERT_TRUE(Diags->hasErrorOccurred()); // Driver-only flag.
  ASSERT_FALSE(Invocation.getCodeGenOpts().CodeViewGHash);
}

// Boolean option with a keypath that defaults to an arbitrary expression.
// The flag with positive spelling can set the keypath to true.
// The flag with negative spelling can set the keypath to false.

static constexpr unsigned PassManagerDefault =
    !static_cast<unsigned>(LLVM_ENABLE_NEW_PASS_MANAGER);

static constexpr const char *PassManagerResetByFlag =
    LLVM_ENABLE_NEW_PASS_MANAGER ? "-fno-legacy-pass-manager"
                                 : "-flegacy-pass-manager";

static constexpr const char *PassManagerChangedByFlag =
    LLVM_ENABLE_NEW_PASS_MANAGER ? "-flegacy-pass-manager"
                                 : "-fno-legacy-pass-manager";

TEST_F(CommandLineTest, BoolOptionDefaultArbitraryTwoFlagsPresentNone) {
  const char *Args = {""};

  CompilerInvocation::CreateFromArgs(Invocation, Args, *Diags);

  ASSERT_FALSE(Diags->hasErrorOccurred());
  ASSERT_EQ(Invocation.getCodeGenOpts().LegacyPassManager, PassManagerDefault);

  Invocation.generateCC1CommandLine(GeneratedArgs, *this);

  ASSERT_THAT(GeneratedArgs, Not(Contains(StrEq(PassManagerResetByFlag))));
  ASSERT_THAT(GeneratedArgs, Not(Contains(StrEq(PassManagerChangedByFlag))));
}

TEST_F(CommandLineTest, BoolOptionDefaultArbitraryTwoFlagsPresentChange) {
  const char *Args[] = {PassManagerChangedByFlag};

  CompilerInvocation::CreateFromArgs(Invocation, Args, *Diags);
  ASSERT_FALSE(Diags->hasErrorOccurred());
  ASSERT_EQ(Invocation.getCodeGenOpts().LegacyPassManager, !PassManagerDefault);

  Invocation.generateCC1CommandLine(GeneratedArgs, *this);
  ASSERT_THAT(GeneratedArgs, Contains(StrEq(PassManagerChangedByFlag)));
  ASSERT_THAT(GeneratedArgs, Not(Contains(StrEq(PassManagerResetByFlag))));
}

TEST_F(CommandLineTest, BoolOptionDefaultArbitraryTwoFlagsPresentReset) {
  const char *Args[] = {PassManagerResetByFlag};

  CompilerInvocation::CreateFromArgs(Invocation, Args, *Diags);
  ASSERT_FALSE(Diags->hasErrorOccurred());
  ASSERT_EQ(Invocation.getCodeGenOpts().LegacyPassManager, PassManagerDefault);

  Invocation.generateCC1CommandLine(GeneratedArgs, *this);
  ASSERT_THAT(GeneratedArgs, Not(Contains(StrEq(PassManagerResetByFlag))));
  ASSERT_THAT(GeneratedArgs, Not(Contains(StrEq(PassManagerChangedByFlag))));
}

// Boolean option that gets the CC1Option flag from a let statement (which
// is applied **after** the record is defined):
//
//   let Flags = [CC1Option] in {
//     defm option : BoolOption<...>;
//   }

TEST_F(CommandLineTest, BoolOptionCC1ViaLetPresentNone) {
  const char *Args[] = {""};

  CompilerInvocation::CreateFromArgs(Invocation, Args, *Diags);

  ASSERT_FALSE(Diags->hasErrorOccurred());
  ASSERT_FALSE(Invocation.getCodeGenOpts().DebugPassManager);

  Invocation.generateCC1CommandLine(GeneratedArgs, *this);

  ASSERT_THAT(GeneratedArgs, Not(Contains(StrEq("-fdebug-pass-manager"))));
  ASSERT_THAT(GeneratedArgs, Not(Contains(StrEq("-fno-debug-pass-manager"))));
}

TEST_F(CommandLineTest, BoolOptionCC1ViaLetPresentPos) {
  const char *Args[] = {"-fdebug-pass-manager"};

  CompilerInvocation::CreateFromArgs(Invocation, Args, *Diags);

  ASSERT_FALSE(Diags->hasErrorOccurred());
  ASSERT_TRUE(Invocation.getCodeGenOpts().DebugPassManager);

  Invocation.generateCC1CommandLine(GeneratedArgs, *this);

  ASSERT_EQ(count(GeneratedArgs, StringRef("-fdebug-pass-manager")), 1);
  ASSERT_THAT(GeneratedArgs, Not(Contains(StrEq("-fno-debug-pass-manager"))));
}

TEST_F(CommandLineTest, BoolOptionCC1ViaLetPresentNeg) {
  const char *Args[] = {"-fno-debug-pass-manager"};

  CompilerInvocation::CreateFromArgs(Invocation, Args, *Diags);

  ASSERT_FALSE(Diags->hasErrorOccurred());
  ASSERT_FALSE(Invocation.getCodeGenOpts().DebugPassManager);

  Invocation.generateCC1CommandLine(GeneratedArgs, *this);

  ASSERT_THAT(GeneratedArgs, Not(Contains(StrEq("-fno-debug-pass-manager"))));
  ASSERT_THAT(GeneratedArgs, Not(Contains(StrEq("-fdebug-pass-manager"))));
>>>>>>> e1e3308f
}

TEST_F(CommandLineTest, CanGenerateCC1CommandLineFlag) {
  const char *Args[] = {"-fmodules-strict-context-hash"};

  CompilerInvocation::CreateFromArgs(Invocation, Args, *Diags);

  ASSERT_FALSE(Diags->hasErrorOccurred());

  Invocation.generateCC1CommandLine(GeneratedArgs, *this);

  ASSERT_THAT(GeneratedArgs, Contains(StrEq("-fmodules-strict-context-hash")));
}

TEST_F(CommandLineTest, CanGenerateCC1CommandLineSeparate) {
  const char *TripleCStr = "i686-apple-darwin9";
  const char *Args[] = {"-triple", TripleCStr};

  CompilerInvocation::CreateFromArgs(Invocation, Args, *Diags);

  ASSERT_FALSE(Diags->hasErrorOccurred());

  Invocation.generateCC1CommandLine(GeneratedArgs, *this);

  ASSERT_THAT(GeneratedArgs, Contains(StrEq(TripleCStr)));
}

TEST_F(CommandLineTest,  CanGenerateCC1CommandLineSeparateRequiredPresent) {
  const std::string DefaultTriple =
      llvm::Triple::normalize(llvm::sys::getDefaultTargetTriple());
  const char *Args[] = {"-triple", DefaultTriple.c_str()};

  CompilerInvocation::CreateFromArgs(Invocation, Args, *Diags);

  ASSERT_FALSE(Diags->hasErrorOccurred());

  Invocation.generateCC1CommandLine(GeneratedArgs, *this);

  // Triple should always be emitted even if it is the default
  ASSERT_THAT(GeneratedArgs, Contains(StrEq(DefaultTriple.c_str())));
}

TEST_F(CommandLineTest, CanGenerateCC1CommandLineSeparateRequiredAbsent) {
  const std::string DefaultTriple =
      llvm::Triple::normalize(llvm::sys::getDefaultTargetTriple());
  const char *Args[] = {""};

  CompilerInvocation::CreateFromArgs(Invocation, Args, *Diags);

  ASSERT_FALSE(Diags->hasErrorOccurred());

  Invocation.generateCC1CommandLine(GeneratedArgs, *this);

  // Triple should always be emitted even if it is the default
  ASSERT_THAT(GeneratedArgs, Contains(StrEq(DefaultTriple.c_str())));
}

<<<<<<< HEAD
TEST_F(CommandLineTest, CanGenerateCC1CommandLineSeparateEnumNonDefault) {
  const char *Args[] = {"-mrelocation-model", "static"};

  CompilerInvocation::CreateFromArgs(Invocation, Args, *Diags);

  ASSERT_FALSE(Diags->hasErrorOccurred());

  Invocation.generateCC1CommandLine(GeneratedArgs, *this);

  // Non default relocation model.
  ASSERT_THAT(GeneratedArgs, Contains(StrEq("static")));
}

TEST_F(CommandLineTest, CanGenerateCC1COmmandLineSeparateEnumDefault) {
  const char *Args[] = {"-mrelocation-model", "pic"};
=======
TEST_F(CommandLineTest, SeparateEnumNonDefault) {
  const char *Args[] = {"-mrelocation-model", "static"};

  CompilerInvocation::CreateFromArgs(Invocation, Args, *Diags);

  ASSERT_FALSE(Diags->hasErrorOccurred());
  ASSERT_EQ(Invocation.getCodeGenOpts().RelocationModel, Reloc::Model::Static);

  Invocation.generateCC1CommandLine(GeneratedArgs, *this);

  // Non default relocation model.
  ASSERT_THAT(GeneratedArgs, Contains(StrEq("-mrelocation-model")));
  ASSERT_THAT(GeneratedArgs, Contains(StrEq("static")));
  ASSERT_THAT(GeneratedArgs, Not(Contains(StrEq("-mrelocation-model=static"))));
}

TEST_F(CommandLineTest, SeparateEnumDefault) {
  const char *Args[] = {"-mrelocation-model", "pic"};

  CompilerInvocation::CreateFromArgs(Invocation, Args, *Diags);

  ASSERT_FALSE(Diags->hasErrorOccurred());
  ASSERT_EQ(Invocation.getCodeGenOpts().RelocationModel, Reloc::Model::PIC_);

  Invocation.generateCC1CommandLine(GeneratedArgs, *this);

  // Default relocation model.
  ASSERT_THAT(GeneratedArgs, Not(Contains(StrEq("-mrelocation-model"))));
  ASSERT_THAT(GeneratedArgs, Not(Contains(StrEq("pic"))));
  ASSERT_THAT(GeneratedArgs, Not(Contains(StrEq("-mrelocation-model=pic"))));
}

TEST_F(CommandLineTest, JoinedEnumNonDefault) {
  const char *Args[] = {"-fobjc-dispatch-method=non-legacy"};
>>>>>>> e1e3308f

  CompilerInvocation::CreateFromArgs(Invocation, Args, *Diags);

  ASSERT_FALSE(Diags->hasErrorOccurred());
<<<<<<< HEAD

  Invocation.generateCC1CommandLine(GeneratedArgs, *this);

  // Default relocation model.
  ASSERT_THAT(GeneratedArgs, Not(Contains(StrEq("pic"))));
}

// Tree of boolean options that can be (directly or transitively) implied by
// their parent:
//
//   * -cl-unsafe-math-optimizations
//     * -cl-mad-enable
//     * -menable-unsafe-fp-math
//       * -freciprocal-math

TEST_F(CommandLineTest, ImpliedBoolOptionsNoFlagPresent) {
  const char *Args[] = {""};

  CompilerInvocation::CreateFromArgs(Invocation, Args, *Diags);

  ASSERT_FALSE(Diags->hasErrorOccurred());
  ASSERT_FALSE(Invocation.getLangOpts()->CLUnsafeMath);
  ASSERT_FALSE(Invocation.getCodeGenOpts().LessPreciseFPMAD);
  ASSERT_FALSE(Invocation.getLangOpts()->UnsafeFPMath);
  ASSERT_FALSE(Invocation.getLangOpts()->AllowRecip);

  Invocation.generateCC1CommandLine(GeneratedArgs, *this);

=======
  ASSERT_EQ(Invocation.getCodeGenOpts().getObjCDispatchMethod(),
            CodeGenOptions::NonLegacy);

  Invocation.generateCC1CommandLine(GeneratedArgs, *this);

  ASSERT_THAT(GeneratedArgs,
              Contains(StrEq("-fobjc-dispatch-method=non-legacy")));
  ASSERT_THAT(GeneratedArgs, Not(Contains(StrEq("-fobjc-dispatch-method="))));
  ASSERT_THAT(GeneratedArgs, Not(Contains(StrEq("non-legacy"))));
}

TEST_F(CommandLineTest, JoinedEnumDefault) {
  const char *Args[] = {"-fobjc-dispatch-method=legacy"};

  CompilerInvocation::CreateFromArgs(Invocation, Args, *Diags);

  ASSERT_FALSE(Diags->hasErrorOccurred());
  ASSERT_EQ(Invocation.getCodeGenOpts().getObjCDispatchMethod(),
            CodeGenOptions::Legacy);

  Invocation.generateCC1CommandLine(GeneratedArgs, *this);

  ASSERT_THAT(GeneratedArgs,
              Not(Contains(StrEq("-fobjc-dispatch-method=legacy"))));
  ASSERT_THAT(GeneratedArgs, Not(Contains(StrEq("-fobjc-dispatch-method="))));
  ASSERT_THAT(GeneratedArgs, Not(Contains(StrEq("legacy"))));
}

// Tree of boolean options that can be (directly or transitively) implied by
// their parent:
//
//   * -cl-unsafe-math-optimizations
//     * -cl-mad-enable
//     * -menable-unsafe-fp-math
//       * -freciprocal-math

TEST_F(CommandLineTest, ImpliedBoolOptionsNoFlagPresent) {
  const char *Args[] = {""};

  CompilerInvocation::CreateFromArgs(Invocation, Args, *Diags);

  ASSERT_FALSE(Diags->hasErrorOccurred());
  ASSERT_FALSE(Invocation.getLangOpts()->CLUnsafeMath);
  ASSERT_FALSE(Invocation.getCodeGenOpts().LessPreciseFPMAD);
  ASSERT_FALSE(Invocation.getLangOpts()->UnsafeFPMath);
  ASSERT_FALSE(Invocation.getLangOpts()->AllowRecip);

  Invocation.generateCC1CommandLine(GeneratedArgs, *this);

>>>>>>> e1e3308f
  // Not generated - missing.
  ASSERT_THAT(GeneratedArgs,
              Not(Contains(StrEq("-cl-unsafe-math-optimizations"))));
  ASSERT_THAT(GeneratedArgs, Not(Contains(StrEq("-cl-mad-enable"))));
  ASSERT_THAT(GeneratedArgs, Not(Contains(StrEq("-menable-unsafe-fp-math"))));
  ASSERT_THAT(GeneratedArgs, Not(Contains(StrEq("-freciprocal-math"))));
}

TEST_F(CommandLineTest, ImpliedBoolOptionsRootFlagPresent) {
  const char *Args[] = {"-cl-unsafe-math-optimizations"};
<<<<<<< HEAD

  CompilerInvocation::CreateFromArgs(Invocation, Args, *Diags);

  ASSERT_FALSE(Diags->hasErrorOccurred());
  // Explicitly provided root flag.
  ASSERT_TRUE(Invocation.getLangOpts()->CLUnsafeMath);
  // Directly implied by explicitly provided root flag.
  ASSERT_TRUE(Invocation.getCodeGenOpts().LessPreciseFPMAD);
  ASSERT_TRUE(Invocation.getLangOpts()->UnsafeFPMath);
  // Transitively implied by explicitly provided root flag.
  ASSERT_TRUE(Invocation.getLangOpts()->AllowRecip);

  Invocation.generateCC1CommandLine(GeneratedArgs, *this);

=======

  CompilerInvocation::CreateFromArgs(Invocation, Args, *Diags);

  ASSERT_FALSE(Diags->hasErrorOccurred());
  // Explicitly provided root flag.
  ASSERT_TRUE(Invocation.getLangOpts()->CLUnsafeMath);
  // Directly implied by explicitly provided root flag.
  ASSERT_TRUE(Invocation.getCodeGenOpts().LessPreciseFPMAD);
  ASSERT_TRUE(Invocation.getLangOpts()->UnsafeFPMath);
  // Transitively implied by explicitly provided root flag.
  ASSERT_TRUE(Invocation.getLangOpts()->AllowRecip);

  Invocation.generateCC1CommandLine(GeneratedArgs, *this);

>>>>>>> e1e3308f
  // Generated - explicitly provided.
  ASSERT_THAT(GeneratedArgs, Contains(StrEq("-cl-unsafe-math-optimizations")));
  // Not generated - implied by the generated root flag.
  ASSERT_THAT(GeneratedArgs, Not(Contains(StrEq("-cl-mad-enable"))));
  ASSERT_THAT(GeneratedArgs, Not(Contains(StrEq("-menable-unsafe-fp-math"))));
  ASSERT_THAT(GeneratedArgs, Not(Contains(StrEq("-freciprocal-math"))));
}

TEST_F(CommandLineTest, ImpliedBoolOptionsAllFlagsPresent) {
  const char *Args[] = {"-cl-unsafe-math-optimizations", "-cl-mad-enable",
                        "-menable-unsafe-fp-math", "-freciprocal-math"};
<<<<<<< HEAD

  CompilerInvocation::CreateFromArgs(Invocation, Args, *Diags);

  ASSERT_FALSE(Diags->hasErrorOccurred());
  ASSERT_TRUE(Invocation.getLangOpts()->CLUnsafeMath);
  ASSERT_TRUE(Invocation.getCodeGenOpts().LessPreciseFPMAD);
  ASSERT_TRUE(Invocation.getLangOpts()->UnsafeFPMath);
  ASSERT_TRUE(Invocation.getLangOpts()->AllowRecip);

  Invocation.generateCC1CommandLine(GeneratedArgs, *this);

=======

  CompilerInvocation::CreateFromArgs(Invocation, Args, *Diags);

  ASSERT_FALSE(Diags->hasErrorOccurred());
  ASSERT_TRUE(Invocation.getLangOpts()->CLUnsafeMath);
  ASSERT_TRUE(Invocation.getCodeGenOpts().LessPreciseFPMAD);
  ASSERT_TRUE(Invocation.getLangOpts()->UnsafeFPMath);
  ASSERT_TRUE(Invocation.getLangOpts()->AllowRecip);

  Invocation.generateCC1CommandLine(GeneratedArgs, *this);

>>>>>>> e1e3308f
  // Generated - explicitly provided.
  ASSERT_THAT(GeneratedArgs, Contains(StrEq("-cl-unsafe-math-optimizations")));
  // Not generated - implied by their generated parent.
  ASSERT_THAT(GeneratedArgs, Not(Contains(StrEq("-cl-mad-enable"))));
  ASSERT_THAT(GeneratedArgs, Not(Contains(StrEq("-menable-unsafe-fp-math"))));
  ASSERT_THAT(GeneratedArgs, Not(Contains(StrEq("-freciprocal-math"))));
<<<<<<< HEAD
}

TEST_F(CommandLineTest, ImpliedBoolOptionsImpliedFlagsPresent) {
  const char *Args[] = {"-cl-mad-enable", "-menable-unsafe-fp-math",
                        "-freciprocal-math"};

  CompilerInvocation::CreateFromArgs(Invocation, Args, *Diags);
  ASSERT_FALSE(Diags->hasErrorOccurred());
  ASSERT_FALSE(Invocation.getLangOpts()->CLUnsafeMath);
  ASSERT_TRUE(Invocation.getCodeGenOpts().LessPreciseFPMAD);
  ASSERT_TRUE(Invocation.getLangOpts()->UnsafeFPMath);
  ASSERT_TRUE(Invocation.getLangOpts()->AllowRecip);

  Invocation.generateCC1CommandLine(GeneratedArgs, *this);
  // Not generated - missing.
  ASSERT_THAT(GeneratedArgs,
              Not(Contains(StrEq("-cl-unsafe-math-optimizations"))));
  // Generated - explicitly provided.
  ASSERT_THAT(GeneratedArgs, Contains(StrEq("-cl-mad-enable")));
  ASSERT_THAT(GeneratedArgs, Contains(StrEq("-menable-unsafe-fp-math")));
  // Not generated - implied by its generated parent.
  ASSERT_THAT(GeneratedArgs, Not(Contains(StrEq("-freciprocal-math"))));
}

=======
}

TEST_F(CommandLineTest, ImpliedBoolOptionsImpliedFlagsPresent) {
  const char *Args[] = {"-cl-mad-enable", "-menable-unsafe-fp-math",
                        "-freciprocal-math"};

  CompilerInvocation::CreateFromArgs(Invocation, Args, *Diags);
  ASSERT_FALSE(Diags->hasErrorOccurred());
  ASSERT_FALSE(Invocation.getLangOpts()->CLUnsafeMath);
  ASSERT_TRUE(Invocation.getCodeGenOpts().LessPreciseFPMAD);
  ASSERT_TRUE(Invocation.getLangOpts()->UnsafeFPMath);
  ASSERT_TRUE(Invocation.getLangOpts()->AllowRecip);

  Invocation.generateCC1CommandLine(GeneratedArgs, *this);
  // Not generated - missing.
  ASSERT_THAT(GeneratedArgs,
              Not(Contains(StrEq("-cl-unsafe-math-optimizations"))));
  // Generated - explicitly provided.
  ASSERT_THAT(GeneratedArgs, Contains(StrEq("-cl-mad-enable")));
  ASSERT_THAT(GeneratedArgs, Contains(StrEq("-menable-unsafe-fp-math")));
  // Not generated - implied by its generated parent.
  ASSERT_THAT(GeneratedArgs, Not(Contains(StrEq("-freciprocal-math"))));
}

>>>>>>> e1e3308f
TEST_F(CommandLineTest, PresentAndNotImpliedGenerated) {
  const char *Args[] = {"-cl-mad-enable", "-menable-unsafe-fp-math"};

  CompilerInvocation::CreateFromArgs(Invocation, Args, *Diags);

  ASSERT_FALSE(Diags->hasErrorOccurred());

  Invocation.generateCC1CommandLine(GeneratedArgs, *this);

  // Present options that were not implied are generated.
  ASSERT_THAT(GeneratedArgs, Contains(StrEq("-cl-mad-enable")));
  ASSERT_THAT(GeneratedArgs, Contains(StrEq("-menable-unsafe-fp-math")));
}
} // anonymous namespace<|MERGE_RESOLUTION|>--- conflicted
+++ resolved
@@ -176,68 +176,6 @@
   ASSERT_THAT(GeneratedArgs, Contains(StrEq("-gcodeview-ghash")));
   ASSERT_THAT(GeneratedArgs, Not(Contains(StrEq("-gno-codeview-ghash"))));
 }
-<<<<<<< HEAD
-
-TEST_F(CommandLineTest, BoolOptionDefaultFalsePresentNegReset) {
-  const char *Args[] = {"-gno-codeview-ghash"};
-
-  CompilerInvocation::CreateFromArgs(Invocation, Args, *Diags);
-  ASSERT_TRUE(Diags->hasErrorOccurred()); // Driver-only flag.
-  ASSERT_FALSE(Invocation.getCodeGenOpts().CodeViewGHash);
-}
-
-// Boolean option with a keypath that defaults to an arbitrary expression.
-// The flag with positive spelling can set the keypath to true.
-// The flag with negative spelling can set the keypath to false.
-
-static constexpr unsigned PassManagerDefault =
-    !static_cast<unsigned>(LLVM_ENABLE_NEW_PASS_MANAGER);
-
-static constexpr const char *PassManagerResetByFlag =
-    LLVM_ENABLE_NEW_PASS_MANAGER ? "-fno-legacy-pass-manager"
-                                 : "-flegacy-pass-manager";
-
-static constexpr const char *PassManagerChangedByFlag =
-    LLVM_ENABLE_NEW_PASS_MANAGER ? "-flegacy-pass-manager"
-                                 : "-fno-legacy-pass-manager";
-
-TEST_F(CommandLineTest, BoolOptionDefaultArbitraryTwoFlagsPresentNone) {
-  const char *Args = {""};
-
-  CompilerInvocation::CreateFromArgs(Invocation, Args, *Diags);
-
-  ASSERT_FALSE(Diags->hasErrorOccurred());
-  ASSERT_EQ(Invocation.getCodeGenOpts().LegacyPassManager, PassManagerDefault);
-
-  Invocation.generateCC1CommandLine(GeneratedArgs, *this);
-
-  ASSERT_THAT(GeneratedArgs, Not(Contains(StrEq(PassManagerResetByFlag))));
-  ASSERT_THAT(GeneratedArgs, Not(Contains(StrEq(PassManagerChangedByFlag))));
-}
-
-TEST_F(CommandLineTest, BoolOptionDefaultArbitraryTwoFlagsPresentChange) {
-  const char *Args[] = {PassManagerChangedByFlag};
-
-  CompilerInvocation::CreateFromArgs(Invocation, Args, *Diags);
-  ASSERT_FALSE(Diags->hasErrorOccurred());
-  ASSERT_EQ(Invocation.getCodeGenOpts().LegacyPassManager, !PassManagerDefault);
-
-  Invocation.generateCC1CommandLine(GeneratedArgs, *this);
-  ASSERT_THAT(GeneratedArgs, Contains(StrEq(PassManagerChangedByFlag)));
-  ASSERT_THAT(GeneratedArgs, Not(Contains(StrEq(PassManagerResetByFlag))));
-}
-
-TEST_F(CommandLineTest, BoolOptionDefaultArbitraryTwoFlagsPresentReset) {
-  const char *Args[] = {PassManagerResetByFlag};
-
-  CompilerInvocation::CreateFromArgs(Invocation, Args, *Diags);
-  ASSERT_FALSE(Diags->hasErrorOccurred());
-  ASSERT_EQ(Invocation.getCodeGenOpts().LegacyPassManager, PassManagerDefault);
-
-  Invocation.generateCC1CommandLine(GeneratedArgs, *this);
-  ASSERT_THAT(GeneratedArgs, Not(Contains(StrEq(PassManagerResetByFlag))));
-  ASSERT_THAT(GeneratedArgs, Not(Contains(StrEq(PassManagerChangedByFlag))));
-=======
 
 TEST_F(CommandLineTest, BoolOptionDefaultFalsePresentNegReset) {
   const char *Args[] = {"-gno-codeview-ghash"};
@@ -347,7 +285,6 @@
 
   ASSERT_THAT(GeneratedArgs, Not(Contains(StrEq("-fno-debug-pass-manager"))));
   ASSERT_THAT(GeneratedArgs, Not(Contains(StrEq("-fdebug-pass-manager"))));
->>>>>>> e1e3308f
 }
 
 TEST_F(CommandLineTest, CanGenerateCC1CommandLineFlag) {
@@ -405,23 +342,6 @@
   ASSERT_THAT(GeneratedArgs, Contains(StrEq(DefaultTriple.c_str())));
 }
 
-<<<<<<< HEAD
-TEST_F(CommandLineTest, CanGenerateCC1CommandLineSeparateEnumNonDefault) {
-  const char *Args[] = {"-mrelocation-model", "static"};
-
-  CompilerInvocation::CreateFromArgs(Invocation, Args, *Diags);
-
-  ASSERT_FALSE(Diags->hasErrorOccurred());
-
-  Invocation.generateCC1CommandLine(GeneratedArgs, *this);
-
-  // Non default relocation model.
-  ASSERT_THAT(GeneratedArgs, Contains(StrEq("static")));
-}
-
-TEST_F(CommandLineTest, CanGenerateCC1COmmandLineSeparateEnumDefault) {
-  const char *Args[] = {"-mrelocation-model", "pic"};
-=======
 TEST_F(CommandLineTest, SeparateEnumNonDefault) {
   const char *Args[] = {"-mrelocation-model", "static"};
 
@@ -456,17 +376,36 @@
 
 TEST_F(CommandLineTest, JoinedEnumNonDefault) {
   const char *Args[] = {"-fobjc-dispatch-method=non-legacy"};
->>>>>>> e1e3308f
-
-  CompilerInvocation::CreateFromArgs(Invocation, Args, *Diags);
-
-  ASSERT_FALSE(Diags->hasErrorOccurred());
-<<<<<<< HEAD
-
-  Invocation.generateCC1CommandLine(GeneratedArgs, *this);
-
-  // Default relocation model.
-  ASSERT_THAT(GeneratedArgs, Not(Contains(StrEq("pic"))));
+
+  CompilerInvocation::CreateFromArgs(Invocation, Args, *Diags);
+
+  ASSERT_FALSE(Diags->hasErrorOccurred());
+  ASSERT_EQ(Invocation.getCodeGenOpts().getObjCDispatchMethod(),
+            CodeGenOptions::NonLegacy);
+
+  Invocation.generateCC1CommandLine(GeneratedArgs, *this);
+
+  ASSERT_THAT(GeneratedArgs,
+              Contains(StrEq("-fobjc-dispatch-method=non-legacy")));
+  ASSERT_THAT(GeneratedArgs, Not(Contains(StrEq("-fobjc-dispatch-method="))));
+  ASSERT_THAT(GeneratedArgs, Not(Contains(StrEq("non-legacy"))));
+}
+
+TEST_F(CommandLineTest, JoinedEnumDefault) {
+  const char *Args[] = {"-fobjc-dispatch-method=legacy"};
+
+  CompilerInvocation::CreateFromArgs(Invocation, Args, *Diags);
+
+  ASSERT_FALSE(Diags->hasErrorOccurred());
+  ASSERT_EQ(Invocation.getCodeGenOpts().getObjCDispatchMethod(),
+            CodeGenOptions::Legacy);
+
+  Invocation.generateCC1CommandLine(GeneratedArgs, *this);
+
+  ASSERT_THAT(GeneratedArgs,
+              Not(Contains(StrEq("-fobjc-dispatch-method=legacy"))));
+  ASSERT_THAT(GeneratedArgs, Not(Contains(StrEq("-fobjc-dispatch-method="))));
+  ASSERT_THAT(GeneratedArgs, Not(Contains(StrEq("legacy"))));
 }
 
 // Tree of boolean options that can be (directly or transitively) implied by
@@ -490,57 +429,6 @@
 
   Invocation.generateCC1CommandLine(GeneratedArgs, *this);
 
-=======
-  ASSERT_EQ(Invocation.getCodeGenOpts().getObjCDispatchMethod(),
-            CodeGenOptions::NonLegacy);
-
-  Invocation.generateCC1CommandLine(GeneratedArgs, *this);
-
-  ASSERT_THAT(GeneratedArgs,
-              Contains(StrEq("-fobjc-dispatch-method=non-legacy")));
-  ASSERT_THAT(GeneratedArgs, Not(Contains(StrEq("-fobjc-dispatch-method="))));
-  ASSERT_THAT(GeneratedArgs, Not(Contains(StrEq("non-legacy"))));
-}
-
-TEST_F(CommandLineTest, JoinedEnumDefault) {
-  const char *Args[] = {"-fobjc-dispatch-method=legacy"};
-
-  CompilerInvocation::CreateFromArgs(Invocation, Args, *Diags);
-
-  ASSERT_FALSE(Diags->hasErrorOccurred());
-  ASSERT_EQ(Invocation.getCodeGenOpts().getObjCDispatchMethod(),
-            CodeGenOptions::Legacy);
-
-  Invocation.generateCC1CommandLine(GeneratedArgs, *this);
-
-  ASSERT_THAT(GeneratedArgs,
-              Not(Contains(StrEq("-fobjc-dispatch-method=legacy"))));
-  ASSERT_THAT(GeneratedArgs, Not(Contains(StrEq("-fobjc-dispatch-method="))));
-  ASSERT_THAT(GeneratedArgs, Not(Contains(StrEq("legacy"))));
-}
-
-// Tree of boolean options that can be (directly or transitively) implied by
-// their parent:
-//
-//   * -cl-unsafe-math-optimizations
-//     * -cl-mad-enable
-//     * -menable-unsafe-fp-math
-//       * -freciprocal-math
-
-TEST_F(CommandLineTest, ImpliedBoolOptionsNoFlagPresent) {
-  const char *Args[] = {""};
-
-  CompilerInvocation::CreateFromArgs(Invocation, Args, *Diags);
-
-  ASSERT_FALSE(Diags->hasErrorOccurred());
-  ASSERT_FALSE(Invocation.getLangOpts()->CLUnsafeMath);
-  ASSERT_FALSE(Invocation.getCodeGenOpts().LessPreciseFPMAD);
-  ASSERT_FALSE(Invocation.getLangOpts()->UnsafeFPMath);
-  ASSERT_FALSE(Invocation.getLangOpts()->AllowRecip);
-
-  Invocation.generateCC1CommandLine(GeneratedArgs, *this);
-
->>>>>>> e1e3308f
   // Not generated - missing.
   ASSERT_THAT(GeneratedArgs,
               Not(Contains(StrEq("-cl-unsafe-math-optimizations"))));
@@ -551,7 +439,6 @@
 
 TEST_F(CommandLineTest, ImpliedBoolOptionsRootFlagPresent) {
   const char *Args[] = {"-cl-unsafe-math-optimizations"};
-<<<<<<< HEAD
 
   CompilerInvocation::CreateFromArgs(Invocation, Args, *Diags);
 
@@ -566,22 +453,6 @@
 
   Invocation.generateCC1CommandLine(GeneratedArgs, *this);
 
-=======
-
-  CompilerInvocation::CreateFromArgs(Invocation, Args, *Diags);
-
-  ASSERT_FALSE(Diags->hasErrorOccurred());
-  // Explicitly provided root flag.
-  ASSERT_TRUE(Invocation.getLangOpts()->CLUnsafeMath);
-  // Directly implied by explicitly provided root flag.
-  ASSERT_TRUE(Invocation.getCodeGenOpts().LessPreciseFPMAD);
-  ASSERT_TRUE(Invocation.getLangOpts()->UnsafeFPMath);
-  // Transitively implied by explicitly provided root flag.
-  ASSERT_TRUE(Invocation.getLangOpts()->AllowRecip);
-
-  Invocation.generateCC1CommandLine(GeneratedArgs, *this);
-
->>>>>>> e1e3308f
   // Generated - explicitly provided.
   ASSERT_THAT(GeneratedArgs, Contains(StrEq("-cl-unsafe-math-optimizations")));
   // Not generated - implied by the generated root flag.
@@ -593,7 +464,6 @@
 TEST_F(CommandLineTest, ImpliedBoolOptionsAllFlagsPresent) {
   const char *Args[] = {"-cl-unsafe-math-optimizations", "-cl-mad-enable",
                         "-menable-unsafe-fp-math", "-freciprocal-math"};
-<<<<<<< HEAD
 
   CompilerInvocation::CreateFromArgs(Invocation, Args, *Diags);
 
@@ -605,26 +475,12 @@
 
   Invocation.generateCC1CommandLine(GeneratedArgs, *this);
 
-=======
-
-  CompilerInvocation::CreateFromArgs(Invocation, Args, *Diags);
-
-  ASSERT_FALSE(Diags->hasErrorOccurred());
-  ASSERT_TRUE(Invocation.getLangOpts()->CLUnsafeMath);
-  ASSERT_TRUE(Invocation.getCodeGenOpts().LessPreciseFPMAD);
-  ASSERT_TRUE(Invocation.getLangOpts()->UnsafeFPMath);
-  ASSERT_TRUE(Invocation.getLangOpts()->AllowRecip);
-
-  Invocation.generateCC1CommandLine(GeneratedArgs, *this);
-
->>>>>>> e1e3308f
   // Generated - explicitly provided.
   ASSERT_THAT(GeneratedArgs, Contains(StrEq("-cl-unsafe-math-optimizations")));
   // Not generated - implied by their generated parent.
   ASSERT_THAT(GeneratedArgs, Not(Contains(StrEq("-cl-mad-enable"))));
   ASSERT_THAT(GeneratedArgs, Not(Contains(StrEq("-menable-unsafe-fp-math"))));
   ASSERT_THAT(GeneratedArgs, Not(Contains(StrEq("-freciprocal-math"))));
-<<<<<<< HEAD
 }
 
 TEST_F(CommandLineTest, ImpliedBoolOptionsImpliedFlagsPresent) {
@@ -649,32 +505,6 @@
   ASSERT_THAT(GeneratedArgs, Not(Contains(StrEq("-freciprocal-math"))));
 }
 
-=======
-}
-
-TEST_F(CommandLineTest, ImpliedBoolOptionsImpliedFlagsPresent) {
-  const char *Args[] = {"-cl-mad-enable", "-menable-unsafe-fp-math",
-                        "-freciprocal-math"};
-
-  CompilerInvocation::CreateFromArgs(Invocation, Args, *Diags);
-  ASSERT_FALSE(Diags->hasErrorOccurred());
-  ASSERT_FALSE(Invocation.getLangOpts()->CLUnsafeMath);
-  ASSERT_TRUE(Invocation.getCodeGenOpts().LessPreciseFPMAD);
-  ASSERT_TRUE(Invocation.getLangOpts()->UnsafeFPMath);
-  ASSERT_TRUE(Invocation.getLangOpts()->AllowRecip);
-
-  Invocation.generateCC1CommandLine(GeneratedArgs, *this);
-  // Not generated - missing.
-  ASSERT_THAT(GeneratedArgs,
-              Not(Contains(StrEq("-cl-unsafe-math-optimizations"))));
-  // Generated - explicitly provided.
-  ASSERT_THAT(GeneratedArgs, Contains(StrEq("-cl-mad-enable")));
-  ASSERT_THAT(GeneratedArgs, Contains(StrEq("-menable-unsafe-fp-math")));
-  // Not generated - implied by its generated parent.
-  ASSERT_THAT(GeneratedArgs, Not(Contains(StrEq("-freciprocal-math"))));
-}
-
->>>>>>> e1e3308f
 TEST_F(CommandLineTest, PresentAndNotImpliedGenerated) {
   const char *Args[] = {"-cl-mad-enable", "-menable-unsafe-fp-math"};
 
