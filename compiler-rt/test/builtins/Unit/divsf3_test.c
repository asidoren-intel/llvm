--- conflicted
+++ resolved
@@ -90,8 +90,6 @@
       return 1;
     // divisor is truncated to exactly 1.0 in UQ1.15
     if (test__divsf3(0x1.0p+0F, 0x1.0001p+0F, UINT32_C(0x3f7fff00)))
-<<<<<<< HEAD
-=======
       return 1;
 
     // smallest normal value divided by 2.0
@@ -107,7 +105,6 @@
     if (test__divsf3(0x1.e77c54p+81F, -0x1.e77c52p-47F, UINT32_C(0xff800000)))
       return 1;
     if (test__divsf3(0x1.fffffep-126F, 2.F, UINT32_C(0x00800000)))
->>>>>>> b1169bdb
       return 1;
 
     return 0;
