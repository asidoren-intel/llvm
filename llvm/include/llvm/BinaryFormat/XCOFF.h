//===-- llvm/BinaryFormat/XCOFF.h - The XCOFF file format -------*- C++/-*-===//
//
// Part of the LLVM Project, under the Apache License v2.0 with LLVM Exceptions.
// See https://llvm.org/LICENSE.txt for license information.
// SPDX-License-Identifier: Apache-2.0 WITH LLVM-exception
//
//===----------------------------------------------------------------------===//
//
// This file defines manifest constants for the XCOFF object file format.
//
//===----------------------------------------------------------------------===//

#ifndef LLVM_BINARYFORMAT_XCOFF_H
#define LLVM_BINARYFORMAT_XCOFF_H

<<<<<<< HEAD
#include <cstdint>
=======
#include <stddef.h>
#include <stdint.h>
>>>>>>> 918d599f

namespace llvm {
class StringRef;

namespace XCOFF {

// Constants used in the XCOFF definition.

constexpr size_t FileNamePadSize = 6;
constexpr size_t NameSize = 8;
constexpr size_t SymbolTableEntrySize = 18;
constexpr size_t RelocationSerializationSize32 = 10;

enum ReservedSectionNum : int16_t { N_DEBUG = -2, N_ABS = -1, N_UNDEF = 0 };

// x_smclas field of x_csect from system header: /usr/include/syms.h
/// Storage Mapping Class definitions.
enum StorageMappingClass : uint8_t {
  //     READ ONLY CLASSES
  XMC_PR = 0,      ///< Program Code
  XMC_RO = 1,      ///< Read Only Constant
  XMC_DB = 2,      ///< Debug Dictionary Table
  XMC_GL = 6,      ///< Global Linkage (Interfile Interface Code)
  XMC_XO = 7,      ///< Extended Operation (Pseudo Machine Instruction)
  XMC_SV = 8,      ///< Supervisor Call (32-bit process only)
  XMC_SV64 = 17,   ///< Supervisor Call for 64-bit process
  XMC_SV3264 = 18, ///< Supervisor Call for both 32- and 64-bit processes
  XMC_TI = 12,     ///< Traceback Index csect
  XMC_TB = 13,     ///< Traceback Table csect

  //       READ WRITE CLASSES
  XMC_RW = 5,   ///< Read Write Data
  XMC_TC0 = 15, ///< TOC Anchor for TOC Addressability
  XMC_TC = 3,   ///< General TOC item
  XMC_TD = 16,  ///< Scalar data item in the TOC
  XMC_DS = 10,  ///< Descriptor csect
  XMC_UA = 4,   ///< Unclassified - Treated as Read Write
  XMC_BS = 9,   ///< BSS class (uninitialized static internal)
  XMC_UC = 11,  ///< Un-named Fortran Common

  XMC_TL = 20, ///< Initialized thread-local variable
  XMC_UL = 21, ///< Uninitialized thread-local variable
  XMC_TE = 22  ///< Symbol mapped at the end of TOC
};

// Flags for defining the section type. Masks for use with the (signed, 32-bit)
// s_flags field of the section header structure, selecting for values in the
// lower 16 bits. Defined in the system header `scnhdr.h`.
enum SectionTypeFlags : int32_t {
  STYP_PAD = 0x0008,
  STYP_DWARF = 0x0010,
  STYP_TEXT = 0x0020,
  STYP_DATA = 0x0040,
  STYP_BSS = 0x0080,
  STYP_EXCEPT = 0x0100,
  STYP_INFO = 0x0200,
  STYP_TDATA = 0x0400,
  STYP_TBSS = 0x0800,
  STYP_LOADER = 0x1000,
  STYP_DEBUG = 0x2000,
  STYP_TYPCHK = 0x4000,
  STYP_OVRFLO = 0x8000
};

// STORAGE CLASSES, n_sclass field of syment.
// The values come from `storclass.h` and `dbxstclass.h`.
enum StorageClass : uint8_t {
  // Storage classes used for symbolic debugging symbols.
  C_FILE = 103,  // File name
  C_BINCL = 108, // Beginning of include file
  C_EINCL = 109, // Ending of include file
  C_GSYM = 128,  // Global variable
  C_STSYM = 133, // Statically allocated symbol
  C_BCOMM = 135, // Beginning of common block
  C_ECOMM = 137, // End of common block
  C_ENTRY = 141, // Alternate entry
  C_BSTAT = 143, // Beginning of static block
  C_ESTAT = 144, // End of static block
  C_GTLS = 145,  // Global thread-local variable
  C_STTLS = 146, // Static thread-local variable

  // Storage classes used for DWARF symbols.
  C_DWARF = 112, // DWARF section symbol

  // Storage classes used for absolute symbols.
  C_LSYM = 129,  // Automatic variable allocated on stack
  C_PSYM = 130,  // Argument to subroutine allocated on stack
  C_RSYM = 131,  // Register variable
  C_RPSYM = 132, // Argument to function or procedure stored in register
  C_ECOML = 136, // Local member of common block
  C_FUN = 142,   // Function or procedure

  // Storage classes used for undefined external symbols or
  // symbols of general sections.
  C_EXT = 2,       // External symbol
  C_WEAKEXT = 111, // Weak external symbol

  // Storage classes used for symbols of general sections.
  C_NULL = 0,
  C_STAT = 3,     // Static
  C_BLOCK = 100,  // ".bb" or ".eb"
  C_FCN = 101,    // ".bf" or ".ef"
  C_HIDEXT = 107, // Un-named external symbol
  C_INFO = 110,   // Comment string in .info section
  C_DECL = 140,   // Declaration of object (type)

  // Storage classes - Obsolete/Undocumented.
  C_AUTO = 1,     // Automatic variable
  C_REG = 4,      // Register variable
  C_EXTDEF = 5,   // External definition
  C_LABEL = 6,    // Label
  C_ULABEL = 7,   // Undefined label
  C_MOS = 8,      // Member of structure
  C_ARG = 9,      // Function argument
  C_STRTAG = 10,  // Structure tag
  C_MOU = 11,     // Member of union
  C_UNTAG = 12,   // Union tag
  C_TPDEF = 13,   // Type definition
  C_USTATIC = 14, // Undefined static
  C_ENTAG = 15,   // Enumeration tag
  C_MOE = 16,     // Member of enumeration
  C_REGPARM = 17, // Register parameter
  C_FIELD = 18,   // Bit field
  C_EOS = 102,    // End of structure
  C_LINE = 104,
  C_ALIAS = 105,  // Duplicate tag
  C_HIDDEN = 106, // Special storage class for external
  C_EFCN = 255,   // Physical end of function

  // Storage classes - reserved
  C_TCSYM = 134 // Reserved
};

// Flags for defining the symbol type. Values to be encoded into the lower 3
// bits of the (unsigned, 8-bit) x_smtyp field of csect auxiliary symbol table
// entries. Defined in the system header `syms.h`.
enum SymbolType : uint8_t {
  XTY_ER = 0, ///< External reference.
  XTY_SD = 1, ///< Csect definition for initialized storage.
  XTY_LD = 2, ///< Label definition.
              ///< Defines an entry point to an initialized csect.
  XTY_CM = 3  ///< Common csect definition. For uninitialized storage.
};

// Relocation types, defined in `/usr/include/reloc.h`.
enum RelocationType : uint8_t {
  R_POS = 0x00, ///< Positive relocation. Provides the address of the referenced
                ///< symbol.
  R_RL = 0x0c,  ///< Positive indirect load relocation. Modifiable instruction.
  R_RLA = 0x0d, ///< Positive load address relocation. Modifiable instruction.

  R_NEG = 0x01, ///< Negative relocation. Provides the negative of the address
                ///< of the referenced symbol.
  R_REL = 0x02, ///< Relative to self relocation. Provides a displacement value
                ///< between the address of the referenced symbol and the
                ///< address being relocated.

  R_TOC = 0x03, ///< Relative to the TOC relocation. Provides a displacement
                ///< that is the difference between the address of the
                ///< referenced symbol and the TOC anchor csect.
  R_TRL = 0x12, ///< TOC relative indirect load relocation. Similar to R_TOC,
                ///< but not modifiable instruction.

  R_TRLA =
      0x13, ///< Relative to the TOC or to the thread-local storage base
            ///< relocation. Compilers are not permitted to generate this
            ///< relocation type. It is the result of a reversible
            ///< transformation by the linker of an R_TOC relation that turned a
            ///< load instruction into an add-immediate instruction.

  R_GL = 0x05, ///< Global linkage-external TOC address relocation. Provides the
               ///< address of the external TOC associated with a defined
               ///< external symbol.
  R_TCL = 0x06, ///< Local object TOC address relocation. Provides the address
                ///< of the local TOC entry of a defined external symbol.

  R_REF = 0x0f, ///< A non-relocating relocation. Used to prevent the binder
                ///< from garbage collecting a csect (such as code used for
                ///< dynamic initialization of non-local statics) for which
                ///< another csect has an implicit dependency.

  R_BA = 0x08, ///< Branch absolute relocation. Provides the address of the
               ///< referenced symbol. References a non-modifiable instruction.
  R_BR = 0x0a, ///< Branch relative to self relocation. Provides the
               ///< displacement that is the difference between the address of
               ///< the referenced symbol and the address of the referenced
               ///< branch instruction. References a non-modifiable instruction.
  R_RBA = 0x18, ///< Branch absolute relocation. Similar to R_BA but
                ///< references a modifiable instruction.
  R_RBR = 0x1a, ///< Branch relative to self relocation. Similar to the R_BR
                ///< relocation type, but references a modifiable instruction.

  R_TLS = 0x20,    ///< General-dynamic reference to TLS symbol.
  R_TLS_IE = 0x21, ///< Initial-exec reference to TLS symbol.
  R_TLS_LD = 0x22, ///< Local-dynamic reference to TLS symbol.
  R_TLS_LE = 0x23, ///< Local-exec reference to TLS symbol.
  R_TLSM = 0x24,  ///< Module reference to TLS. Provides a handle for the module
                  ///< containing the referenced symbol.
  R_TLSML = 0x25, ///< Module reference to the local TLS storage.

  R_TOCU = 0x30, ///< Relative to TOC upper. Specifies the high-order 16 bits of
                 ///< a large code model TOC-relative relocation.
  R_TOCL = 0x31 ///< Relative to TOC lower. Specifies the low-order 16 bits of a
                ///< large code model TOC-relative relocation.
};

struct FileHeader32 {
  uint16_t Magic;
  uint16_t NumberOfSections;
  int32_t TimeStamp;
  uint32_t SymbolTableFileOffset;
  int32_t NumberOfSymbolTableEntries;
  uint16_t AuxiliaryHeaderSize;
  uint16_t Flags;
};

struct SectionHeader32 {
  char Name[XCOFF::NameSize];
  uint32_t PhysicalAddress;
  uint32_t VirtualAddress;
  uint32_t Size;
  uint32_t FileOffsetToData;
  uint32_t FileOffsetToRelocations;
  uint32_t FileOffsetToLineNumbers;
  uint16_t NumberOfRelocations;
  uint16_t NumberOfLineNumbers;
  int32_t Flags;
};

enum CFileStringType : uint8_t {
  XFT_FN = 0,  ///< Specifies the source-file name.
  XFT_CT = 1,  ///< Specifies the compiler time stamp.
  XFT_CV = 2,  ///< Specifies the compiler version number.
  XFT_CD = 128 ///< Specifies compiler-defined information.
};

enum CFileLangId : uint8_t {
  TB_C = 0,        ///< C language.
  TB_CPLUSPLUS = 9 ///< C++ language.
};

enum CFileCpuId : uint8_t {
  TCPU_PPC64 = 2, ///< PowerPC common architecture 64-bit mode.
  TCPU_COM = 3,   ///< POWER and PowerPC architecture common.
  TCPU_970 = 19   ///< PPC970 - PowerPC 64-bit architecture.
};

StringRef getMappingClassString(XCOFF::StorageMappingClass SMC);
StringRef getRelocationTypeString(XCOFF::RelocationType Type);

} // end namespace XCOFF
} // end namespace llvm

#endif<|MERGE_RESOLUTION|>--- conflicted
+++ resolved
@@ -13,12 +13,8 @@
 #ifndef LLVM_BINARYFORMAT_XCOFF_H
 #define LLVM_BINARYFORMAT_XCOFF_H
 
-<<<<<<< HEAD
-#include <cstdint>
-=======
 #include <stddef.h>
 #include <stdint.h>
->>>>>>> 918d599f
 
 namespace llvm {
 class StringRef;
