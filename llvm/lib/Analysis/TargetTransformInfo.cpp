//===- llvm/Analysis/TargetTransformInfo.cpp ------------------------------===//
//
// Part of the LLVM Project, under the Apache License v2.0 with LLVM Exceptions.
// See https://llvm.org/LICENSE.txt for license information.
// SPDX-License-Identifier: Apache-2.0 WITH LLVM-exception
//
//===----------------------------------------------------------------------===//

#include "llvm/Analysis/TargetTransformInfo.h"
#include "llvm/Analysis/CFG.h"
#include "llvm/Analysis/LoopIterator.h"
#include "llvm/Analysis/TargetTransformInfoImpl.h"
#include "llvm/IR/CFG.h"
#include "llvm/IR/DataLayout.h"
#include "llvm/IR/Instruction.h"
#include "llvm/IR/Instructions.h"
#include "llvm/IR/IntrinsicInst.h"
#include "llvm/IR/Module.h"
#include "llvm/IR/Operator.h"
#include "llvm/IR/PatternMatch.h"
#include "llvm/InitializePasses.h"
#include "llvm/Support/CommandLine.h"
#include "llvm/Support/ErrorHandling.h"
#include <utility>

using namespace llvm;
using namespace PatternMatch;

#define DEBUG_TYPE "tti"

static cl::opt<bool> EnableReduxCost("costmodel-reduxcost", cl::init(false),
                                     cl::Hidden,
                                     cl::desc("Recognize reduction patterns."));

namespace {
/// No-op implementation of the TTI interface using the utility base
/// classes.
///
/// This is used when no target specific information is available.
struct NoTTIImpl : TargetTransformInfoImplCRTPBase<NoTTIImpl> {
  explicit NoTTIImpl(const DataLayout &DL)
      : TargetTransformInfoImplCRTPBase<NoTTIImpl>(DL) {}
};
} // namespace

bool HardwareLoopInfo::canAnalyze(LoopInfo &LI) {
  // If the loop has irreducible control flow, it can not be converted to
  // Hardware loop.
  LoopBlocksRPO RPOT(L);
  RPOT.perform(&LI);
  if (containsIrreducibleCFG<const BasicBlock *>(RPOT, LI))
    return false;
  return true;
}

bool HardwareLoopInfo::isHardwareLoopCandidate(ScalarEvolution &SE,
                                               LoopInfo &LI, DominatorTree &DT,
                                               bool ForceNestedLoop,
                                               bool ForceHardwareLoopPHI) {
  SmallVector<BasicBlock *, 4> ExitingBlocks;
  L->getExitingBlocks(ExitingBlocks);

  for (BasicBlock *BB : ExitingBlocks) {
    // If we pass the updated counter back through a phi, we need to know
    // which latch the updated value will be coming from.
    if (!L->isLoopLatch(BB)) {
      if (ForceHardwareLoopPHI || CounterInReg)
        continue;
    }

    const SCEV *EC = SE.getExitCount(L, BB);
    if (isa<SCEVCouldNotCompute>(EC))
      continue;
    if (const SCEVConstant *ConstEC = dyn_cast<SCEVConstant>(EC)) {
      if (ConstEC->getValue()->isZero())
        continue;
    } else if (!SE.isLoopInvariant(EC, L))
      continue;

    if (SE.getTypeSizeInBits(EC->getType()) > CountType->getBitWidth())
      continue;

    // If this exiting block is contained in a nested loop, it is not eligible
    // for insertion of the branch-and-decrement since the inner loop would
    // end up messing up the value in the CTR.
    if (!IsNestingLegal && LI.getLoopFor(BB) != L && !ForceNestedLoop)
      continue;

    // We now have a loop-invariant count of loop iterations (which is not the
    // constant zero) for which we know that this loop will not exit via this
    // existing block.

    // We need to make sure that this block will run on every loop iteration.
    // For this to be true, we must dominate all blocks with backedges. Such
    // blocks are in-loop predecessors to the header block.
    bool NotAlways = false;
    for (BasicBlock *Pred : predecessors(L->getHeader())) {
      if (!L->contains(Pred))
        continue;

      if (!DT.dominates(BB, Pred)) {
        NotAlways = true;
        break;
      }
    }

    if (NotAlways)
      continue;

    // Make sure this blocks ends with a conditional branch.
    Instruction *TI = BB->getTerminator();
    if (!TI)
      continue;

    if (BranchInst *BI = dyn_cast<BranchInst>(TI)) {
      if (!BI->isConditional())
        continue;

      ExitBranch = BI;
    } else
      continue;

    // Note that this block may not be the loop latch block, even if the loop
    // has a latch block.
    ExitBlock = BB;
    ExitCount = EC;
    break;
  }

  if (!ExitBlock)
    return false;
  return true;
}

TargetTransformInfo::TargetTransformInfo(const DataLayout &DL)
    : TTIImpl(new Model<NoTTIImpl>(NoTTIImpl(DL))) {}

TargetTransformInfo::~TargetTransformInfo() {}

TargetTransformInfo::TargetTransformInfo(TargetTransformInfo &&Arg)
    : TTIImpl(std::move(Arg.TTIImpl)) {}

TargetTransformInfo &TargetTransformInfo::operator=(TargetTransformInfo &&RHS) {
  TTIImpl = std::move(RHS.TTIImpl);
  return *this;
}

<<<<<<< HEAD
int TargetTransformInfo::getOperationCost(unsigned Opcode, Type *Ty,
                                          Type *OpTy) const {
  int Cost = TTIImpl->getOperationCost(Opcode, Ty, OpTy);
  assert(Cost >= 0 && "TTI should not produce negative costs!");
  return Cost;
}

=======
>>>>>>> a34309b7
unsigned TargetTransformInfo::getInliningThresholdMultiplier() const {
  return TTIImpl->getInliningThresholdMultiplier();
}

int TargetTransformInfo::getInlinerVectorBonusPercent() const {
  return TTIImpl->getInlinerVectorBonusPercent();
}

int TargetTransformInfo::getGEPCost(Type *PointeeType, const Value *Ptr,
                                    ArrayRef<const Value *> Operands) const {
  return TTIImpl->getGEPCost(PointeeType, Ptr, Operands);
}

int TargetTransformInfo::getExtCost(const Instruction *I,
                                    const Value *Src) const {
  return TTIImpl->getExtCost(I, Src);
}

int TargetTransformInfo::getIntrinsicCost(Intrinsic::ID IID, Type *RetTy,
                                          ArrayRef<const Value *> Arguments,
                                          const User *U) const {
  int Cost = TTIImpl->getIntrinsicCost(IID, RetTy, Arguments, U);
  assert(Cost >= 0 && "TTI should not produce negative costs!");
  return Cost;
}

unsigned TargetTransformInfo::getEstimatedNumberOfCaseClusters(
    const SwitchInst &SI, unsigned &JTSize, ProfileSummaryInfo *PSI,
    BlockFrequencyInfo *BFI) const {
  return TTIImpl->getEstimatedNumberOfCaseClusters(SI, JTSize, PSI, BFI);
}

int TargetTransformInfo::getUserCost(const User *U,
                                     ArrayRef<const Value *> Operands) const {
  int Cost = TTIImpl->getUserCost(U, Operands);
  assert(Cost >= 0 && "TTI should not produce negative costs!");
  return Cost;
}

bool TargetTransformInfo::hasBranchDivergence() const {
  return TTIImpl->hasBranchDivergence();
}

bool TargetTransformInfo::useGPUDivergenceAnalysis() const {
  return TTIImpl->useGPUDivergenceAnalysis();
}

bool TargetTransformInfo::isSourceOfDivergence(const Value *V) const {
  return TTIImpl->isSourceOfDivergence(V);
}

bool llvm::TargetTransformInfo::isAlwaysUniform(const Value *V) const {
  return TTIImpl->isAlwaysUniform(V);
}

unsigned TargetTransformInfo::getFlatAddressSpace() const {
  return TTIImpl->getFlatAddressSpace();
}

bool TargetTransformInfo::collectFlatAddressOperands(
    SmallVectorImpl<int> &OpIndexes, Intrinsic::ID IID) const {
  return TTIImpl->collectFlatAddressOperands(OpIndexes, IID);
}

bool TargetTransformInfo::rewriteIntrinsicWithAddressSpace(IntrinsicInst *II,
                                                           Value *OldV,
                                                           Value *NewV) const {
  return TTIImpl->rewriteIntrinsicWithAddressSpace(II, OldV, NewV);
}

bool TargetTransformInfo::isLoweredToCall(const Function *F) const {
  return TTIImpl->isLoweredToCall(F);
}

bool TargetTransformInfo::isHardwareLoopProfitable(
    Loop *L, ScalarEvolution &SE, AssumptionCache &AC,
    TargetLibraryInfo *LibInfo, HardwareLoopInfo &HWLoopInfo) const {
  return TTIImpl->isHardwareLoopProfitable(L, SE, AC, LibInfo, HWLoopInfo);
}

bool TargetTransformInfo::preferPredicateOverEpilogue(
    Loop *L, LoopInfo *LI, ScalarEvolution &SE, AssumptionCache &AC,
    TargetLibraryInfo *TLI, DominatorTree *DT,
    const LoopAccessInfo *LAI) const {
  return TTIImpl->preferPredicateOverEpilogue(L, LI, SE, AC, TLI, DT, LAI);
}

void TargetTransformInfo::getUnrollingPreferences(
    Loop *L, ScalarEvolution &SE, UnrollingPreferences &UP) const {
  return TTIImpl->getUnrollingPreferences(L, SE, UP);
}

bool TargetTransformInfo::isLegalAddImmediate(int64_t Imm) const {
  return TTIImpl->isLegalAddImmediate(Imm);
}

bool TargetTransformInfo::isLegalICmpImmediate(int64_t Imm) const {
  return TTIImpl->isLegalICmpImmediate(Imm);
}

bool TargetTransformInfo::isLegalAddressingMode(Type *Ty, GlobalValue *BaseGV,
                                                int64_t BaseOffset,
                                                bool HasBaseReg, int64_t Scale,
                                                unsigned AddrSpace,
                                                Instruction *I) const {
  return TTIImpl->isLegalAddressingMode(Ty, BaseGV, BaseOffset, HasBaseReg,
                                        Scale, AddrSpace, I);
}

bool TargetTransformInfo::isLSRCostLess(LSRCost &C1, LSRCost &C2) const {
  return TTIImpl->isLSRCostLess(C1, C2);
}

bool TargetTransformInfo::canMacroFuseCmp() const {
  return TTIImpl->canMacroFuseCmp();
}

bool TargetTransformInfo::canSaveCmp(Loop *L, BranchInst **BI,
                                     ScalarEvolution *SE, LoopInfo *LI,
                                     DominatorTree *DT, AssumptionCache *AC,
                                     TargetLibraryInfo *LibInfo) const {
  return TTIImpl->canSaveCmp(L, BI, SE, LI, DT, AC, LibInfo);
}

bool TargetTransformInfo::shouldFavorPostInc() const {
  return TTIImpl->shouldFavorPostInc();
}

bool TargetTransformInfo::shouldFavorBackedgeIndex(const Loop *L) const {
  return TTIImpl->shouldFavorBackedgeIndex(L);
}

bool TargetTransformInfo::isLegalMaskedStore(Type *DataType,
                                             MaybeAlign Alignment) const {
  return TTIImpl->isLegalMaskedStore(DataType, Alignment);
}

bool TargetTransformInfo::isLegalMaskedLoad(Type *DataType,
                                            MaybeAlign Alignment) const {
  return TTIImpl->isLegalMaskedLoad(DataType, Alignment);
}

bool TargetTransformInfo::isLegalNTStore(Type *DataType,
                                         Align Alignment) const {
  return TTIImpl->isLegalNTStore(DataType, Alignment);
}

bool TargetTransformInfo::isLegalNTLoad(Type *DataType, Align Alignment) const {
  return TTIImpl->isLegalNTLoad(DataType, Alignment);
}

bool TargetTransformInfo::isLegalMaskedGather(Type *DataType,
                                              MaybeAlign Alignment) const {
  return TTIImpl->isLegalMaskedGather(DataType, Alignment);
}

bool TargetTransformInfo::isLegalMaskedScatter(Type *DataType,
                                               MaybeAlign Alignment) const {
  return TTIImpl->isLegalMaskedScatter(DataType, Alignment);
}

bool TargetTransformInfo::isLegalMaskedCompressStore(Type *DataType) const {
  return TTIImpl->isLegalMaskedCompressStore(DataType);
}

bool TargetTransformInfo::isLegalMaskedExpandLoad(Type *DataType) const {
  return TTIImpl->isLegalMaskedExpandLoad(DataType);
}

bool TargetTransformInfo::hasDivRemOp(Type *DataType, bool IsSigned) const {
  return TTIImpl->hasDivRemOp(DataType, IsSigned);
}

bool TargetTransformInfo::hasVolatileVariant(Instruction *I,
                                             unsigned AddrSpace) const {
  return TTIImpl->hasVolatileVariant(I, AddrSpace);
}

bool TargetTransformInfo::prefersVectorizedAddressing() const {
  return TTIImpl->prefersVectorizedAddressing();
}

int TargetTransformInfo::getScalingFactorCost(Type *Ty, GlobalValue *BaseGV,
                                              int64_t BaseOffset,
                                              bool HasBaseReg, int64_t Scale,
                                              unsigned AddrSpace) const {
  int Cost = TTIImpl->getScalingFactorCost(Ty, BaseGV, BaseOffset, HasBaseReg,
                                           Scale, AddrSpace);
  assert(Cost >= 0 && "TTI should not produce negative costs!");
  return Cost;
}

bool TargetTransformInfo::LSRWithInstrQueries() const {
  return TTIImpl->LSRWithInstrQueries();
}

bool TargetTransformInfo::isTruncateFree(Type *Ty1, Type *Ty2) const {
  return TTIImpl->isTruncateFree(Ty1, Ty2);
}

bool TargetTransformInfo::isProfitableToHoist(Instruction *I) const {
  return TTIImpl->isProfitableToHoist(I);
}

bool TargetTransformInfo::useAA() const { return TTIImpl->useAA(); }

bool TargetTransformInfo::isTypeLegal(Type *Ty) const {
  return TTIImpl->isTypeLegal(Ty);
}

bool TargetTransformInfo::shouldBuildLookupTables() const {
  return TTIImpl->shouldBuildLookupTables();
}
bool TargetTransformInfo::shouldBuildLookupTablesForConstant(
    Constant *C) const {
  return TTIImpl->shouldBuildLookupTablesForConstant(C);
}

bool TargetTransformInfo::useColdCCForColdCall(Function &F) const {
  return TTIImpl->useColdCCForColdCall(F);
}

unsigned TargetTransformInfo::getScalarizationOverhead(Type *Ty, bool Insert,
                                                       bool Extract) const {
  return TTIImpl->getScalarizationOverhead(Ty, Insert, Extract);
}

unsigned TargetTransformInfo::getOperandsScalarizationOverhead(
    ArrayRef<const Value *> Args, unsigned VF) const {
  return TTIImpl->getOperandsScalarizationOverhead(Args, VF);
}

bool TargetTransformInfo::supportsEfficientVectorElementLoadStore() const {
  return TTIImpl->supportsEfficientVectorElementLoadStore();
}

bool TargetTransformInfo::enableAggressiveInterleaving(
    bool LoopHasReductions) const {
  return TTIImpl->enableAggressiveInterleaving(LoopHasReductions);
}

TargetTransformInfo::MemCmpExpansionOptions
TargetTransformInfo::enableMemCmpExpansion(bool OptSize, bool IsZeroCmp) const {
  return TTIImpl->enableMemCmpExpansion(OptSize, IsZeroCmp);
}

bool TargetTransformInfo::enableInterleavedAccessVectorization() const {
  return TTIImpl->enableInterleavedAccessVectorization();
}

bool TargetTransformInfo::enableMaskedInterleavedAccessVectorization() const {
  return TTIImpl->enableMaskedInterleavedAccessVectorization();
}

bool TargetTransformInfo::isFPVectorizationPotentiallyUnsafe() const {
  return TTIImpl->isFPVectorizationPotentiallyUnsafe();
}

bool TargetTransformInfo::allowsMisalignedMemoryAccesses(LLVMContext &Context,
                                                         unsigned BitWidth,
                                                         unsigned AddressSpace,
                                                         unsigned Alignment,
                                                         bool *Fast) const {
  return TTIImpl->allowsMisalignedMemoryAccesses(Context, BitWidth,
                                                 AddressSpace, Alignment, Fast);
}

TargetTransformInfo::PopcntSupportKind
TargetTransformInfo::getPopcntSupport(unsigned IntTyWidthInBit) const {
  return TTIImpl->getPopcntSupport(IntTyWidthInBit);
}

bool TargetTransformInfo::haveFastSqrt(Type *Ty) const {
  return TTIImpl->haveFastSqrt(Ty);
}

bool TargetTransformInfo::isFCmpOrdCheaperThanFCmpZero(Type *Ty) const {
  return TTIImpl->isFCmpOrdCheaperThanFCmpZero(Ty);
}

int TargetTransformInfo::getFPOpCost(Type *Ty) const {
  int Cost = TTIImpl->getFPOpCost(Ty);
  assert(Cost >= 0 && "TTI should not produce negative costs!");
  return Cost;
}

int TargetTransformInfo::getIntImmCodeSizeCost(unsigned Opcode, unsigned Idx,
                                               const APInt &Imm,
                                               Type *Ty) const {
  int Cost = TTIImpl->getIntImmCodeSizeCost(Opcode, Idx, Imm, Ty);
  assert(Cost >= 0 && "TTI should not produce negative costs!");
  return Cost;
}

int TargetTransformInfo::getIntImmCost(const APInt &Imm, Type *Ty) const {
  int Cost = TTIImpl->getIntImmCost(Imm, Ty);
  assert(Cost >= 0 && "TTI should not produce negative costs!");
  return Cost;
}

int TargetTransformInfo::getIntImmCostInst(unsigned Opcode, unsigned Idx,
                                           const APInt &Imm, Type *Ty) const {
  int Cost = TTIImpl->getIntImmCostInst(Opcode, Idx, Imm, Ty);
  assert(Cost >= 0 && "TTI should not produce negative costs!");
  return Cost;
}

int TargetTransformInfo::getIntImmCostIntrin(Intrinsic::ID IID, unsigned Idx,
                                             const APInt &Imm, Type *Ty) const {
  int Cost = TTIImpl->getIntImmCostIntrin(IID, Idx, Imm, Ty);
  assert(Cost >= 0 && "TTI should not produce negative costs!");
  return Cost;
}

unsigned TargetTransformInfo::getNumberOfRegisters(unsigned ClassID) const {
  return TTIImpl->getNumberOfRegisters(ClassID);
}

unsigned TargetTransformInfo::getRegisterClassForType(bool Vector,
                                                      Type *Ty) const {
  return TTIImpl->getRegisterClassForType(Vector, Ty);
}

const char *TargetTransformInfo::getRegisterClassName(unsigned ClassID) const {
  return TTIImpl->getRegisterClassName(ClassID);
}

unsigned TargetTransformInfo::getRegisterBitWidth(bool Vector) const {
  return TTIImpl->getRegisterBitWidth(Vector);
}

unsigned TargetTransformInfo::getMinVectorRegisterBitWidth() const {
  return TTIImpl->getMinVectorRegisterBitWidth();
}

bool TargetTransformInfo::shouldMaximizeVectorBandwidth(bool OptSize) const {
  return TTIImpl->shouldMaximizeVectorBandwidth(OptSize);
}

unsigned TargetTransformInfo::getMinimumVF(unsigned ElemWidth) const {
  return TTIImpl->getMinimumVF(ElemWidth);
}

bool TargetTransformInfo::shouldConsiderAddressTypePromotion(
    const Instruction &I, bool &AllowPromotionWithoutCommonHeader) const {
  return TTIImpl->shouldConsiderAddressTypePromotion(
      I, AllowPromotionWithoutCommonHeader);
}

unsigned TargetTransformInfo::getCacheLineSize() const {
  return TTIImpl->getCacheLineSize();
}

llvm::Optional<unsigned>
TargetTransformInfo::getCacheSize(CacheLevel Level) const {
  return TTIImpl->getCacheSize(Level);
}

llvm::Optional<unsigned>
TargetTransformInfo::getCacheAssociativity(CacheLevel Level) const {
  return TTIImpl->getCacheAssociativity(Level);
}

unsigned TargetTransformInfo::getPrefetchDistance() const {
  return TTIImpl->getPrefetchDistance();
}

unsigned TargetTransformInfo::getMinPrefetchStride(
    unsigned NumMemAccesses, unsigned NumStridedMemAccesses,
    unsigned NumPrefetches, bool HasCall) const {
  return TTIImpl->getMinPrefetchStride(NumMemAccesses, NumStridedMemAccesses,
                                       NumPrefetches, HasCall);
}

unsigned TargetTransformInfo::getMaxPrefetchIterationsAhead() const {
  return TTIImpl->getMaxPrefetchIterationsAhead();
}

bool TargetTransformInfo::enableWritePrefetching() const {
  return TTIImpl->enableWritePrefetching();
}

unsigned TargetTransformInfo::getMaxInterleaveFactor(unsigned VF) const {
  return TTIImpl->getMaxInterleaveFactor(VF);
}

TargetTransformInfo::OperandValueKind
TargetTransformInfo::getOperandInfo(Value *V, OperandValueProperties &OpProps) {
  OperandValueKind OpInfo = OK_AnyValue;
  OpProps = OP_None;

  if (auto *CI = dyn_cast<ConstantInt>(V)) {
    if (CI->getValue().isPowerOf2())
      OpProps = OP_PowerOf2;
    return OK_UniformConstantValue;
  }

  // A broadcast shuffle creates a uniform value.
  // TODO: Add support for non-zero index broadcasts.
  // TODO: Add support for different source vector width.
  if (auto *ShuffleInst = dyn_cast<ShuffleVectorInst>(V))
    if (ShuffleInst->isZeroEltSplat())
      OpInfo = OK_UniformValue;

  const Value *Splat = getSplatValue(V);

  // Check for a splat of a constant or for a non uniform vector of constants
  // and check if the constant(s) are all powers of two.
  if (isa<ConstantVector>(V) || isa<ConstantDataVector>(V)) {
    OpInfo = OK_NonUniformConstantValue;
    if (Splat) {
      OpInfo = OK_UniformConstantValue;
      if (auto *CI = dyn_cast<ConstantInt>(Splat))
        if (CI->getValue().isPowerOf2())
          OpProps = OP_PowerOf2;
    } else if (auto *CDS = dyn_cast<ConstantDataSequential>(V)) {
      OpProps = OP_PowerOf2;
      for (unsigned I = 0, E = CDS->getNumElements(); I != E; ++I) {
        if (auto *CI = dyn_cast<ConstantInt>(CDS->getElementAsConstant(I)))
          if (CI->getValue().isPowerOf2())
            continue;
        OpProps = OP_None;
        break;
      }
    }
  }

  // Check for a splat of a uniform value. This is not loop aware, so return
  // true only for the obviously uniform cases (argument, globalvalue)
  if (Splat && (isa<Argument>(Splat) || isa<GlobalValue>(Splat)))
    OpInfo = OK_UniformValue;

  return OpInfo;
}

int TargetTransformInfo::getArithmeticInstrCost(
    unsigned Opcode, Type *Ty, OperandValueKind Opd1Info,
    OperandValueKind Opd2Info, OperandValueProperties Opd1PropInfo,
    OperandValueProperties Opd2PropInfo, ArrayRef<const Value *> Args,
    const Instruction *CxtI) const {
  int Cost = TTIImpl->getArithmeticInstrCost(
      Opcode, Ty, Opd1Info, Opd2Info, Opd1PropInfo, Opd2PropInfo, Args, CxtI);
  assert(Cost >= 0 && "TTI should not produce negative costs!");
  return Cost;
}

int TargetTransformInfo::getShuffleCost(ShuffleKind Kind, VectorType *Ty,
                                        int Index, VectorType *SubTp) const {
  int Cost = TTIImpl->getShuffleCost(Kind, Ty, Index, SubTp);
  assert(Cost >= 0 && "TTI should not produce negative costs!");
  return Cost;
}

int TargetTransformInfo::getCastInstrCost(unsigned Opcode, Type *Dst, Type *Src,
                                          const Instruction *I) const {
  assert((I == nullptr || I->getOpcode() == Opcode) &&
         "Opcode should reflect passed instruction.");
  int Cost = TTIImpl->getCastInstrCost(Opcode, Dst, Src, I);
  assert(Cost >= 0 && "TTI should not produce negative costs!");
  return Cost;
}

int TargetTransformInfo::getExtractWithExtendCost(unsigned Opcode, Type *Dst,
                                                  VectorType *VecTy,
                                                  unsigned Index) const {
  int Cost = TTIImpl->getExtractWithExtendCost(Opcode, Dst, VecTy, Index);
  assert(Cost >= 0 && "TTI should not produce negative costs!");
  return Cost;
}

int TargetTransformInfo::getCFInstrCost(unsigned Opcode) const {
  int Cost = TTIImpl->getCFInstrCost(Opcode);
  assert(Cost >= 0 && "TTI should not produce negative costs!");
  return Cost;
}

int TargetTransformInfo::getCmpSelInstrCost(unsigned Opcode, Type *ValTy,
                                            Type *CondTy,
                                            const Instruction *I) const {
  assert((I == nullptr || I->getOpcode() == Opcode) &&
         "Opcode should reflect passed instruction.");
  int Cost = TTIImpl->getCmpSelInstrCost(Opcode, ValTy, CondTy, I);
  assert(Cost >= 0 && "TTI should not produce negative costs!");
  return Cost;
}

int TargetTransformInfo::getVectorInstrCost(unsigned Opcode, Type *Val,
                                            unsigned Index) const {
  int Cost = TTIImpl->getVectorInstrCost(Opcode, Val, Index);
  assert(Cost >= 0 && "TTI should not produce negative costs!");
  return Cost;
}

int TargetTransformInfo::getMemoryOpCost(unsigned Opcode, Type *Src,
                                         MaybeAlign Alignment,
                                         unsigned AddressSpace,
                                         const Instruction *I) const {
  assert((I == nullptr || I->getOpcode() == Opcode) &&
         "Opcode should reflect passed instruction.");
  int Cost = TTIImpl->getMemoryOpCost(Opcode, Src, Alignment, AddressSpace, I);
  assert(Cost >= 0 && "TTI should not produce negative costs!");
  return Cost;
}

int TargetTransformInfo::getMaskedMemoryOpCost(unsigned Opcode, Type *Src,
                                               unsigned Alignment,
                                               unsigned AddressSpace) const {
  int Cost =
      TTIImpl->getMaskedMemoryOpCost(Opcode, Src, Alignment, AddressSpace);
  assert(Cost >= 0 && "TTI should not produce negative costs!");
  return Cost;
}

int TargetTransformInfo::getGatherScatterOpCost(unsigned Opcode, Type *DataTy,
                                                Value *Ptr, bool VariableMask,
                                                unsigned Alignment,
                                                const Instruction *I) const {
  int Cost = TTIImpl->getGatherScatterOpCost(Opcode, DataTy, Ptr, VariableMask,
                                             Alignment, I);
  assert(Cost >= 0 && "TTI should not produce negative costs!");
  return Cost;
}

int TargetTransformInfo::getInterleavedMemoryOpCost(
    unsigned Opcode, Type *VecTy, unsigned Factor, ArrayRef<unsigned> Indices,
    unsigned Alignment, unsigned AddressSpace, bool UseMaskForCond,
    bool UseMaskForGaps) const {
  int Cost = TTIImpl->getInterleavedMemoryOpCost(
      Opcode, VecTy, Factor, Indices, Alignment, AddressSpace, UseMaskForCond,
      UseMaskForGaps);
  assert(Cost >= 0 && "TTI should not produce negative costs!");
  return Cost;
}

int TargetTransformInfo::getIntrinsicInstrCost(Intrinsic::ID ID, Type *RetTy,
                                               ArrayRef<Type *> Tys,
                                               FastMathFlags FMF,
                                               unsigned ScalarizationCostPassed,
                                               const Instruction *I) const {
  int Cost = TTIImpl->getIntrinsicInstrCost(ID, RetTy, Tys, FMF,
                                            ScalarizationCostPassed, I);
  assert(Cost >= 0 && "TTI should not produce negative costs!");
  return Cost;
}

int TargetTransformInfo::getIntrinsicInstrCost(Intrinsic::ID ID, Type *RetTy,
                                               ArrayRef<Value *> Args,
                                               FastMathFlags FMF, unsigned VF,
                                               const Instruction *I) const {
  int Cost = TTIImpl->getIntrinsicInstrCost(ID, RetTy, Args, FMF, VF, I);
  assert(Cost >= 0 && "TTI should not produce negative costs!");
  return Cost;
}

int TargetTransformInfo::getCallInstrCost(Function *F, Type *RetTy,
                                          ArrayRef<Type *> Tys) const {
  int Cost = TTIImpl->getCallInstrCost(F, RetTy, Tys);
  assert(Cost >= 0 && "TTI should not produce negative costs!");
  return Cost;
}

unsigned TargetTransformInfo::getNumberOfParts(Type *Tp) const {
  return TTIImpl->getNumberOfParts(Tp);
}

int TargetTransformInfo::getAddressComputationCost(Type *Tp,
                                                   ScalarEvolution *SE,
                                                   const SCEV *Ptr) const {
  int Cost = TTIImpl->getAddressComputationCost(Tp, SE, Ptr);
  assert(Cost >= 0 && "TTI should not produce negative costs!");
  return Cost;
}

int TargetTransformInfo::getMemcpyCost(const Instruction *I) const {
  int Cost = TTIImpl->getMemcpyCost(I);
  assert(Cost >= 0 && "TTI should not produce negative costs!");
  return Cost;
}

int TargetTransformInfo::getArithmeticReductionCost(unsigned Opcode,
                                                    VectorType *Ty,
                                                    bool IsPairwiseForm) const {
  int Cost = TTIImpl->getArithmeticReductionCost(Opcode, Ty, IsPairwiseForm);
  assert(Cost >= 0 && "TTI should not produce negative costs!");
  return Cost;
}

int TargetTransformInfo::getMinMaxReductionCost(VectorType *Ty,
                                                VectorType *CondTy,
                                                bool IsPairwiseForm,
                                                bool IsUnsigned) const {
  int Cost =
      TTIImpl->getMinMaxReductionCost(Ty, CondTy, IsPairwiseForm, IsUnsigned);
  assert(Cost >= 0 && "TTI should not produce negative costs!");
  return Cost;
}

unsigned
TargetTransformInfo::getCostOfKeepingLiveOverCall(ArrayRef<Type *> Tys) const {
  return TTIImpl->getCostOfKeepingLiveOverCall(Tys);
}

bool TargetTransformInfo::getTgtMemIntrinsic(IntrinsicInst *Inst,
                                             MemIntrinsicInfo &Info) const {
  return TTIImpl->getTgtMemIntrinsic(Inst, Info);
}

unsigned TargetTransformInfo::getAtomicMemIntrinsicMaxElementSize() const {
  return TTIImpl->getAtomicMemIntrinsicMaxElementSize();
}

Value *TargetTransformInfo::getOrCreateResultFromMemIntrinsic(
    IntrinsicInst *Inst, Type *ExpectedType) const {
  return TTIImpl->getOrCreateResultFromMemIntrinsic(Inst, ExpectedType);
}

Type *TargetTransformInfo::getMemcpyLoopLoweringType(
    LLVMContext &Context, Value *Length, unsigned SrcAddrSpace,
    unsigned DestAddrSpace, unsigned SrcAlign, unsigned DestAlign) const {
  return TTIImpl->getMemcpyLoopLoweringType(Context, Length, SrcAddrSpace,
                                            DestAddrSpace, SrcAlign, DestAlign);
}

void TargetTransformInfo::getMemcpyLoopResidualLoweringType(
    SmallVectorImpl<Type *> &OpsOut, LLVMContext &Context,
    unsigned RemainingBytes, unsigned SrcAddrSpace, unsigned DestAddrSpace,
    unsigned SrcAlign, unsigned DestAlign) const {
  TTIImpl->getMemcpyLoopResidualLoweringType(OpsOut, Context, RemainingBytes,
                                             SrcAddrSpace, DestAddrSpace,
                                             SrcAlign, DestAlign);
}

bool TargetTransformInfo::areInlineCompatible(const Function *Caller,
                                              const Function *Callee) const {
  return TTIImpl->areInlineCompatible(Caller, Callee);
}

bool TargetTransformInfo::areFunctionArgsABICompatible(
    const Function *Caller, const Function *Callee,
    SmallPtrSetImpl<Argument *> &Args) const {
  return TTIImpl->areFunctionArgsABICompatible(Caller, Callee, Args);
}

bool TargetTransformInfo::isIndexedLoadLegal(MemIndexedMode Mode,
                                             Type *Ty) const {
  return TTIImpl->isIndexedLoadLegal(Mode, Ty);
}

bool TargetTransformInfo::isIndexedStoreLegal(MemIndexedMode Mode,
                                              Type *Ty) const {
  return TTIImpl->isIndexedStoreLegal(Mode, Ty);
}

unsigned TargetTransformInfo::getLoadStoreVecRegBitWidth(unsigned AS) const {
  return TTIImpl->getLoadStoreVecRegBitWidth(AS);
}

bool TargetTransformInfo::isLegalToVectorizeLoad(LoadInst *LI) const {
  return TTIImpl->isLegalToVectorizeLoad(LI);
}

bool TargetTransformInfo::isLegalToVectorizeStore(StoreInst *SI) const {
  return TTIImpl->isLegalToVectorizeStore(SI);
}

bool TargetTransformInfo::isLegalToVectorizeLoadChain(
    unsigned ChainSizeInBytes, unsigned Alignment, unsigned AddrSpace) const {
  return TTIImpl->isLegalToVectorizeLoadChain(ChainSizeInBytes, Alignment,
                                              AddrSpace);
}

bool TargetTransformInfo::isLegalToVectorizeStoreChain(
    unsigned ChainSizeInBytes, unsigned Alignment, unsigned AddrSpace) const {
  return TTIImpl->isLegalToVectorizeStoreChain(ChainSizeInBytes, Alignment,
                                               AddrSpace);
}

unsigned TargetTransformInfo::getLoadVectorFactor(unsigned VF,
                                                  unsigned LoadSize,
                                                  unsigned ChainSizeInBytes,
                                                  VectorType *VecTy) const {
  return TTIImpl->getLoadVectorFactor(VF, LoadSize, ChainSizeInBytes, VecTy);
}

unsigned TargetTransformInfo::getStoreVectorFactor(unsigned VF,
                                                   unsigned StoreSize,
                                                   unsigned ChainSizeInBytes,
                                                   VectorType *VecTy) const {
  return TTIImpl->getStoreVectorFactor(VF, StoreSize, ChainSizeInBytes, VecTy);
}

bool TargetTransformInfo::useReductionIntrinsic(unsigned Opcode, Type *Ty,
                                                ReductionFlags Flags) const {
  return TTIImpl->useReductionIntrinsic(Opcode, Ty, Flags);
}

bool TargetTransformInfo::shouldExpandReduction(const IntrinsicInst *II) const {
  return TTIImpl->shouldExpandReduction(II);
}

unsigned TargetTransformInfo::getGISelRematGlobalCost() const {
  return TTIImpl->getGISelRematGlobalCost();
}

int TargetTransformInfo::getInstructionLatency(const Instruction *I) const {
  return TTIImpl->getInstructionLatency(I);
}

static bool matchPairwiseShuffleMask(ShuffleVectorInst *SI, bool IsLeft,
                                     unsigned Level) {
  // We don't need a shuffle if we just want to have element 0 in position 0 of
  // the vector.
  if (!SI && Level == 0 && IsLeft)
    return true;
  else if (!SI)
    return false;

  SmallVector<int, 32> Mask(SI->getType()->getNumElements(), -1);

  // Build a mask of 0, 2, ... (left) or 1, 3, ... (right) depending on whether
  // we look at the left or right side.
  for (unsigned i = 0, e = (1 << Level), val = !IsLeft; i != e; ++i, val += 2)
    Mask[i] = val;

  ArrayRef<int> ActualMask = SI->getShuffleMask();
  return Mask == ActualMask;
}

namespace {
/// Kind of the reduction data.
enum ReductionKind {
  RK_None,           /// Not a reduction.
  RK_Arithmetic,     /// Binary reduction data.
  RK_MinMax,         /// Min/max reduction data.
  RK_UnsignedMinMax, /// Unsigned min/max reduction data.
};
/// Contains opcode + LHS/RHS parts of the reduction operations.
struct ReductionData {
  ReductionData() = delete;
  ReductionData(ReductionKind Kind, unsigned Opcode, Value *LHS, Value *RHS)
      : Opcode(Opcode), LHS(LHS), RHS(RHS), Kind(Kind) {
    assert(Kind != RK_None && "expected binary or min/max reduction only.");
  }
  unsigned Opcode = 0;
  Value *LHS = nullptr;
  Value *RHS = nullptr;
  ReductionKind Kind = RK_None;
  bool hasSameData(ReductionData &RD) const {
    return Kind == RD.Kind && Opcode == RD.Opcode;
  }
};
} // namespace

static Optional<ReductionData> getReductionData(Instruction *I) {
  Value *L, *R;
  if (m_BinOp(m_Value(L), m_Value(R)).match(I))
    return ReductionData(RK_Arithmetic, I->getOpcode(), L, R);
  if (auto *SI = dyn_cast<SelectInst>(I)) {
    if (m_SMin(m_Value(L), m_Value(R)).match(SI) ||
        m_SMax(m_Value(L), m_Value(R)).match(SI) ||
        m_OrdFMin(m_Value(L), m_Value(R)).match(SI) ||
        m_OrdFMax(m_Value(L), m_Value(R)).match(SI) ||
        m_UnordFMin(m_Value(L), m_Value(R)).match(SI) ||
        m_UnordFMax(m_Value(L), m_Value(R)).match(SI)) {
      auto *CI = cast<CmpInst>(SI->getCondition());
      return ReductionData(RK_MinMax, CI->getOpcode(), L, R);
    }
    if (m_UMin(m_Value(L), m_Value(R)).match(SI) ||
        m_UMax(m_Value(L), m_Value(R)).match(SI)) {
      auto *CI = cast<CmpInst>(SI->getCondition());
      return ReductionData(RK_UnsignedMinMax, CI->getOpcode(), L, R);
    }
  }
  return llvm::None;
}

static ReductionKind matchPairwiseReductionAtLevel(Instruction *I,
                                                   unsigned Level,
                                                   unsigned NumLevels) {
  // Match one level of pairwise operations.
  // %rdx.shuf.0.0 = shufflevector <4 x float> %rdx, <4 x float> undef,
  //       <4 x i32> <i32 0, i32 2 , i32 undef, i32 undef>
  // %rdx.shuf.0.1 = shufflevector <4 x float> %rdx, <4 x float> undef,
  //       <4 x i32> <i32 1, i32 3, i32 undef, i32 undef>
  // %bin.rdx.0 = fadd <4 x float> %rdx.shuf.0.0, %rdx.shuf.0.1
  if (!I)
    return RK_None;

  assert(I->getType()->isVectorTy() && "Expecting a vector type");

  Optional<ReductionData> RD = getReductionData(I);
  if (!RD)
    return RK_None;

  ShuffleVectorInst *LS = dyn_cast<ShuffleVectorInst>(RD->LHS);
  if (!LS && Level)
    return RK_None;
  ShuffleVectorInst *RS = dyn_cast<ShuffleVectorInst>(RD->RHS);
  if (!RS && Level)
    return RK_None;

  // On level 0 we can omit one shufflevector instruction.
  if (!Level && !RS && !LS)
    return RK_None;

  // Shuffle inputs must match.
  Value *NextLevelOpL = LS ? LS->getOperand(0) : nullptr;
  Value *NextLevelOpR = RS ? RS->getOperand(0) : nullptr;
  Value *NextLevelOp = nullptr;
  if (NextLevelOpR && NextLevelOpL) {
    // If we have two shuffles their operands must match.
    if (NextLevelOpL != NextLevelOpR)
      return RK_None;

    NextLevelOp = NextLevelOpL;
  } else if (Level == 0 && (NextLevelOpR || NextLevelOpL)) {
    // On the first level we can omit the shufflevector <0, undef,...>. So the
    // input to the other shufflevector <1, undef> must match with one of the
    // inputs to the current binary operation.
    // Example:
    //  %NextLevelOpL = shufflevector %R, <1, undef ...>
    //  %BinOp        = fadd          %NextLevelOpL, %R
    if (NextLevelOpL && NextLevelOpL != RD->RHS)
      return RK_None;
    else if (NextLevelOpR && NextLevelOpR != RD->LHS)
      return RK_None;

    NextLevelOp = NextLevelOpL ? RD->RHS : RD->LHS;
  } else
    return RK_None;

  // Check that the next levels binary operation exists and matches with the
  // current one.
  if (Level + 1 != NumLevels) {
    Optional<ReductionData> NextLevelRD =
        getReductionData(cast<Instruction>(NextLevelOp));
    if (!NextLevelRD || !RD->hasSameData(*NextLevelRD))
      return RK_None;
  }

  // Shuffle mask for pairwise operation must match.
  if (matchPairwiseShuffleMask(LS, /*IsLeft=*/true, Level)) {
    if (!matchPairwiseShuffleMask(RS, /*IsLeft=*/false, Level))
      return RK_None;
  } else if (matchPairwiseShuffleMask(RS, /*IsLeft=*/true, Level)) {
    if (!matchPairwiseShuffleMask(LS, /*IsLeft=*/false, Level))
      return RK_None;
  } else {
    return RK_None;
  }

  if (++Level == NumLevels)
    return RD->Kind;

  // Match next level.
  return matchPairwiseReductionAtLevel(cast<Instruction>(NextLevelOp), Level,
                                       NumLevels);
}

static ReductionKind matchPairwiseReduction(const ExtractElementInst *ReduxRoot,
                                            unsigned &Opcode,
                                            VectorType *&Ty) {
  if (!EnableReduxCost)
    return RK_None;

  // Need to extract the first element.
  ConstantInt *CI = dyn_cast<ConstantInt>(ReduxRoot->getOperand(1));
  unsigned Idx = ~0u;
  if (CI)
    Idx = CI->getZExtValue();
  if (Idx != 0)
    return RK_None;

  auto *RdxStart = dyn_cast<Instruction>(ReduxRoot->getOperand(0));
  if (!RdxStart)
    return RK_None;
  Optional<ReductionData> RD = getReductionData(RdxStart);
  if (!RD)
    return RK_None;

  auto *VecTy = cast<VectorType>(RdxStart->getType());
  unsigned NumVecElems = VecTy->getNumElements();
  if (!isPowerOf2_32(NumVecElems))
    return RK_None;

  // We look for a sequence of shuffle,shuffle,add triples like the following
  // that builds a pairwise reduction tree.
  //
  //  (X0, X1, X2, X3)
  //   (X0 + X1, X2 + X3, undef, undef)
  //    ((X0 + X1) + (X2 + X3), undef, undef, undef)
  //
  // %rdx.shuf.0.0 = shufflevector <4 x float> %rdx, <4 x float> undef,
  //       <4 x i32> <i32 0, i32 2 , i32 undef, i32 undef>
  // %rdx.shuf.0.1 = shufflevector <4 x float> %rdx, <4 x float> undef,
  //       <4 x i32> <i32 1, i32 3, i32 undef, i32 undef>
  // %bin.rdx.0 = fadd <4 x float> %rdx.shuf.0.0, %rdx.shuf.0.1
  // %rdx.shuf.1.0 = shufflevector <4 x float> %bin.rdx.0, <4 x float> undef,
  //       <4 x i32> <i32 0, i32 undef, i32 undef, i32 undef>
  // %rdx.shuf.1.1 = shufflevector <4 x float> %bin.rdx.0, <4 x float> undef,
  //       <4 x i32> <i32 1, i32 undef, i32 undef, i32 undef>
  // %bin.rdx8 = fadd <4 x float> %rdx.shuf.1.0, %rdx.shuf.1.1
  // %r = extractelement <4 x float> %bin.rdx8, i32 0
  if (matchPairwiseReductionAtLevel(RdxStart, 0, Log2_32(NumVecElems)) ==
      RK_None)
    return RK_None;

  Opcode = RD->Opcode;
  Ty = VecTy;

  return RD->Kind;
}

static std::pair<Value *, ShuffleVectorInst *>
getShuffleAndOtherOprd(Value *L, Value *R) {
  ShuffleVectorInst *S = nullptr;

  if ((S = dyn_cast<ShuffleVectorInst>(L)))
    return std::make_pair(R, S);

  S = dyn_cast<ShuffleVectorInst>(R);
  return std::make_pair(L, S);
}

static ReductionKind
matchVectorSplittingReduction(const ExtractElementInst *ReduxRoot,
                              unsigned &Opcode, VectorType *&Ty) {
  if (!EnableReduxCost)
    return RK_None;

  // Need to extract the first element.
  ConstantInt *CI = dyn_cast<ConstantInt>(ReduxRoot->getOperand(1));
  unsigned Idx = ~0u;
  if (CI)
    Idx = CI->getZExtValue();
  if (Idx != 0)
    return RK_None;

  auto *RdxStart = dyn_cast<Instruction>(ReduxRoot->getOperand(0));
  if (!RdxStart)
    return RK_None;
  Optional<ReductionData> RD = getReductionData(RdxStart);
  if (!RD)
    return RK_None;

  auto *VecTy = cast<VectorType>(ReduxRoot->getOperand(0)->getType());
  unsigned NumVecElems = VecTy->getNumElements();
  if (!isPowerOf2_32(NumVecElems))
    return RK_None;

  // We look for a sequence of shuffles and adds like the following matching one
  // fadd, shuffle vector pair at a time.
  //
  // %rdx.shuf = shufflevector <4 x float> %rdx, <4 x float> undef,
  //                           <4 x i32> <i32 2, i32 3, i32 undef, i32 undef>
  // %bin.rdx = fadd <4 x float> %rdx, %rdx.shuf
  // %rdx.shuf7 = shufflevector <4 x float> %bin.rdx, <4 x float> undef,
  //                          <4 x i32> <i32 1, i32 undef, i32 undef, i32 undef>
  // %bin.rdx8 = fadd <4 x float> %bin.rdx, %rdx.shuf7
  // %r = extractelement <4 x float> %bin.rdx8, i32 0

  unsigned MaskStart = 1;
  Instruction *RdxOp = RdxStart;
  SmallVector<int, 32> ShuffleMask(NumVecElems, 0);
  unsigned NumVecElemsRemain = NumVecElems;
  while (NumVecElemsRemain - 1) {
    // Check for the right reduction operation.
    if (!RdxOp)
      return RK_None;
    Optional<ReductionData> RDLevel = getReductionData(RdxOp);
    if (!RDLevel || !RDLevel->hasSameData(*RD))
      return RK_None;

    Value *NextRdxOp;
    ShuffleVectorInst *Shuffle;
    std::tie(NextRdxOp, Shuffle) =
        getShuffleAndOtherOprd(RDLevel->LHS, RDLevel->RHS);

    // Check the current reduction operation and the shuffle use the same value.
    if (Shuffle == nullptr)
      return RK_None;
    if (Shuffle->getOperand(0) != NextRdxOp)
      return RK_None;

    // Check that shuffle masks matches.
    for (unsigned j = 0; j != MaskStart; ++j)
      ShuffleMask[j] = MaskStart + j;
    // Fill the rest of the mask with -1 for undef.
    std::fill(&ShuffleMask[MaskStart], ShuffleMask.end(), -1);

    ArrayRef<int> Mask = Shuffle->getShuffleMask();
    if (ShuffleMask != Mask)
      return RK_None;

    RdxOp = dyn_cast<Instruction>(NextRdxOp);
    NumVecElemsRemain /= 2;
    MaskStart *= 2;
  }

  Opcode = RD->Opcode;
  Ty = VecTy;
  return RD->Kind;
}

int TargetTransformInfo::getInstructionThroughput(const Instruction *I) const {
  switch (I->getOpcode()) {
  case Instruction::GetElementPtr:
    return getUserCost(I);

  case Instruction::Ret:
  case Instruction::PHI:
  case Instruction::Br: {
    return getCFInstrCost(I->getOpcode());
  }
  case Instruction::Add:
  case Instruction::FAdd:
  case Instruction::Sub:
  case Instruction::FSub:
  case Instruction::Mul:
  case Instruction::FMul:
  case Instruction::UDiv:
  case Instruction::SDiv:
  case Instruction::FDiv:
  case Instruction::URem:
  case Instruction::SRem:
  case Instruction::FRem:
  case Instruction::Shl:
  case Instruction::LShr:
  case Instruction::AShr:
  case Instruction::And:
  case Instruction::Or:
  case Instruction::Xor: {
    TargetTransformInfo::OperandValueKind Op1VK, Op2VK;
    TargetTransformInfo::OperandValueProperties Op1VP, Op2VP;
    Op1VK = getOperandInfo(I->getOperand(0), Op1VP);
    Op2VK = getOperandInfo(I->getOperand(1), Op2VP);
    SmallVector<const Value *, 2> Operands(I->operand_values());
    return getArithmeticInstrCost(I->getOpcode(), I->getType(), Op1VK, Op2VK,
                                  Op1VP, Op2VP, Operands, I);
  }
  case Instruction::FNeg: {
    TargetTransformInfo::OperandValueKind Op1VK, Op2VK;
    TargetTransformInfo::OperandValueProperties Op1VP, Op2VP;
    Op1VK = getOperandInfo(I->getOperand(0), Op1VP);
    Op2VK = OK_AnyValue;
    Op2VP = OP_None;
    SmallVector<const Value *, 2> Operands(I->operand_values());
    return getArithmeticInstrCost(I->getOpcode(), I->getType(), Op1VK, Op2VK,
                                  Op1VP, Op2VP, Operands, I);
  }
  case Instruction::Select: {
    const SelectInst *SI = cast<SelectInst>(I);
    Type *CondTy = SI->getCondition()->getType();
    return getCmpSelInstrCost(I->getOpcode(), I->getType(), CondTy, I);
  }
  case Instruction::ICmp:
  case Instruction::FCmp: {
    Type *ValTy = I->getOperand(0)->getType();
    return getCmpSelInstrCost(I->getOpcode(), ValTy, I->getType(), I);
  }
  case Instruction::Store: {
    const StoreInst *SI = cast<StoreInst>(I);
    Type *ValTy = SI->getValueOperand()->getType();
    return getMemoryOpCost(I->getOpcode(), ValTy,
                           MaybeAlign(SI->getAlignment()),
                           SI->getPointerAddressSpace(), I);
  }
  case Instruction::Load: {
    const LoadInst *LI = cast<LoadInst>(I);
    return getMemoryOpCost(I->getOpcode(), I->getType(),
                           MaybeAlign(LI->getAlignment()),
                           LI->getPointerAddressSpace(), I);
  }
  case Instruction::ZExt:
  case Instruction::SExt:
  case Instruction::FPToUI:
  case Instruction::FPToSI:
  case Instruction::FPExt:
  case Instruction::PtrToInt:
  case Instruction::IntToPtr:
  case Instruction::SIToFP:
  case Instruction::UIToFP:
  case Instruction::Trunc:
  case Instruction::FPTrunc:
  case Instruction::BitCast:
  case Instruction::AddrSpaceCast: {
    Type *SrcTy = I->getOperand(0)->getType();
    return getCastInstrCost(I->getOpcode(), I->getType(), SrcTy, I);
  }
  case Instruction::ExtractElement: {
    const ExtractElementInst *EEI = cast<ExtractElementInst>(I);
    ConstantInt *CI = dyn_cast<ConstantInt>(I->getOperand(1));
    unsigned Idx = -1;
    if (CI)
      Idx = CI->getZExtValue();

    // Try to match a reduction sequence (series of shufflevector and vector
    // adds followed by a extractelement).
    unsigned ReduxOpCode;
    VectorType *ReduxType;

    switch (matchVectorSplittingReduction(EEI, ReduxOpCode, ReduxType)) {
    case RK_Arithmetic:
      return getArithmeticReductionCost(ReduxOpCode, ReduxType,
                                        /*IsPairwiseForm=*/false);
    case RK_MinMax:
      return getMinMaxReductionCost(
          ReduxType, cast<VectorType>(CmpInst::makeCmpResultType(ReduxType)),
          /*IsPairwiseForm=*/false, /*IsUnsigned=*/false);
    case RK_UnsignedMinMax:
      return getMinMaxReductionCost(
          ReduxType, cast<VectorType>(CmpInst::makeCmpResultType(ReduxType)),
          /*IsPairwiseForm=*/false, /*IsUnsigned=*/true);
    case RK_None:
      break;
    }

    switch (matchPairwiseReduction(EEI, ReduxOpCode, ReduxType)) {
    case RK_Arithmetic:
      return getArithmeticReductionCost(ReduxOpCode, ReduxType,
                                        /*IsPairwiseForm=*/true);
    case RK_MinMax:
      return getMinMaxReductionCost(
          ReduxType, cast<VectorType>(CmpInst::makeCmpResultType(ReduxType)),
          /*IsPairwiseForm=*/true, /*IsUnsigned=*/false);
    case RK_UnsignedMinMax:
      return getMinMaxReductionCost(
          ReduxType, cast<VectorType>(CmpInst::makeCmpResultType(ReduxType)),
          /*IsPairwiseForm=*/true, /*IsUnsigned=*/true);
    case RK_None:
      break;
    }

    return getVectorInstrCost(I->getOpcode(), EEI->getOperand(0)->getType(),
                              Idx);
  }
  case Instruction::InsertElement: {
    const InsertElementInst *IE = cast<InsertElementInst>(I);
    ConstantInt *CI = dyn_cast<ConstantInt>(IE->getOperand(2));
    unsigned Idx = -1;
    if (CI)
      Idx = CI->getZExtValue();
    return getVectorInstrCost(I->getOpcode(), IE->getType(), Idx);
  }
  case Instruction::ExtractValue:
    return 0; // Model all ExtractValue nodes as free.
  case Instruction::ShuffleVector: {
    const ShuffleVectorInst *Shuffle = cast<ShuffleVectorInst>(I);
    auto *Ty = cast<VectorType>(Shuffle->getType());
    auto *SrcTy = cast<VectorType>(Shuffle->getOperand(0)->getType());

    // TODO: Identify and add costs for insert subvector, etc.
    int SubIndex;
    if (Shuffle->isExtractSubvectorMask(SubIndex))
      return TTIImpl->getShuffleCost(SK_ExtractSubvector, SrcTy, SubIndex, Ty);

    if (Shuffle->changesLength())
      return -1;

    if (Shuffle->isIdentity())
      return 0;

    if (Shuffle->isReverse())
      return TTIImpl->getShuffleCost(SK_Reverse, Ty, 0, nullptr);

    if (Shuffle->isSelect())
      return TTIImpl->getShuffleCost(SK_Select, Ty, 0, nullptr);

    if (Shuffle->isTranspose())
      return TTIImpl->getShuffleCost(SK_Transpose, Ty, 0, nullptr);

    if (Shuffle->isZeroEltSplat())
      return TTIImpl->getShuffleCost(SK_Broadcast, Ty, 0, nullptr);

    if (Shuffle->isSingleSource())
      return TTIImpl->getShuffleCost(SK_PermuteSingleSrc, Ty, 0, nullptr);

    return TTIImpl->getShuffleCost(SK_PermuteTwoSrc, Ty, 0, nullptr);
  }
  case Instruction::Call:
    if (const IntrinsicInst *II = dyn_cast<IntrinsicInst>(I)) {
      SmallVector<Value *, 4> Args(II->arg_operands());

      FastMathFlags FMF;
      if (auto *FPMO = dyn_cast<FPMathOperator>(II))
        FMF = FPMO->getFastMathFlags();

      return getIntrinsicInstrCost(II->getIntrinsicID(), II->getType(), Args,
                                   FMF, 1, II);
    }
    return -1;
  default:
    // We don't have any information on this instruction.
    return -1;
  }
}

TargetTransformInfo::Concept::~Concept() {}

TargetIRAnalysis::TargetIRAnalysis() : TTICallback(&getDefaultTTI) {}

TargetIRAnalysis::TargetIRAnalysis(
    std::function<Result(const Function &)> TTICallback)
    : TTICallback(std::move(TTICallback)) {}

TargetIRAnalysis::Result TargetIRAnalysis::run(const Function &F,
                                               FunctionAnalysisManager &) {
  return TTICallback(F);
}

AnalysisKey TargetIRAnalysis::Key;

TargetIRAnalysis::Result TargetIRAnalysis::getDefaultTTI(const Function &F) {
  return Result(F.getParent()->getDataLayout());
}

// Register the basic pass.
INITIALIZE_PASS(TargetTransformInfoWrapperPass, "tti",
                "Target Transform Information", false, true)
char TargetTransformInfoWrapperPass::ID = 0;

void TargetTransformInfoWrapperPass::anchor() {}

TargetTransformInfoWrapperPass::TargetTransformInfoWrapperPass()
    : ImmutablePass(ID) {
  initializeTargetTransformInfoWrapperPassPass(
      *PassRegistry::getPassRegistry());
}

TargetTransformInfoWrapperPass::TargetTransformInfoWrapperPass(
    TargetIRAnalysis TIRA)
    : ImmutablePass(ID), TIRA(std::move(TIRA)) {
  initializeTargetTransformInfoWrapperPassPass(
      *PassRegistry::getPassRegistry());
}

TargetTransformInfo &TargetTransformInfoWrapperPass::getTTI(const Function &F) {
  FunctionAnalysisManager DummyFAM;
  TTI = TIRA.run(F, DummyFAM);
  return *TTI;
}

ImmutablePass *
llvm::createTargetTransformInfoWrapperPass(TargetIRAnalysis TIRA) {
  return new TargetTransformInfoWrapperPass(std::move(TIRA));
}<|MERGE_RESOLUTION|>--- conflicted
+++ resolved
@@ -145,16 +145,6 @@
   return *this;
 }
 
-<<<<<<< HEAD
-int TargetTransformInfo::getOperationCost(unsigned Opcode, Type *Ty,
-                                          Type *OpTy) const {
-  int Cost = TTIImpl->getOperationCost(Opcode, Ty, OpTy);
-  assert(Cost >= 0 && "TTI should not produce negative costs!");
-  return Cost;
-}
-
-=======
->>>>>>> a34309b7
 unsigned TargetTransformInfo::getInliningThresholdMultiplier() const {
   return TTIImpl->getInliningThresholdMultiplier();
 }
