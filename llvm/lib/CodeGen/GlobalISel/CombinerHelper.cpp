//===-- lib/CodeGen/GlobalISel/GICombinerHelper.cpp -----------------------===//
//
// Part of the LLVM Project, under the Apache License v2.0 with LLVM Exceptions.
// See https://llvm.org/LICENSE.txt for license information.
// SPDX-License-Identifier: Apache-2.0 WITH LLVM-exception
//
//===----------------------------------------------------------------------===//
#include "llvm/CodeGen/GlobalISel/CombinerHelper.h"
#include "llvm/CodeGen/GlobalISel/Combiner.h"
#include "llvm/CodeGen/GlobalISel/GISelChangeObserver.h"
#include "llvm/CodeGen/GlobalISel/GISelKnownBits.h"
#include "llvm/CodeGen/GlobalISel/LegalizerInfo.h"
#include "llvm/CodeGen/GlobalISel/MIPatternMatch.h"
#include "llvm/CodeGen/GlobalISel/MachineIRBuilder.h"
#include "llvm/CodeGen/GlobalISel/Utils.h"
#include "llvm/CodeGen/MachineDominators.h"
#include "llvm/CodeGen/MachineFrameInfo.h"
#include "llvm/CodeGen/MachineInstr.h"
#include "llvm/CodeGen/MachineMemOperand.h"
#include "llvm/CodeGen/MachineRegisterInfo.h"
#include "llvm/CodeGen/TargetInstrInfo.h"
#include "llvm/CodeGen/TargetLowering.h"
#include "llvm/Support/MathExtras.h"
#include "llvm/Target/TargetMachine.h"

#define DEBUG_TYPE "gi-combiner"

using namespace llvm;
using namespace MIPatternMatch;

// Option to allow testing of the combiner while no targets know about indexed
// addressing.
static cl::opt<bool>
    ForceLegalIndexing("force-legal-indexing", cl::Hidden, cl::init(false),
                       cl::desc("Force all indexed operations to be "
                                "legal for the GlobalISel combiner"));

CombinerHelper::CombinerHelper(GISelChangeObserver &Observer,
                               MachineIRBuilder &B, GISelKnownBits *KB,
                               MachineDominatorTree *MDT,
                               const LegalizerInfo *LI)
    : Builder(B), MRI(Builder.getMF().getRegInfo()), Observer(Observer),
      KB(KB), MDT(MDT), LI(LI) {
  (void)this->KB;
}

const TargetLowering &CombinerHelper::getTargetLowering() const {
  return *Builder.getMF().getSubtarget().getTargetLowering();
}

bool CombinerHelper::isLegalOrBeforeLegalizer(
    const LegalityQuery &Query) const {
  return !LI || LI->getAction(Query).Action == LegalizeActions::Legal;
}

void CombinerHelper::replaceRegWith(MachineRegisterInfo &MRI, Register FromReg,
                                    Register ToReg) const {
  Observer.changingAllUsesOfReg(MRI, FromReg);

  if (MRI.constrainRegAttrs(ToReg, FromReg))
    MRI.replaceRegWith(FromReg, ToReg);
  else
    Builder.buildCopy(ToReg, FromReg);

  Observer.finishedChangingAllUsesOfReg();
}

void CombinerHelper::replaceRegOpWith(MachineRegisterInfo &MRI,
                                      MachineOperand &FromRegOp,
                                      Register ToReg) const {
  assert(FromRegOp.getParent() && "Expected an operand in an MI");
  Observer.changingInstr(*FromRegOp.getParent());

  FromRegOp.setReg(ToReg);

  Observer.changedInstr(*FromRegOp.getParent());
}

bool CombinerHelper::tryCombineCopy(MachineInstr &MI) {
  if (matchCombineCopy(MI)) {
    applyCombineCopy(MI);
    return true;
  }
  return false;
}
bool CombinerHelper::matchCombineCopy(MachineInstr &MI) {
  if (MI.getOpcode() != TargetOpcode::COPY)
    return false;
  Register DstReg = MI.getOperand(0).getReg();
  Register SrcReg = MI.getOperand(1).getReg();
  return canReplaceReg(DstReg, SrcReg, MRI);
}
void CombinerHelper::applyCombineCopy(MachineInstr &MI) {
  Register DstReg = MI.getOperand(0).getReg();
  Register SrcReg = MI.getOperand(1).getReg();
  MI.eraseFromParent();
  replaceRegWith(MRI, DstReg, SrcReg);
}

bool CombinerHelper::tryCombineConcatVectors(MachineInstr &MI) {
  bool IsUndef = false;
  SmallVector<Register, 4> Ops;
  if (matchCombineConcatVectors(MI, IsUndef, Ops)) {
    applyCombineConcatVectors(MI, IsUndef, Ops);
    return true;
  }
  return false;
}

bool CombinerHelper::matchCombineConcatVectors(MachineInstr &MI, bool &IsUndef,
                                               SmallVectorImpl<Register> &Ops) {
  assert(MI.getOpcode() == TargetOpcode::G_CONCAT_VECTORS &&
         "Invalid instruction");
  IsUndef = true;
  MachineInstr *Undef = nullptr;

  // Walk over all the operands of concat vectors and check if they are
  // build_vector themselves or undef.
  // Then collect their operands in Ops.
  for (const MachineOperand &MO : MI.uses()) {
    Register Reg = MO.getReg();
    MachineInstr *Def = MRI.getVRegDef(Reg);
    assert(Def && "Operand not defined");
    switch (Def->getOpcode()) {
    case TargetOpcode::G_BUILD_VECTOR:
      IsUndef = false;
      // Remember the operands of the build_vector to fold
      // them into the yet-to-build flattened concat vectors.
      for (const MachineOperand &BuildVecMO : Def->uses())
        Ops.push_back(BuildVecMO.getReg());
      break;
    case TargetOpcode::G_IMPLICIT_DEF: {
      LLT OpType = MRI.getType(Reg);
      // Keep one undef value for all the undef operands.
      if (!Undef) {
        Builder.setInsertPt(*MI.getParent(), MI);
        Undef = Builder.buildUndef(OpType.getScalarType());
      }
      assert(MRI.getType(Undef->getOperand(0).getReg()) ==
                 OpType.getScalarType() &&
             "All undefs should have the same type");
      // Break the undef vector in as many scalar elements as needed
      // for the flattening.
      for (unsigned EltIdx = 0, EltEnd = OpType.getNumElements();
           EltIdx != EltEnd; ++EltIdx)
        Ops.push_back(Undef->getOperand(0).getReg());
      break;
    }
    default:
      return false;
    }
  }
  return true;
}
void CombinerHelper::applyCombineConcatVectors(
    MachineInstr &MI, bool IsUndef, const ArrayRef<Register> Ops) {
  // We determined that the concat_vectors can be flatten.
  // Generate the flattened build_vector.
  Register DstReg = MI.getOperand(0).getReg();
  Builder.setInsertPt(*MI.getParent(), MI);
  Register NewDstReg = MRI.cloneVirtualRegister(DstReg);

  // Note: IsUndef is sort of redundant. We could have determine it by
  // checking that at all Ops are undef.  Alternatively, we could have
  // generate a build_vector of undefs and rely on another combine to
  // clean that up.  For now, given we already gather this information
  // in tryCombineConcatVectors, just save compile time and issue the
  // right thing.
  if (IsUndef)
    Builder.buildUndef(NewDstReg);
  else
    Builder.buildBuildVector(NewDstReg, Ops);
  MI.eraseFromParent();
  replaceRegWith(MRI, DstReg, NewDstReg);
}

bool CombinerHelper::tryCombineShuffleVector(MachineInstr &MI) {
  SmallVector<Register, 4> Ops;
  if (matchCombineShuffleVector(MI, Ops)) {
    applyCombineShuffleVector(MI, Ops);
    return true;
  }
  return false;
}

bool CombinerHelper::matchCombineShuffleVector(MachineInstr &MI,
                                               SmallVectorImpl<Register> &Ops) {
  assert(MI.getOpcode() == TargetOpcode::G_SHUFFLE_VECTOR &&
         "Invalid instruction kind");
  LLT DstType = MRI.getType(MI.getOperand(0).getReg());
  Register Src1 = MI.getOperand(1).getReg();
  LLT SrcType = MRI.getType(Src1);
  // As bizarre as it may look, shuffle vector can actually produce
  // scalar! This is because at the IR level a <1 x ty> shuffle
  // vector is perfectly valid.
  unsigned DstNumElts = DstType.isVector() ? DstType.getNumElements() : 1;
  unsigned SrcNumElts = SrcType.isVector() ? SrcType.getNumElements() : 1;

  // If the resulting vector is smaller than the size of the source
  // vectors being concatenated, we won't be able to replace the
  // shuffle vector into a concat_vectors.
  //
  // Note: We may still be able to produce a concat_vectors fed by
  //       extract_vector_elt and so on. It is less clear that would
  //       be better though, so don't bother for now.
  //
  // If the destination is a scalar, the size of the sources doesn't
  // matter. we will lower the shuffle to a plain copy. This will
  // work only if the source and destination have the same size. But
  // that's covered by the next condition.
  //
  // TODO: If the size between the source and destination don't match
  //       we could still emit an extract vector element in that case.
  if (DstNumElts < 2 * SrcNumElts && DstNumElts != 1)
    return false;

  // Check that the shuffle mask can be broken evenly between the
  // different sources.
  if (DstNumElts % SrcNumElts != 0)
    return false;

  // Mask length is a multiple of the source vector length.
  // Check if the shuffle is some kind of concatenation of the input
  // vectors.
  unsigned NumConcat = DstNumElts / SrcNumElts;
  SmallVector<int, 8> ConcatSrcs(NumConcat, -1);
  ArrayRef<int> Mask = MI.getOperand(3).getShuffleMask();
  for (unsigned i = 0; i != DstNumElts; ++i) {
    int Idx = Mask[i];
    // Undef value.
    if (Idx < 0)
      continue;
    // Ensure the indices in each SrcType sized piece are sequential and that
    // the same source is used for the whole piece.
    if ((Idx % SrcNumElts != (i % SrcNumElts)) ||
        (ConcatSrcs[i / SrcNumElts] >= 0 &&
         ConcatSrcs[i / SrcNumElts] != (int)(Idx / SrcNumElts)))
      return false;
    // Remember which source this index came from.
    ConcatSrcs[i / SrcNumElts] = Idx / SrcNumElts;
  }

  // The shuffle is concatenating multiple vectors together.
  // Collect the different operands for that.
  Register UndefReg;
  Register Src2 = MI.getOperand(2).getReg();
  for (auto Src : ConcatSrcs) {
    if (Src < 0) {
      if (!UndefReg) {
        Builder.setInsertPt(*MI.getParent(), MI);
        UndefReg = Builder.buildUndef(SrcType).getReg(0);
      }
      Ops.push_back(UndefReg);
    } else if (Src == 0)
      Ops.push_back(Src1);
    else
      Ops.push_back(Src2);
  }
  return true;
}

void CombinerHelper::applyCombineShuffleVector(MachineInstr &MI,
                                               const ArrayRef<Register> Ops) {
  Register DstReg = MI.getOperand(0).getReg();
  Builder.setInsertPt(*MI.getParent(), MI);
  Register NewDstReg = MRI.cloneVirtualRegister(DstReg);

  if (Ops.size() == 1)
    Builder.buildCopy(NewDstReg, Ops[0]);
  else
    Builder.buildMerge(NewDstReg, Ops);

  MI.eraseFromParent();
  replaceRegWith(MRI, DstReg, NewDstReg);
}

namespace {

/// Select a preference between two uses. CurrentUse is the current preference
/// while *ForCandidate is attributes of the candidate under consideration.
PreferredTuple ChoosePreferredUse(PreferredTuple &CurrentUse,
                                  const LLT TyForCandidate,
                                  unsigned OpcodeForCandidate,
                                  MachineInstr *MIForCandidate) {
  if (!CurrentUse.Ty.isValid()) {
    if (CurrentUse.ExtendOpcode == OpcodeForCandidate ||
        CurrentUse.ExtendOpcode == TargetOpcode::G_ANYEXT)
      return {TyForCandidate, OpcodeForCandidate, MIForCandidate};
    return CurrentUse;
  }

  // We permit the extend to hoist through basic blocks but this is only
  // sensible if the target has extending loads. If you end up lowering back
  // into a load and extend during the legalizer then the end result is
  // hoisting the extend up to the load.

  // Prefer defined extensions to undefined extensions as these are more
  // likely to reduce the number of instructions.
  if (OpcodeForCandidate == TargetOpcode::G_ANYEXT &&
      CurrentUse.ExtendOpcode != TargetOpcode::G_ANYEXT)
    return CurrentUse;
  else if (CurrentUse.ExtendOpcode == TargetOpcode::G_ANYEXT &&
           OpcodeForCandidate != TargetOpcode::G_ANYEXT)
    return {TyForCandidate, OpcodeForCandidate, MIForCandidate};

  // Prefer sign extensions to zero extensions as sign-extensions tend to be
  // more expensive.
  if (CurrentUse.Ty == TyForCandidate) {
    if (CurrentUse.ExtendOpcode == TargetOpcode::G_SEXT &&
        OpcodeForCandidate == TargetOpcode::G_ZEXT)
      return CurrentUse;
    else if (CurrentUse.ExtendOpcode == TargetOpcode::G_ZEXT &&
             OpcodeForCandidate == TargetOpcode::G_SEXT)
      return {TyForCandidate, OpcodeForCandidate, MIForCandidate};
  }

  // This is potentially target specific. We've chosen the largest type
  // because G_TRUNC is usually free. One potential catch with this is that
  // some targets have a reduced number of larger registers than smaller
  // registers and this choice potentially increases the live-range for the
  // larger value.
  if (TyForCandidate.getSizeInBits() > CurrentUse.Ty.getSizeInBits()) {
    return {TyForCandidate, OpcodeForCandidate, MIForCandidate};
  }
  return CurrentUse;
}

/// Find a suitable place to insert some instructions and insert them. This
/// function accounts for special cases like inserting before a PHI node.
/// The current strategy for inserting before PHI's is to duplicate the
/// instructions for each predecessor. However, while that's ok for G_TRUNC
/// on most targets since it generally requires no code, other targets/cases may
/// want to try harder to find a dominating block.
static void InsertInsnsWithoutSideEffectsBeforeUse(
    MachineIRBuilder &Builder, MachineInstr &DefMI, MachineOperand &UseMO,
    std::function<void(MachineBasicBlock *, MachineBasicBlock::iterator,
                       MachineOperand &UseMO)>
        Inserter) {
  MachineInstr &UseMI = *UseMO.getParent();

  MachineBasicBlock *InsertBB = UseMI.getParent();

  // If the use is a PHI then we want the predecessor block instead.
  if (UseMI.isPHI()) {
    MachineOperand *PredBB = std::next(&UseMO);
    InsertBB = PredBB->getMBB();
  }

  // If the block is the same block as the def then we want to insert just after
  // the def instead of at the start of the block.
  if (InsertBB == DefMI.getParent()) {
    MachineBasicBlock::iterator InsertPt = &DefMI;
    Inserter(InsertBB, std::next(InsertPt), UseMO);
    return;
  }

  // Otherwise we want the start of the BB
  Inserter(InsertBB, InsertBB->getFirstNonPHI(), UseMO);
}
} // end anonymous namespace

bool CombinerHelper::tryCombineExtendingLoads(MachineInstr &MI) {
  PreferredTuple Preferred;
  if (matchCombineExtendingLoads(MI, Preferred)) {
    applyCombineExtendingLoads(MI, Preferred);
    return true;
  }
  return false;
}

bool CombinerHelper::matchCombineExtendingLoads(MachineInstr &MI,
                                                PreferredTuple &Preferred) {
  // We match the loads and follow the uses to the extend instead of matching
  // the extends and following the def to the load. This is because the load
  // must remain in the same position for correctness (unless we also add code
  // to find a safe place to sink it) whereas the extend is freely movable.
  // It also prevents us from duplicating the load for the volatile case or just
  // for performance.

  if (MI.getOpcode() != TargetOpcode::G_LOAD &&
      MI.getOpcode() != TargetOpcode::G_SEXTLOAD &&
      MI.getOpcode() != TargetOpcode::G_ZEXTLOAD)
    return false;

  auto &LoadValue = MI.getOperand(0);
  assert(LoadValue.isReg() && "Result wasn't a register?");

  LLT LoadValueTy = MRI.getType(LoadValue.getReg());
  if (!LoadValueTy.isScalar())
    return false;

  // Most architectures are going to legalize <s8 loads into at least a 1 byte
  // load, and the MMOs can only describe memory accesses in multiples of bytes.
  // If we try to perform extload combining on those, we can end up with
  // %a(s8) = extload %ptr (load 1 byte from %ptr)
  // ... which is an illegal extload instruction.
  if (LoadValueTy.getSizeInBits() < 8)
    return false;

  // For non power-of-2 types, they will very likely be legalized into multiple
  // loads. Don't bother trying to match them into extending loads.
  if (!isPowerOf2_32(LoadValueTy.getSizeInBits()))
    return false;

  // Find the preferred type aside from the any-extends (unless it's the only
  // one) and non-extending ops. We'll emit an extending load to that type and
  // and emit a variant of (extend (trunc X)) for the others according to the
  // relative type sizes. At the same time, pick an extend to use based on the
  // extend involved in the chosen type.
  unsigned PreferredOpcode = MI.getOpcode() == TargetOpcode::G_LOAD
                                 ? TargetOpcode::G_ANYEXT
                                 : MI.getOpcode() == TargetOpcode::G_SEXTLOAD
                                       ? TargetOpcode::G_SEXT
                                       : TargetOpcode::G_ZEXT;
  Preferred = {LLT(), PreferredOpcode, nullptr};
  for (auto &UseMI : MRI.use_nodbg_instructions(LoadValue.getReg())) {
    if (UseMI.getOpcode() == TargetOpcode::G_SEXT ||
        UseMI.getOpcode() == TargetOpcode::G_ZEXT ||
        (UseMI.getOpcode() == TargetOpcode::G_ANYEXT)) {
      // Check for legality.
      if (LI) {
        LegalityQuery::MemDesc MMDesc;
        const auto &MMO = **MI.memoperands_begin();
        MMDesc.SizeInBits = MMO.getSizeInBits();
        MMDesc.AlignInBits = MMO.getAlign().value() * 8;
        MMDesc.Ordering = MMO.getOrdering();
        LLT UseTy = MRI.getType(UseMI.getOperand(0).getReg());
        LLT SrcTy = MRI.getType(MI.getOperand(1).getReg());
        if (LI->getAction({MI.getOpcode(), {UseTy, SrcTy}, {MMDesc}}).Action !=
            LegalizeActions::Legal)
          continue;
      }
      Preferred = ChoosePreferredUse(Preferred,
                                     MRI.getType(UseMI.getOperand(0).getReg()),
                                     UseMI.getOpcode(), &UseMI);
    }
  }

  // There were no extends
  if (!Preferred.MI)
    return false;
  // It should be impossible to chose an extend without selecting a different
  // type since by definition the result of an extend is larger.
  assert(Preferred.Ty != LoadValueTy && "Extending to same type?");

  LLVM_DEBUG(dbgs() << "Preferred use is: " << *Preferred.MI);
  return true;
}

void CombinerHelper::applyCombineExtendingLoads(MachineInstr &MI,
                                                PreferredTuple &Preferred) {
  // Rewrite the load to the chosen extending load.
  Register ChosenDstReg = Preferred.MI->getOperand(0).getReg();

  // Inserter to insert a truncate back to the original type at a given point
  // with some basic CSE to limit truncate duplication to one per BB.
  DenseMap<MachineBasicBlock *, MachineInstr *> EmittedInsns;
  auto InsertTruncAt = [&](MachineBasicBlock *InsertIntoBB,
                           MachineBasicBlock::iterator InsertBefore,
                           MachineOperand &UseMO) {
    MachineInstr *PreviouslyEmitted = EmittedInsns.lookup(InsertIntoBB);
    if (PreviouslyEmitted) {
      Observer.changingInstr(*UseMO.getParent());
      UseMO.setReg(PreviouslyEmitted->getOperand(0).getReg());
      Observer.changedInstr(*UseMO.getParent());
      return;
    }

    Builder.setInsertPt(*InsertIntoBB, InsertBefore);
    Register NewDstReg = MRI.cloneVirtualRegister(MI.getOperand(0).getReg());
    MachineInstr *NewMI = Builder.buildTrunc(NewDstReg, ChosenDstReg);
    EmittedInsns[InsertIntoBB] = NewMI;
    replaceRegOpWith(MRI, UseMO, NewDstReg);
  };

  Observer.changingInstr(MI);
  MI.setDesc(
      Builder.getTII().get(Preferred.ExtendOpcode == TargetOpcode::G_SEXT
                               ? TargetOpcode::G_SEXTLOAD
                               : Preferred.ExtendOpcode == TargetOpcode::G_ZEXT
                                     ? TargetOpcode::G_ZEXTLOAD
                                     : TargetOpcode::G_LOAD));

  // Rewrite all the uses to fix up the types.
  auto &LoadValue = MI.getOperand(0);
  SmallVector<MachineOperand *, 4> Uses;
  for (auto &UseMO : MRI.use_operands(LoadValue.getReg()))
    Uses.push_back(&UseMO);

  for (auto *UseMO : Uses) {
    MachineInstr *UseMI = UseMO->getParent();

    // If the extend is compatible with the preferred extend then we should fix
    // up the type and extend so that it uses the preferred use.
    if (UseMI->getOpcode() == Preferred.ExtendOpcode ||
        UseMI->getOpcode() == TargetOpcode::G_ANYEXT) {
      Register UseDstReg = UseMI->getOperand(0).getReg();
      MachineOperand &UseSrcMO = UseMI->getOperand(1);
      const LLT UseDstTy = MRI.getType(UseDstReg);
      if (UseDstReg != ChosenDstReg) {
        if (Preferred.Ty == UseDstTy) {
          // If the use has the same type as the preferred use, then merge
          // the vregs and erase the extend. For example:
          //    %1:_(s8) = G_LOAD ...
          //    %2:_(s32) = G_SEXT %1(s8)
          //    %3:_(s32) = G_ANYEXT %1(s8)
          //    ... = ... %3(s32)
          // rewrites to:
          //    %2:_(s32) = G_SEXTLOAD ...
          //    ... = ... %2(s32)
          replaceRegWith(MRI, UseDstReg, ChosenDstReg);
          Observer.erasingInstr(*UseMO->getParent());
          UseMO->getParent()->eraseFromParent();
        } else if (Preferred.Ty.getSizeInBits() < UseDstTy.getSizeInBits()) {
          // If the preferred size is smaller, then keep the extend but extend
          // from the result of the extending load. For example:
          //    %1:_(s8) = G_LOAD ...
          //    %2:_(s32) = G_SEXT %1(s8)
          //    %3:_(s64) = G_ANYEXT %1(s8)
          //    ... = ... %3(s64)
          /// rewrites to:
          //    %2:_(s32) = G_SEXTLOAD ...
          //    %3:_(s64) = G_ANYEXT %2:_(s32)
          //    ... = ... %3(s64)
          replaceRegOpWith(MRI, UseSrcMO, ChosenDstReg);
        } else {
          // If the preferred size is large, then insert a truncate. For
          // example:
          //    %1:_(s8) = G_LOAD ...
          //    %2:_(s64) = G_SEXT %1(s8)
          //    %3:_(s32) = G_ZEXT %1(s8)
          //    ... = ... %3(s32)
          /// rewrites to:
          //    %2:_(s64) = G_SEXTLOAD ...
          //    %4:_(s8) = G_TRUNC %2:_(s32)
          //    %3:_(s64) = G_ZEXT %2:_(s8)
          //    ... = ... %3(s64)
          InsertInsnsWithoutSideEffectsBeforeUse(Builder, MI, *UseMO,
                                                 InsertTruncAt);
        }
        continue;
      }
      // The use is (one of) the uses of the preferred use we chose earlier.
      // We're going to update the load to def this value later so just erase
      // the old extend.
      Observer.erasingInstr(*UseMO->getParent());
      UseMO->getParent()->eraseFromParent();
      continue;
    }

    // The use isn't an extend. Truncate back to the type we originally loaded.
    // This is free on many targets.
    InsertInsnsWithoutSideEffectsBeforeUse(Builder, MI, *UseMO, InsertTruncAt);
  }

  MI.getOperand(0).setReg(ChosenDstReg);
  Observer.changedInstr(MI);
}

bool CombinerHelper::isPredecessor(const MachineInstr &DefMI,
                                   const MachineInstr &UseMI) {
  assert(!DefMI.isDebugInstr() && !UseMI.isDebugInstr() &&
         "shouldn't consider debug uses");
  assert(DefMI.getParent() == UseMI.getParent());
  if (&DefMI == &UseMI)
    return false;

  // Loop through the basic block until we find one of the instructions.
  MachineBasicBlock::const_iterator I = DefMI.getParent()->begin();
  for (; &*I != &DefMI && &*I != &UseMI; ++I)
    return &*I == &DefMI;

  llvm_unreachable("Block must contain instructions");
}

bool CombinerHelper::dominates(const MachineInstr &DefMI,
                               const MachineInstr &UseMI) {
  assert(!DefMI.isDebugInstr() && !UseMI.isDebugInstr() &&
         "shouldn't consider debug uses");
  if (MDT)
    return MDT->dominates(&DefMI, &UseMI);
  else if (DefMI.getParent() != UseMI.getParent())
    return false;

  return isPredecessor(DefMI, UseMI);
}

bool CombinerHelper::matchSextTruncSextLoad(MachineInstr &MI) {
  assert(MI.getOpcode() == TargetOpcode::G_SEXT_INREG);
  Register SrcReg = MI.getOperand(1).getReg();
  Register LoadUser = SrcReg;

  if (MRI.getType(SrcReg).isVector())
    return false;

  Register TruncSrc;
  if (mi_match(SrcReg, MRI, m_GTrunc(m_Reg(TruncSrc))))
    LoadUser = TruncSrc;

  uint64_t SizeInBits = MI.getOperand(2).getImm();
  // If the source is a G_SEXTLOAD from the same bit width, then we don't
  // need any extend at all, just a truncate.
  if (auto *LoadMI = getOpcodeDef(TargetOpcode::G_SEXTLOAD, LoadUser, MRI)) {
    const auto &MMO = **LoadMI->memoperands_begin();
    // If truncating more than the original extended value, abort.
    if (TruncSrc && MRI.getType(TruncSrc).getSizeInBits() < MMO.getSizeInBits())
      return false;
    if (MMO.getSizeInBits() == SizeInBits)
      return true;
  }
  return false;
}

bool CombinerHelper::applySextTruncSextLoad(MachineInstr &MI) {
  assert(MI.getOpcode() == TargetOpcode::G_SEXT_INREG);
  Builder.setInstrAndDebugLoc(MI);
  Builder.buildCopy(MI.getOperand(0).getReg(), MI.getOperand(1).getReg());
  MI.eraseFromParent();
  return true;
}

bool CombinerHelper::matchSextInRegOfLoad(
    MachineInstr &MI, std::tuple<Register, unsigned> &MatchInfo) {
  assert(MI.getOpcode() == TargetOpcode::G_SEXT_INREG);

  // Only supports scalars for now.
  if (MRI.getType(MI.getOperand(0).getReg()).isVector())
    return false;

  Register SrcReg = MI.getOperand(1).getReg();
  MachineInstr *LoadDef = getOpcodeDef(TargetOpcode::G_LOAD, SrcReg, MRI);
  if (!LoadDef || !MRI.hasOneNonDBGUse(LoadDef->getOperand(0).getReg()))
    return false;

  // If the sign extend extends from a narrower width than the load's width,
  // then we can narrow the load width when we combine to a G_SEXTLOAD.
  auto &MMO = **LoadDef->memoperands_begin();
  // Don't do this for non-simple loads.
  if (MMO.isAtomic() || MMO.isVolatile())
    return false;

  // Avoid widening the load at all.
  unsigned NewSizeBits =
      std::min((uint64_t)MI.getOperand(2).getImm(), MMO.getSizeInBits());

  // Don't generate G_SEXTLOADs with a < 1 byte width.
  if (NewSizeBits < 8)
    return false;
  // Don't bother creating a non-power-2 sextload, it will likely be broken up
  // anyway for most targets.
  if (!isPowerOf2_32(NewSizeBits))
    return false;
  MatchInfo = std::make_tuple(LoadDef->getOperand(0).getReg(), NewSizeBits);
  return true;
}

bool CombinerHelper::applySextInRegOfLoad(
    MachineInstr &MI, std::tuple<Register, unsigned> &MatchInfo) {
  assert(MI.getOpcode() == TargetOpcode::G_SEXT_INREG);
  Register LoadReg;
  unsigned ScalarSizeBits;
  std::tie(LoadReg, ScalarSizeBits) = MatchInfo;
  auto *LoadDef = MRI.getVRegDef(LoadReg);
  assert(LoadDef && "Expected a load reg");

  // If we have the following:
  // %ld = G_LOAD %ptr, (load 2)
  // %ext = G_SEXT_INREG %ld, 8
  //    ==>
  // %ld = G_SEXTLOAD %ptr (load 1)

  auto &MMO = **LoadDef->memoperands_begin();
  Builder.setInstrAndDebugLoc(MI);
  auto &MF = Builder.getMF();
  auto PtrInfo = MMO.getPointerInfo();
  auto *NewMMO = MF.getMachineMemOperand(&MMO, PtrInfo, ScalarSizeBits / 8);
  Builder.buildLoadInstr(TargetOpcode::G_SEXTLOAD, MI.getOperand(0).getReg(),
                         LoadDef->getOperand(1).getReg(), *NewMMO);
  MI.eraseFromParent();
  return true;
}

bool CombinerHelper::findPostIndexCandidate(MachineInstr &MI, Register &Addr,
                                            Register &Base, Register &Offset) {
  auto &MF = *MI.getParent()->getParent();
  const auto &TLI = *MF.getSubtarget().getTargetLowering();

#ifndef NDEBUG
  unsigned Opcode = MI.getOpcode();
  assert(Opcode == TargetOpcode::G_LOAD || Opcode == TargetOpcode::G_SEXTLOAD ||
         Opcode == TargetOpcode::G_ZEXTLOAD || Opcode == TargetOpcode::G_STORE);
#endif

  Base = MI.getOperand(1).getReg();
  MachineInstr *BaseDef = MRI.getUniqueVRegDef(Base);
  if (BaseDef && BaseDef->getOpcode() == TargetOpcode::G_FRAME_INDEX)
    return false;

  LLVM_DEBUG(dbgs() << "Searching for post-indexing opportunity for: " << MI);

  for (auto &Use : MRI.use_nodbg_instructions(Base)) {
    if (Use.getOpcode() != TargetOpcode::G_PTR_ADD)
      continue;

    Offset = Use.getOperand(2).getReg();
    if (!ForceLegalIndexing &&
        !TLI.isIndexingLegal(MI, Base, Offset, /*IsPre*/ false, MRI)) {
      LLVM_DEBUG(dbgs() << "    Ignoring candidate with illegal addrmode: "
                        << Use);
      continue;
    }

    // Make sure the offset calculation is before the potentially indexed op.
    // FIXME: we really care about dependency here. The offset calculation might
    // be movable.
    MachineInstr *OffsetDef = MRI.getUniqueVRegDef(Offset);
    if (!OffsetDef || !dominates(*OffsetDef, MI)) {
      LLVM_DEBUG(dbgs() << "    Ignoring candidate with offset after mem-op: "
                        << Use);
      continue;
    }

    // FIXME: check whether all uses of Base are load/store with foldable
    // addressing modes. If so, using the normal addr-modes is better than
    // forming an indexed one.

    bool MemOpDominatesAddrUses = true;
    for (auto &PtrAddUse :
         MRI.use_nodbg_instructions(Use.getOperand(0).getReg())) {
      if (!dominates(MI, PtrAddUse)) {
        MemOpDominatesAddrUses = false;
        break;
      }
    }

    if (!MemOpDominatesAddrUses) {
      LLVM_DEBUG(
          dbgs() << "    Ignoring candidate as memop does not dominate uses: "
                 << Use);
      continue;
    }

    LLVM_DEBUG(dbgs() << "    Found match: " << Use);
    Addr = Use.getOperand(0).getReg();
    return true;
  }

  return false;
}

bool CombinerHelper::findPreIndexCandidate(MachineInstr &MI, Register &Addr,
                                           Register &Base, Register &Offset) {
  auto &MF = *MI.getParent()->getParent();
  const auto &TLI = *MF.getSubtarget().getTargetLowering();

#ifndef NDEBUG
  unsigned Opcode = MI.getOpcode();
  assert(Opcode == TargetOpcode::G_LOAD || Opcode == TargetOpcode::G_SEXTLOAD ||
         Opcode == TargetOpcode::G_ZEXTLOAD || Opcode == TargetOpcode::G_STORE);
#endif

  Addr = MI.getOperand(1).getReg();
  MachineInstr *AddrDef = getOpcodeDef(TargetOpcode::G_PTR_ADD, Addr, MRI);
  if (!AddrDef || MRI.hasOneNonDBGUse(Addr))
    return false;

  Base = AddrDef->getOperand(1).getReg();
  Offset = AddrDef->getOperand(2).getReg();

  LLVM_DEBUG(dbgs() << "Found potential pre-indexed load_store: " << MI);

  if (!ForceLegalIndexing &&
      !TLI.isIndexingLegal(MI, Base, Offset, /*IsPre*/ true, MRI)) {
    LLVM_DEBUG(dbgs() << "    Skipping, not legal for target");
    return false;
  }

  MachineInstr *BaseDef = getDefIgnoringCopies(Base, MRI);
  if (BaseDef->getOpcode() == TargetOpcode::G_FRAME_INDEX) {
    LLVM_DEBUG(dbgs() << "    Skipping, frame index would need copy anyway.");
    return false;
  }

  if (MI.getOpcode() == TargetOpcode::G_STORE) {
    // Would require a copy.
    if (Base == MI.getOperand(0).getReg()) {
      LLVM_DEBUG(dbgs() << "    Skipping, storing base so need copy anyway.");
      return false;
    }

    // We're expecting one use of Addr in MI, but it could also be the
    // value stored, which isn't actually dominated by the instruction.
    if (MI.getOperand(0).getReg() == Addr) {
      LLVM_DEBUG(dbgs() << "    Skipping, does not dominate all addr uses");
      return false;
    }
  }

  // FIXME: check whether all uses of the base pointer are constant PtrAdds.
  // That might allow us to end base's liveness here by adjusting the constant.

  for (auto &UseMI : MRI.use_nodbg_instructions(Addr)) {
    if (!dominates(MI, UseMI)) {
      LLVM_DEBUG(dbgs() << "    Skipping, does not dominate all addr uses.");
      return false;
    }
  }

  return true;
}

bool CombinerHelper::tryCombineIndexedLoadStore(MachineInstr &MI) {
  IndexedLoadStoreMatchInfo MatchInfo;
  if (matchCombineIndexedLoadStore(MI, MatchInfo)) {
    applyCombineIndexedLoadStore(MI, MatchInfo);
    return true;
  }
  return false;
}

bool CombinerHelper::matchCombineIndexedLoadStore(MachineInstr &MI, IndexedLoadStoreMatchInfo &MatchInfo) {
  unsigned Opcode = MI.getOpcode();
  if (Opcode != TargetOpcode::G_LOAD && Opcode != TargetOpcode::G_SEXTLOAD &&
      Opcode != TargetOpcode::G_ZEXTLOAD && Opcode != TargetOpcode::G_STORE)
    return false;

  MatchInfo.IsPre = findPreIndexCandidate(MI, MatchInfo.Addr, MatchInfo.Base,
                                          MatchInfo.Offset);
  if (!MatchInfo.IsPre &&
      !findPostIndexCandidate(MI, MatchInfo.Addr, MatchInfo.Base,
                              MatchInfo.Offset))
    return false;

  return true;
}

void CombinerHelper::applyCombineIndexedLoadStore(
    MachineInstr &MI, IndexedLoadStoreMatchInfo &MatchInfo) {
  MachineInstr &AddrDef = *MRI.getUniqueVRegDef(MatchInfo.Addr);
  MachineIRBuilder MIRBuilder(MI);
  unsigned Opcode = MI.getOpcode();
  bool IsStore = Opcode == TargetOpcode::G_STORE;
  unsigned NewOpcode;
  switch (Opcode) {
  case TargetOpcode::G_LOAD:
    NewOpcode = TargetOpcode::G_INDEXED_LOAD;
    break;
  case TargetOpcode::G_SEXTLOAD:
    NewOpcode = TargetOpcode::G_INDEXED_SEXTLOAD;
    break;
  case TargetOpcode::G_ZEXTLOAD:
    NewOpcode = TargetOpcode::G_INDEXED_ZEXTLOAD;
    break;
  case TargetOpcode::G_STORE:
    NewOpcode = TargetOpcode::G_INDEXED_STORE;
    break;
  default:
    llvm_unreachable("Unknown load/store opcode");
  }

  auto MIB = MIRBuilder.buildInstr(NewOpcode);
  if (IsStore) {
    MIB.addDef(MatchInfo.Addr);
    MIB.addUse(MI.getOperand(0).getReg());
  } else {
    MIB.addDef(MI.getOperand(0).getReg());
    MIB.addDef(MatchInfo.Addr);
  }

  MIB.addUse(MatchInfo.Base);
  MIB.addUse(MatchInfo.Offset);
  MIB.addImm(MatchInfo.IsPre);
  MI.eraseFromParent();
  AddrDef.eraseFromParent();

  LLVM_DEBUG(dbgs() << "    Combinined to indexed operation");
}

bool CombinerHelper::matchElideBrByInvertingCond(MachineInstr &MI) {
  if (MI.getOpcode() != TargetOpcode::G_BR)
    return false;

  // Try to match the following:
  // bb1:
  //   %c(s32) = G_ICMP pred, %a, %b
  //   %c1(s1) = G_TRUNC %c(s32)
  //   G_BRCOND %c1, %bb2
  //   G_BR %bb3
  // bb2:
  // ...
  // bb3:

  // The above pattern does not have a fall through to the successor bb2, always
  // resulting in a branch no matter which path is taken. Here we try to find
  // and replace that pattern with conditional branch to bb3 and otherwise
  // fallthrough to bb2.

  MachineBasicBlock *MBB = MI.getParent();
  MachineBasicBlock::iterator BrIt(MI);
  if (BrIt == MBB->begin())
    return false;
  assert(std::next(BrIt) == MBB->end() && "expected G_BR to be a terminator");

  MachineInstr *BrCond = &*std::prev(BrIt);
  if (BrCond->getOpcode() != TargetOpcode::G_BRCOND)
    return false;

  // Check that the next block is the conditional branch target.
  if (!MBB->isLayoutSuccessor(BrCond->getOperand(1).getMBB()))
    return false;

  MachineInstr *CmpMI = MRI.getVRegDef(BrCond->getOperand(0).getReg());
  if (!CmpMI || CmpMI->getOpcode() != TargetOpcode::G_ICMP ||
      !MRI.hasOneNonDBGUse(CmpMI->getOperand(0).getReg()))
    return false;
  return true;
}

bool CombinerHelper::tryElideBrByInvertingCond(MachineInstr &MI) {
  if (!matchElideBrByInvertingCond(MI))
    return false;
  applyElideBrByInvertingCond(MI);
  return true;
}

void CombinerHelper::applyElideBrByInvertingCond(MachineInstr &MI) {
  MachineBasicBlock *BrTarget = MI.getOperand(0).getMBB();
  MachineBasicBlock::iterator BrIt(MI);
  MachineInstr *BrCond = &*std::prev(BrIt);
  MachineInstr *CmpMI = MRI.getVRegDef(BrCond->getOperand(0).getReg());

  CmpInst::Predicate InversePred = CmpInst::getInversePredicate(
      (CmpInst::Predicate)CmpMI->getOperand(1).getPredicate());

  // Invert the G_ICMP condition.
  Observer.changingInstr(*CmpMI);
  CmpMI->getOperand(1).setPredicate(InversePred);
  Observer.changedInstr(*CmpMI);

  // Change the conditional branch target.
  Observer.changingInstr(*BrCond);
  BrCond->getOperand(1).setMBB(BrTarget);
  Observer.changedInstr(*BrCond);
  MI.eraseFromParent();
}

static bool shouldLowerMemFuncForSize(const MachineFunction &MF) {
  // On Darwin, -Os means optimize for size without hurting performance, so
  // only really optimize for size when -Oz (MinSize) is used.
  if (MF.getTarget().getTargetTriple().isOSDarwin())
    return MF.getFunction().hasMinSize();
  return MF.getFunction().hasOptSize();
}

// Returns a list of types to use for memory op lowering in MemOps. A partial
// port of findOptimalMemOpLowering in TargetLowering.
static bool findGISelOptimalMemOpLowering(std::vector<LLT> &MemOps,
                                          unsigned Limit, const MemOp &Op,
                                          unsigned DstAS, unsigned SrcAS,
                                          const AttributeList &FuncAttributes,
                                          const TargetLowering &TLI) {
  if (Op.isMemcpyWithFixedDstAlign() && Op.getSrcAlign() < Op.getDstAlign())
    return false;

  LLT Ty = TLI.getOptimalMemOpLLT(Op, FuncAttributes);

  if (Ty == LLT()) {
    // Use the largest scalar type whose alignment constraints are satisfied.
    // We only need to check DstAlign here as SrcAlign is always greater or
    // equal to DstAlign (or zero).
    Ty = LLT::scalar(64);
    if (Op.isFixedDstAlign())
      while (Op.getDstAlign() < Ty.getSizeInBytes() &&
             !TLI.allowsMisalignedMemoryAccesses(Ty, DstAS, Op.getDstAlign()))
        Ty = LLT::scalar(Ty.getSizeInBytes());
    assert(Ty.getSizeInBits() > 0 && "Could not find valid type");
    // FIXME: check for the largest legal type we can load/store to.
  }

  unsigned NumMemOps = 0;
  uint64_t Size = Op.size();
  while (Size) {
    unsigned TySize = Ty.getSizeInBytes();
    while (TySize > Size) {
      // For now, only use non-vector load / store's for the left-over pieces.
      LLT NewTy = Ty;
      // FIXME: check for mem op safety and legality of the types. Not all of
      // SDAGisms map cleanly to GISel concepts.
      if (NewTy.isVector())
        NewTy = NewTy.getSizeInBits() > 64 ? LLT::scalar(64) : LLT::scalar(32);
      NewTy = LLT::scalar(PowerOf2Floor(NewTy.getSizeInBits() - 1));
      unsigned NewTySize = NewTy.getSizeInBytes();
      assert(NewTySize > 0 && "Could not find appropriate type");

      // If the new LLT cannot cover all of the remaining bits, then consider
      // issuing a (or a pair of) unaligned and overlapping load / store.
      bool Fast;
      // Need to get a VT equivalent for allowMisalignedMemoryAccesses().
      MVT VT = getMVTForLLT(Ty);
      if (NumMemOps && Op.allowOverlap() && NewTySize < Size &&
          TLI.allowsMisalignedMemoryAccesses(
              VT, DstAS, Op.isFixedDstAlign() ? Op.getDstAlign().value() : 0,
              MachineMemOperand::MONone, &Fast) &&
          Fast)
        TySize = Size;
      else {
        Ty = NewTy;
        TySize = NewTySize;
      }
    }

    if (++NumMemOps > Limit)
      return false;

    MemOps.push_back(Ty);
    Size -= TySize;
  }

  return true;
}

static Type *getTypeForLLT(LLT Ty, LLVMContext &C) {
  if (Ty.isVector())
    return FixedVectorType::get(IntegerType::get(C, Ty.getScalarSizeInBits()),
                                Ty.getNumElements());
  return IntegerType::get(C, Ty.getSizeInBits());
}

// Get a vectorized representation of the memset value operand, GISel edition.
static Register getMemsetValue(Register Val, LLT Ty, MachineIRBuilder &MIB) {
  MachineRegisterInfo &MRI = *MIB.getMRI();
  unsigned NumBits = Ty.getScalarSizeInBits();
  auto ValVRegAndVal = getConstantVRegValWithLookThrough(Val, MRI);
  if (!Ty.isVector() && ValVRegAndVal) {
    unsigned KnownVal = ValVRegAndVal->Value;
    APInt Scalar = APInt(8, KnownVal);
    APInt SplatVal = APInt::getSplat(NumBits, Scalar);
    return MIB.buildConstant(Ty, SplatVal).getReg(0);
  }

  // Extend the byte value to the larger type, and then multiply by a magic
  // value 0x010101... in order to replicate it across every byte.
  // Unless it's zero, in which case just emit a larger G_CONSTANT 0.
  if (ValVRegAndVal && ValVRegAndVal->Value == 0) {
    return MIB.buildConstant(Ty, 0).getReg(0);
  }

  LLT ExtType = Ty.getScalarType();
  auto ZExt = MIB.buildZExtOrTrunc(ExtType, Val);
  if (NumBits > 8) {
    APInt Magic = APInt::getSplat(NumBits, APInt(8, 0x01));
    auto MagicMI = MIB.buildConstant(ExtType, Magic);
    Val = MIB.buildMul(ExtType, ZExt, MagicMI).getReg(0);
  }

  // For vector types create a G_BUILD_VECTOR.
  if (Ty.isVector())
    Val = MIB.buildSplatVector(Ty, Val).getReg(0);

  return Val;
}

bool CombinerHelper::optimizeMemset(MachineInstr &MI, Register Dst,
                                    Register Val, unsigned KnownLen,
                                    Align Alignment, bool IsVolatile) {
  auto &MF = *MI.getParent()->getParent();
  const auto &TLI = *MF.getSubtarget().getTargetLowering();
  auto &DL = MF.getDataLayout();
  LLVMContext &C = MF.getFunction().getContext();

  assert(KnownLen != 0 && "Have a zero length memset length!");

  bool DstAlignCanChange = false;
  MachineFrameInfo &MFI = MF.getFrameInfo();
  bool OptSize = shouldLowerMemFuncForSize(MF);

  MachineInstr *FIDef = getOpcodeDef(TargetOpcode::G_FRAME_INDEX, Dst, MRI);
  if (FIDef && !MFI.isFixedObjectIndex(FIDef->getOperand(1).getIndex()))
    DstAlignCanChange = true;

  unsigned Limit = TLI.getMaxStoresPerMemset(OptSize);
  std::vector<LLT> MemOps;

  const auto &DstMMO = **MI.memoperands_begin();
  MachinePointerInfo DstPtrInfo = DstMMO.getPointerInfo();

  auto ValVRegAndVal = getConstantVRegValWithLookThrough(Val, MRI);
  bool IsZeroVal = ValVRegAndVal && ValVRegAndVal->Value == 0;

  if (!findGISelOptimalMemOpLowering(MemOps, Limit,
                                     MemOp::Set(KnownLen, DstAlignCanChange,
                                                Alignment,
                                                /*IsZeroMemset=*/IsZeroVal,
                                                /*IsVolatile=*/IsVolatile),
                                     DstPtrInfo.getAddrSpace(), ~0u,
                                     MF.getFunction().getAttributes(), TLI))
    return false;

  if (DstAlignCanChange) {
    // Get an estimate of the type from the LLT.
    Type *IRTy = getTypeForLLT(MemOps[0], C);
    Align NewAlign = DL.getABITypeAlign(IRTy);
    if (NewAlign > Alignment) {
      Alignment = NewAlign;
      unsigned FI = FIDef->getOperand(1).getIndex();
      // Give the stack frame object a larger alignment if needed.
      if (MFI.getObjectAlign(FI) < Alignment)
        MFI.setObjectAlignment(FI, Alignment);
    }
  }

  MachineIRBuilder MIB(MI);
  // Find the largest store and generate the bit pattern for it.
  LLT LargestTy = MemOps[0];
  for (unsigned i = 1; i < MemOps.size(); i++)
    if (MemOps[i].getSizeInBits() > LargestTy.getSizeInBits())
      LargestTy = MemOps[i];

  // The memset stored value is always defined as an s8, so in order to make it
  // work with larger store types we need to repeat the bit pattern across the
  // wider type.
  Register MemSetValue = getMemsetValue(Val, LargestTy, MIB);

  if (!MemSetValue)
    return false;

  // Generate the stores. For each store type in the list, we generate the
  // matching store of that type to the destination address.
  LLT PtrTy = MRI.getType(Dst);
  unsigned DstOff = 0;
  unsigned Size = KnownLen;
  for (unsigned I = 0; I < MemOps.size(); I++) {
    LLT Ty = MemOps[I];
    unsigned TySize = Ty.getSizeInBytes();
    if (TySize > Size) {
      // Issuing an unaligned load / store pair that overlaps with the previous
      // pair. Adjust the offset accordingly.
      assert(I == MemOps.size() - 1 && I != 0);
      DstOff -= TySize - Size;
    }

    // If this store is smaller than the largest store see whether we can get
    // the smaller value for free with a truncate.
    Register Value = MemSetValue;
    if (Ty.getSizeInBits() < LargestTy.getSizeInBits()) {
      MVT VT = getMVTForLLT(Ty);
      MVT LargestVT = getMVTForLLT(LargestTy);
      if (!LargestTy.isVector() && !Ty.isVector() &&
          TLI.isTruncateFree(LargestVT, VT))
        Value = MIB.buildTrunc(Ty, MemSetValue).getReg(0);
      else
        Value = getMemsetValue(Val, Ty, MIB);
      if (!Value)
        return false;
    }

    auto *StoreMMO =
        MF.getMachineMemOperand(&DstMMO, DstOff, Ty.getSizeInBytes());

    Register Ptr = Dst;
    if (DstOff != 0) {
      auto Offset =
          MIB.buildConstant(LLT::scalar(PtrTy.getSizeInBits()), DstOff);
      Ptr = MIB.buildPtrAdd(PtrTy, Dst, Offset).getReg(0);
    }

    MIB.buildStore(Value, Ptr, *StoreMMO);
    DstOff += Ty.getSizeInBytes();
    Size -= TySize;
  }

  MI.eraseFromParent();
  return true;
}

bool CombinerHelper::optimizeMemcpy(MachineInstr &MI, Register Dst,
                                    Register Src, unsigned KnownLen,
                                    Align DstAlign, Align SrcAlign,
                                    bool IsVolatile) {
  auto &MF = *MI.getParent()->getParent();
  const auto &TLI = *MF.getSubtarget().getTargetLowering();
  auto &DL = MF.getDataLayout();
  LLVMContext &C = MF.getFunction().getContext();

  assert(KnownLen != 0 && "Have a zero length memcpy length!");

  bool DstAlignCanChange = false;
  MachineFrameInfo &MFI = MF.getFrameInfo();
  bool OptSize = shouldLowerMemFuncForSize(MF);
  Align Alignment = commonAlignment(DstAlign, SrcAlign);

  MachineInstr *FIDef = getOpcodeDef(TargetOpcode::G_FRAME_INDEX, Dst, MRI);
  if (FIDef && !MFI.isFixedObjectIndex(FIDef->getOperand(1).getIndex()))
    DstAlignCanChange = true;

  // FIXME: infer better src pointer alignment like SelectionDAG does here.
  // FIXME: also use the equivalent of isMemSrcFromConstant and alwaysinlining
  // if the memcpy is in a tail call position.

  unsigned Limit = TLI.getMaxStoresPerMemcpy(OptSize);
  std::vector<LLT> MemOps;

  const auto &DstMMO = **MI.memoperands_begin();
  const auto &SrcMMO = **std::next(MI.memoperands_begin());
  MachinePointerInfo DstPtrInfo = DstMMO.getPointerInfo();
  MachinePointerInfo SrcPtrInfo = SrcMMO.getPointerInfo();

  if (!findGISelOptimalMemOpLowering(
          MemOps, Limit,
          MemOp::Copy(KnownLen, DstAlignCanChange, Alignment, SrcAlign,
                      IsVolatile),
          DstPtrInfo.getAddrSpace(), SrcPtrInfo.getAddrSpace(),
          MF.getFunction().getAttributes(), TLI))
    return false;

  if (DstAlignCanChange) {
    // Get an estimate of the type from the LLT.
    Type *IRTy = getTypeForLLT(MemOps[0], C);
    Align NewAlign = DL.getABITypeAlign(IRTy);

    // Don't promote to an alignment that would require dynamic stack
    // realignment.
    const TargetRegisterInfo *TRI = MF.getSubtarget().getRegisterInfo();
    if (!TRI->needsStackRealignment(MF))
      while (NewAlign > Alignment && DL.exceedsNaturalStackAlignment(NewAlign))
        NewAlign = NewAlign / 2;

    if (NewAlign > Alignment) {
      Alignment = NewAlign;
      unsigned FI = FIDef->getOperand(1).getIndex();
      // Give the stack frame object a larger alignment if needed.
      if (MFI.getObjectAlign(FI) < Alignment)
        MFI.setObjectAlignment(FI, Alignment);
    }
  }

  LLVM_DEBUG(dbgs() << "Inlining memcpy: " << MI << " into loads & stores\n");

  MachineIRBuilder MIB(MI);
  // Now we need to emit a pair of load and stores for each of the types we've
  // collected. I.e. for each type, generate a load from the source pointer of
  // that type width, and then generate a corresponding store to the dest buffer
  // of that value loaded. This can result in a sequence of loads and stores
  // mixed types, depending on what the target specifies as good types to use.
  unsigned CurrOffset = 0;
  LLT PtrTy = MRI.getType(Src);
  unsigned Size = KnownLen;
  for (auto CopyTy : MemOps) {
    // Issuing an unaligned load / store pair  that overlaps with the previous
    // pair. Adjust the offset accordingly.
    if (CopyTy.getSizeInBytes() > Size)
      CurrOffset -= CopyTy.getSizeInBytes() - Size;

    // Construct MMOs for the accesses.
    auto *LoadMMO =
        MF.getMachineMemOperand(&SrcMMO, CurrOffset, CopyTy.getSizeInBytes());
    auto *StoreMMO =
        MF.getMachineMemOperand(&DstMMO, CurrOffset, CopyTy.getSizeInBytes());

    // Create the load.
    Register LoadPtr = Src;
    Register Offset;
    if (CurrOffset != 0) {
      Offset = MIB.buildConstant(LLT::scalar(PtrTy.getSizeInBits()), CurrOffset)
                   .getReg(0);
      LoadPtr = MIB.buildPtrAdd(PtrTy, Src, Offset).getReg(0);
    }
    auto LdVal = MIB.buildLoad(CopyTy, LoadPtr, *LoadMMO);

    // Create the store.
    Register StorePtr =
        CurrOffset == 0 ? Dst : MIB.buildPtrAdd(PtrTy, Dst, Offset).getReg(0);
    MIB.buildStore(LdVal, StorePtr, *StoreMMO);
    CurrOffset += CopyTy.getSizeInBytes();
    Size -= CopyTy.getSizeInBytes();
  }

  MI.eraseFromParent();
  return true;
}

bool CombinerHelper::optimizeMemmove(MachineInstr &MI, Register Dst,
                                     Register Src, unsigned KnownLen,
                                     Align DstAlign, Align SrcAlign,
                                     bool IsVolatile) {
  auto &MF = *MI.getParent()->getParent();
  const auto &TLI = *MF.getSubtarget().getTargetLowering();
  auto &DL = MF.getDataLayout();
  LLVMContext &C = MF.getFunction().getContext();

  assert(KnownLen != 0 && "Have a zero length memmove length!");

  bool DstAlignCanChange = false;
  MachineFrameInfo &MFI = MF.getFrameInfo();
  bool OptSize = shouldLowerMemFuncForSize(MF);
  Align Alignment = commonAlignment(DstAlign, SrcAlign);

  MachineInstr *FIDef = getOpcodeDef(TargetOpcode::G_FRAME_INDEX, Dst, MRI);
  if (FIDef && !MFI.isFixedObjectIndex(FIDef->getOperand(1).getIndex()))
    DstAlignCanChange = true;

  unsigned Limit = TLI.getMaxStoresPerMemmove(OptSize);
  std::vector<LLT> MemOps;

  const auto &DstMMO = **MI.memoperands_begin();
  const auto &SrcMMO = **std::next(MI.memoperands_begin());
  MachinePointerInfo DstPtrInfo = DstMMO.getPointerInfo();
  MachinePointerInfo SrcPtrInfo = SrcMMO.getPointerInfo();

  // FIXME: SelectionDAG always passes false for 'AllowOverlap', apparently due
  // to a bug in it's findOptimalMemOpLowering implementation. For now do the
  // same thing here.
  if (!findGISelOptimalMemOpLowering(
          MemOps, Limit,
          MemOp::Copy(KnownLen, DstAlignCanChange, Alignment, SrcAlign,
                      /*IsVolatile*/ true),
          DstPtrInfo.getAddrSpace(), SrcPtrInfo.getAddrSpace(),
          MF.getFunction().getAttributes(), TLI))
    return false;

  if (DstAlignCanChange) {
    // Get an estimate of the type from the LLT.
    Type *IRTy = getTypeForLLT(MemOps[0], C);
    Align NewAlign = DL.getABITypeAlign(IRTy);

    // Don't promote to an alignment that would require dynamic stack
    // realignment.
    const TargetRegisterInfo *TRI = MF.getSubtarget().getRegisterInfo();
    if (!TRI->needsStackRealignment(MF))
      while (NewAlign > Alignment && DL.exceedsNaturalStackAlignment(NewAlign))
        NewAlign = NewAlign / 2;

    if (NewAlign > Alignment) {
      Alignment = NewAlign;
      unsigned FI = FIDef->getOperand(1).getIndex();
      // Give the stack frame object a larger alignment if needed.
      if (MFI.getObjectAlign(FI) < Alignment)
        MFI.setObjectAlignment(FI, Alignment);
    }
  }

  LLVM_DEBUG(dbgs() << "Inlining memmove: " << MI << " into loads & stores\n");

  MachineIRBuilder MIB(MI);
  // Memmove requires that we perform the loads first before issuing the stores.
  // Apart from that, this loop is pretty much doing the same thing as the
  // memcpy codegen function.
  unsigned CurrOffset = 0;
  LLT PtrTy = MRI.getType(Src);
  SmallVector<Register, 16> LoadVals;
  for (auto CopyTy : MemOps) {
    // Construct MMO for the load.
    auto *LoadMMO =
        MF.getMachineMemOperand(&SrcMMO, CurrOffset, CopyTy.getSizeInBytes());

    // Create the load.
    Register LoadPtr = Src;
    if (CurrOffset != 0) {
      auto Offset =
          MIB.buildConstant(LLT::scalar(PtrTy.getSizeInBits()), CurrOffset);
      LoadPtr = MIB.buildPtrAdd(PtrTy, Src, Offset).getReg(0);
    }
    LoadVals.push_back(MIB.buildLoad(CopyTy, LoadPtr, *LoadMMO).getReg(0));
    CurrOffset += CopyTy.getSizeInBytes();
  }

  CurrOffset = 0;
  for (unsigned I = 0; I < MemOps.size(); ++I) {
    LLT CopyTy = MemOps[I];
    // Now store the values loaded.
    auto *StoreMMO =
        MF.getMachineMemOperand(&DstMMO, CurrOffset, CopyTy.getSizeInBytes());

    Register StorePtr = Dst;
    if (CurrOffset != 0) {
      auto Offset =
          MIB.buildConstant(LLT::scalar(PtrTy.getSizeInBits()), CurrOffset);
      StorePtr = MIB.buildPtrAdd(PtrTy, Dst, Offset).getReg(0);
    }
    MIB.buildStore(LoadVals[I], StorePtr, *StoreMMO);
    CurrOffset += CopyTy.getSizeInBytes();
  }
  MI.eraseFromParent();
  return true;
}

bool CombinerHelper::tryCombineMemCpyFamily(MachineInstr &MI, unsigned MaxLen) {
  const unsigned Opc = MI.getOpcode();
  // This combine is fairly complex so it's not written with a separate
  // matcher function.
  assert((Opc == TargetOpcode::G_MEMCPY || Opc == TargetOpcode::G_MEMMOVE ||
          Opc == TargetOpcode::G_MEMSET) && "Expected memcpy like instruction");

  auto MMOIt = MI.memoperands_begin();
  const MachineMemOperand *MemOp = *MMOIt;
  bool IsVolatile = MemOp->isVolatile();
  // Don't try to optimize volatile.
  if (IsVolatile)
    return false;

  Align DstAlign = MemOp->getBaseAlign();
  Align SrcAlign;
  Register Dst = MI.getOperand(0).getReg();
  Register Src = MI.getOperand(1).getReg();
  Register Len = MI.getOperand(2).getReg();

  if (Opc != TargetOpcode::G_MEMSET) {
    assert(MMOIt != MI.memoperands_end() && "Expected a second MMO on MI");
    MemOp = *(++MMOIt);
    SrcAlign = MemOp->getBaseAlign();
  }

  // See if this is a constant length copy
  auto LenVRegAndVal = getConstantVRegValWithLookThrough(Len, MRI);
  if (!LenVRegAndVal)
    return false; // Leave it to the legalizer to lower it to a libcall.
  unsigned KnownLen = LenVRegAndVal->Value;

  if (KnownLen == 0) {
    MI.eraseFromParent();
    return true;
  }

  if (MaxLen && KnownLen > MaxLen)
    return false;

  if (Opc == TargetOpcode::G_MEMCPY)
    return optimizeMemcpy(MI, Dst, Src, KnownLen, DstAlign, SrcAlign, IsVolatile);
  if (Opc == TargetOpcode::G_MEMMOVE)
    return optimizeMemmove(MI, Dst, Src, KnownLen, DstAlign, SrcAlign, IsVolatile);
  if (Opc == TargetOpcode::G_MEMSET)
    return optimizeMemset(MI, Dst, Src, KnownLen, DstAlign, IsVolatile);
  return false;
}

bool CombinerHelper::matchPtrAddImmedChain(MachineInstr &MI,
                                           PtrAddChain &MatchInfo) {
  // We're trying to match the following pattern:
  //   %t1 = G_PTR_ADD %base, G_CONSTANT imm1
  //   %root = G_PTR_ADD %t1, G_CONSTANT imm2
  // -->
  //   %root = G_PTR_ADD %base, G_CONSTANT (imm1 + imm2)

  if (MI.getOpcode() != TargetOpcode::G_PTR_ADD)
    return false;

  Register Add2 = MI.getOperand(1).getReg();
  Register Imm1 = MI.getOperand(2).getReg();
  auto MaybeImmVal = getConstantVRegValWithLookThrough(Imm1, MRI);
  if (!MaybeImmVal)
    return false;

  MachineInstr *Add2Def = MRI.getUniqueVRegDef(Add2);
  if (!Add2Def || Add2Def->getOpcode() != TargetOpcode::G_PTR_ADD)
    return false;

  Register Base = Add2Def->getOperand(1).getReg();
  Register Imm2 = Add2Def->getOperand(2).getReg();
  auto MaybeImm2Val = getConstantVRegValWithLookThrough(Imm2, MRI);
  if (!MaybeImm2Val)
    return false;

  // Pass the combined immediate to the apply function.
  MatchInfo.Imm = MaybeImmVal->Value + MaybeImm2Val->Value;
  MatchInfo.Base = Base;
  return true;
}

bool CombinerHelper::applyPtrAddImmedChain(MachineInstr &MI,
                                           PtrAddChain &MatchInfo) {
  assert(MI.getOpcode() == TargetOpcode::G_PTR_ADD && "Expected G_PTR_ADD");
  MachineIRBuilder MIB(MI);
  LLT OffsetTy = MRI.getType(MI.getOperand(2).getReg());
  auto NewOffset = MIB.buildConstant(OffsetTy, MatchInfo.Imm);
  Observer.changingInstr(MI);
  MI.getOperand(1).setReg(MatchInfo.Base);
  MI.getOperand(2).setReg(NewOffset.getReg(0));
  Observer.changedInstr(MI);
  return true;
}

bool CombinerHelper::matchCombineMulToShl(MachineInstr &MI,
                                          unsigned &ShiftVal) {
  assert(MI.getOpcode() == TargetOpcode::G_MUL && "Expected a G_MUL");
  auto MaybeImmVal =
      getConstantVRegValWithLookThrough(MI.getOperand(2).getReg(), MRI);
  if (!MaybeImmVal || !isPowerOf2_64(MaybeImmVal->Value))
    return false;
  ShiftVal = Log2_64(MaybeImmVal->Value);
  return true;
}

bool CombinerHelper::applyCombineMulToShl(MachineInstr &MI,
                                          unsigned &ShiftVal) {
  assert(MI.getOpcode() == TargetOpcode::G_MUL && "Expected a G_MUL");
  MachineIRBuilder MIB(MI);
  LLT ShiftTy = MRI.getType(MI.getOperand(0).getReg());
  auto ShiftCst = MIB.buildConstant(ShiftTy, ShiftVal);
  Observer.changingInstr(MI);
  MI.setDesc(MIB.getTII().get(TargetOpcode::G_SHL));
  MI.getOperand(2).setReg(ShiftCst.getReg(0));
  Observer.changedInstr(MI);
  return true;
}

// shl ([sza]ext x), y => zext (shl x, y), if shift does not overflow source
bool CombinerHelper::matchCombineShlOfExtend(MachineInstr &MI,
                                             RegisterImmPair &MatchData) {
  assert(MI.getOpcode() == TargetOpcode::G_SHL && KB);

  Register LHS = MI.getOperand(1).getReg();

  Register ExtSrc;
  if (!mi_match(LHS, MRI, m_GAnyExt(m_Reg(ExtSrc))) &&
      !mi_match(LHS, MRI, m_GZExt(m_Reg(ExtSrc))) &&
      !mi_match(LHS, MRI, m_GSExt(m_Reg(ExtSrc))))
    return false;

  // TODO: Should handle vector splat.
  Register RHS = MI.getOperand(2).getReg();
  auto MaybeShiftAmtVal = getConstantVRegValWithLookThrough(RHS, MRI);
  if (!MaybeShiftAmtVal)
    return false;

  if (LI) {
    LLT SrcTy = MRI.getType(ExtSrc);

    // We only really care about the legality with the shifted value. We can
    // pick any type the constant shift amount, so ask the target what to
    // use. Otherwise we would have to guess and hope it is reported as legal.
    LLT ShiftAmtTy = getTargetLowering().getPreferredShiftAmountTy(SrcTy);
    if (!isLegalOrBeforeLegalizer({TargetOpcode::G_SHL, {SrcTy, ShiftAmtTy}}))
      return false;
  }

  int64_t ShiftAmt = MaybeShiftAmtVal->Value;
  MatchData.Reg = ExtSrc;
  MatchData.Imm = ShiftAmt;

  unsigned MinLeadingZeros = KB->getKnownZeroes(ExtSrc).countLeadingOnes();
  return MinLeadingZeros >= ShiftAmt;
}

bool CombinerHelper::applyCombineShlOfExtend(MachineInstr &MI,
                                             const RegisterImmPair &MatchData) {
  Register ExtSrcReg = MatchData.Reg;
  int64_t ShiftAmtVal = MatchData.Imm;

  LLT ExtSrcTy = MRI.getType(ExtSrcReg);
  Builder.setInstrAndDebugLoc(MI);
  auto ShiftAmt = Builder.buildConstant(ExtSrcTy, ShiftAmtVal);
  auto NarrowShift =
      Builder.buildShl(ExtSrcTy, ExtSrcReg, ShiftAmt, MI.getFlags());
  Builder.buildZExt(MI.getOperand(0), NarrowShift);
  MI.eraseFromParent();
  return true;
}

bool CombinerHelper::matchCombineShiftToUnmerge(MachineInstr &MI,
                                                unsigned TargetShiftSize,
                                                unsigned &ShiftVal) {
  assert((MI.getOpcode() == TargetOpcode::G_SHL ||
          MI.getOpcode() == TargetOpcode::G_LSHR ||
          MI.getOpcode() == TargetOpcode::G_ASHR) && "Expected a shift");

  LLT Ty = MRI.getType(MI.getOperand(0).getReg());
  if (Ty.isVector()) // TODO:
    return false;

  // Don't narrow further than the requested size.
  unsigned Size = Ty.getSizeInBits();
  if (Size <= TargetShiftSize)
    return false;

  auto MaybeImmVal =
    getConstantVRegValWithLookThrough(MI.getOperand(2).getReg(), MRI);
  if (!MaybeImmVal)
    return false;

  ShiftVal = MaybeImmVal->Value;
  return ShiftVal >= Size / 2 && ShiftVal < Size;
}

bool CombinerHelper::applyCombineShiftToUnmerge(MachineInstr &MI,
                                                const unsigned &ShiftVal) {
  Register DstReg = MI.getOperand(0).getReg();
  Register SrcReg = MI.getOperand(1).getReg();
  LLT Ty = MRI.getType(SrcReg);
  unsigned Size = Ty.getSizeInBits();
  unsigned HalfSize = Size / 2;
  assert(ShiftVal >= HalfSize);

  LLT HalfTy = LLT::scalar(HalfSize);

  Builder.setInstr(MI);
  auto Unmerge = Builder.buildUnmerge(HalfTy, SrcReg);
  unsigned NarrowShiftAmt = ShiftVal - HalfSize;

  if (MI.getOpcode() == TargetOpcode::G_LSHR) {
    Register Narrowed = Unmerge.getReg(1);

    //  dst = G_LSHR s64:x, C for C >= 32
    // =>
    //   lo, hi = G_UNMERGE_VALUES x
    //   dst = G_MERGE_VALUES (G_LSHR hi, C - 32), 0

    if (NarrowShiftAmt != 0) {
      Narrowed = Builder.buildLShr(HalfTy, Narrowed,
        Builder.buildConstant(HalfTy, NarrowShiftAmt)).getReg(0);
    }

    auto Zero = Builder.buildConstant(HalfTy, 0);
    Builder.buildMerge(DstReg, { Narrowed, Zero });
  } else if (MI.getOpcode() == TargetOpcode::G_SHL) {
    Register Narrowed = Unmerge.getReg(0);
    //  dst = G_SHL s64:x, C for C >= 32
    // =>
    //   lo, hi = G_UNMERGE_VALUES x
    //   dst = G_MERGE_VALUES 0, (G_SHL hi, C - 32)
    if (NarrowShiftAmt != 0) {
      Narrowed = Builder.buildShl(HalfTy, Narrowed,
        Builder.buildConstant(HalfTy, NarrowShiftAmt)).getReg(0);
    }

    auto Zero = Builder.buildConstant(HalfTy, 0);
    Builder.buildMerge(DstReg, { Zero, Narrowed });
  } else {
    assert(MI.getOpcode() == TargetOpcode::G_ASHR);
    auto Hi = Builder.buildAShr(
      HalfTy, Unmerge.getReg(1),
      Builder.buildConstant(HalfTy, HalfSize - 1));

    if (ShiftVal == HalfSize) {
      // (G_ASHR i64:x, 32) ->
      //   G_MERGE_VALUES hi_32(x), (G_ASHR hi_32(x), 31)
      Builder.buildMerge(DstReg, { Unmerge.getReg(1), Hi });
    } else if (ShiftVal == Size - 1) {
      // Don't need a second shift.
      // (G_ASHR i64:x, 63) ->
      //   %narrowed = (G_ASHR hi_32(x), 31)
      //   G_MERGE_VALUES %narrowed, %narrowed
      Builder.buildMerge(DstReg, { Hi, Hi });
    } else {
      auto Lo = Builder.buildAShr(
        HalfTy, Unmerge.getReg(1),
        Builder.buildConstant(HalfTy, ShiftVal - HalfSize));

      // (G_ASHR i64:x, C) ->, for C >= 32
      //   G_MERGE_VALUES (G_ASHR hi_32(x), C - 32), (G_ASHR hi_32(x), 31)
      Builder.buildMerge(DstReg, { Lo, Hi });
    }
  }

  MI.eraseFromParent();
  return true;
}

bool CombinerHelper::tryCombineShiftToUnmerge(MachineInstr &MI,
                                              unsigned TargetShiftAmount) {
  unsigned ShiftAmt;
  if (matchCombineShiftToUnmerge(MI, TargetShiftAmount, ShiftAmt)) {
    applyCombineShiftToUnmerge(MI, ShiftAmt);
    return true;
  }

  return false;
}

bool CombinerHelper::matchCombineI2PToP2I(MachineInstr &MI, Register &Reg) {
  assert(MI.getOpcode() == TargetOpcode::G_INTTOPTR && "Expected a G_INTTOPTR");
  Register DstReg = MI.getOperand(0).getReg();
  LLT DstTy = MRI.getType(DstReg);
  Register SrcReg = MI.getOperand(1).getReg();
  return mi_match(SrcReg, MRI,
                  m_GPtrToInt(m_all_of(m_SpecificType(DstTy), m_Reg(Reg))));
}

bool CombinerHelper::applyCombineI2PToP2I(MachineInstr &MI, Register &Reg) {
  assert(MI.getOpcode() == TargetOpcode::G_INTTOPTR && "Expected a G_INTTOPTR");
  Register DstReg = MI.getOperand(0).getReg();
  Builder.setInstr(MI);
  Builder.buildCopy(DstReg, Reg);
  MI.eraseFromParent();
  return true;
}

bool CombinerHelper::matchCombineP2IToI2P(MachineInstr &MI, Register &Reg) {
  assert(MI.getOpcode() == TargetOpcode::G_PTRTOINT && "Expected a G_PTRTOINT");
  Register SrcReg = MI.getOperand(1).getReg();
  return mi_match(SrcReg, MRI, m_GIntToPtr(m_Reg(Reg)));
}

bool CombinerHelper::applyCombineP2IToI2P(MachineInstr &MI, Register &Reg) {
  assert(MI.getOpcode() == TargetOpcode::G_PTRTOINT && "Expected a G_PTRTOINT");
  Register DstReg = MI.getOperand(0).getReg();
  Builder.setInstr(MI);
  Builder.buildZExtOrTrunc(DstReg, Reg);
  MI.eraseFromParent();
  return true;
}

bool CombinerHelper::matchCombineAddP2IToPtrAdd(
    MachineInstr &MI, std::pair<Register, bool> &PtrReg) {
  assert(MI.getOpcode() == TargetOpcode::G_ADD);
  Register LHS = MI.getOperand(1).getReg();
  Register RHS = MI.getOperand(2).getReg();
  LLT IntTy = MRI.getType(LHS);

  // G_PTR_ADD always has the pointer in the LHS, so we may need to commute the
  // instruction.
  PtrReg.second = false;
  for (Register SrcReg : {LHS, RHS}) {
    if (mi_match(SrcReg, MRI, m_GPtrToInt(m_Reg(PtrReg.first)))) {
      // Don't handle cases where the integer is implicitly converted to the
      // pointer width.
      LLT PtrTy = MRI.getType(PtrReg.first);
      if (PtrTy.getScalarSizeInBits() == IntTy.getScalarSizeInBits())
        return true;
    }

    PtrReg.second = true;
  }

  return false;
}

bool CombinerHelper::applyCombineAddP2IToPtrAdd(
    MachineInstr &MI, std::pair<Register, bool> &PtrReg) {
  Register Dst = MI.getOperand(0).getReg();
  Register LHS = MI.getOperand(1).getReg();
  Register RHS = MI.getOperand(2).getReg();

  const bool DoCommute = PtrReg.second;
  if (DoCommute)
    std::swap(LHS, RHS);
  LHS = PtrReg.first;

  LLT PtrTy = MRI.getType(LHS);

  Builder.setInstrAndDebugLoc(MI);
  auto PtrAdd = Builder.buildPtrAdd(PtrTy, LHS, RHS);
  Builder.buildPtrToInt(Dst, PtrAdd);
  MI.eraseFromParent();
  return true;
}

<<<<<<< HEAD
=======
bool CombinerHelper::matchCombineAnyExtTrunc(MachineInstr &MI, Register &Reg) {
  assert(MI.getOpcode() == TargetOpcode::G_ANYEXT && "Expected a G_ANYEXT");
  Register DstReg = MI.getOperand(0).getReg();
  Register SrcReg = MI.getOperand(1).getReg();
  LLT DstTy = MRI.getType(DstReg);
  return mi_match(SrcReg, MRI,
                  m_GTrunc(m_all_of(m_Reg(Reg), m_SpecificType(DstTy))));
}

bool CombinerHelper::applyCombineAnyExtTrunc(MachineInstr &MI, Register &Reg) {
  assert(MI.getOpcode() == TargetOpcode::G_ANYEXT && "Expected a G_ANYEXT");
  Register DstReg = MI.getOperand(0).getReg();
  MI.eraseFromParent();
  replaceRegWith(MRI, DstReg, Reg);
  return true;
}

bool CombinerHelper::matchCombineExtOfExt(
    MachineInstr &MI, std::tuple<Register, unsigned> &MatchInfo) {
  assert((MI.getOpcode() == TargetOpcode::G_ANYEXT ||
          MI.getOpcode() == TargetOpcode::G_SEXT ||
          MI.getOpcode() == TargetOpcode::G_ZEXT) &&
         "Expected a G_[ASZ]EXT");
  Register SrcReg = MI.getOperand(1).getReg();
  MachineInstr *SrcMI = MRI.getVRegDef(SrcReg);
  // Match exts with the same opcode, anyext([sz]ext) and sext(zext).
  unsigned Opc = MI.getOpcode();
  unsigned SrcOpc = SrcMI->getOpcode();
  if (Opc == SrcOpc ||
      (Opc == TargetOpcode::G_ANYEXT &&
       (SrcOpc == TargetOpcode::G_SEXT || SrcOpc == TargetOpcode::G_ZEXT)) ||
      (Opc == TargetOpcode::G_SEXT && SrcOpc == TargetOpcode::G_ZEXT)) {
    MatchInfo = std::make_tuple(SrcMI->getOperand(1).getReg(), SrcOpc);
    return true;
  }
  return false;
}

bool CombinerHelper::applyCombineExtOfExt(
    MachineInstr &MI, std::tuple<Register, unsigned> &MatchInfo) {
  assert((MI.getOpcode() == TargetOpcode::G_ANYEXT ||
          MI.getOpcode() == TargetOpcode::G_SEXT ||
          MI.getOpcode() == TargetOpcode::G_ZEXT) &&
         "Expected a G_[ASZ]EXT");

  Register Reg = std::get<0>(MatchInfo);
  unsigned SrcExtOp = std::get<1>(MatchInfo);

  // Combine exts with the same opcode.
  if (MI.getOpcode() == SrcExtOp) {
    Observer.changingInstr(MI);
    MI.getOperand(1).setReg(Reg);
    Observer.changedInstr(MI);
    return true;
  }

  // Combine:
  // - anyext([sz]ext x) to [sz]ext x
  // - sext(zext x) to zext x
  if (MI.getOpcode() == TargetOpcode::G_ANYEXT ||
      (MI.getOpcode() == TargetOpcode::G_SEXT &&
       SrcExtOp == TargetOpcode::G_ZEXT)) {
    Register DstReg = MI.getOperand(0).getReg();
    Builder.setInstrAndDebugLoc(MI);
    Builder.buildInstr(SrcExtOp, {DstReg}, {Reg});
    MI.eraseFromParent();
    return true;
  }

  return false;
}

>>>>>>> b1169bdb
bool CombinerHelper::matchAnyExplicitUseIsUndef(MachineInstr &MI) {
  return any_of(MI.explicit_uses(), [this](const MachineOperand &MO) {
    return MO.isReg() &&
           getOpcodeDef(TargetOpcode::G_IMPLICIT_DEF, MO.getReg(), MRI);
  });
}

bool CombinerHelper::matchAllExplicitUsesAreUndef(MachineInstr &MI) {
  return all_of(MI.explicit_uses(), [this](const MachineOperand &MO) {
    return !MO.isReg() ||
           getOpcodeDef(TargetOpcode::G_IMPLICIT_DEF, MO.getReg(), MRI);
  });
}

bool CombinerHelper::matchUndefShuffleVectorMask(MachineInstr &MI) {
  assert(MI.getOpcode() == TargetOpcode::G_SHUFFLE_VECTOR);
  ArrayRef<int> Mask = MI.getOperand(3).getShuffleMask();
  return all_of(Mask, [](int Elt) { return Elt < 0; });
}

bool CombinerHelper::matchUndefStore(MachineInstr &MI) {
  assert(MI.getOpcode() == TargetOpcode::G_STORE);
  return getOpcodeDef(TargetOpcode::G_IMPLICIT_DEF, MI.getOperand(0).getReg(),
                      MRI);
}

bool CombinerHelper::matchUndefSelectCmp(MachineInstr &MI) {
  assert(MI.getOpcode() == TargetOpcode::G_SELECT);
  return getOpcodeDef(TargetOpcode::G_IMPLICIT_DEF, MI.getOperand(1).getReg(),
                      MRI);
}

bool CombinerHelper::matchConstantSelectCmp(MachineInstr &MI, unsigned &OpIdx) {
  assert(MI.getOpcode() == TargetOpcode::G_SELECT);
  if (auto MaybeCstCmp =
          getConstantVRegValWithLookThrough(MI.getOperand(1).getReg(), MRI)) {
    OpIdx = MaybeCstCmp->Value ? 2 : 3;
    return true;
  }
  return false;
}

bool CombinerHelper::eraseInst(MachineInstr &MI) {
  MI.eraseFromParent();
  return true;
}

bool CombinerHelper::matchEqualDefs(const MachineOperand &MOP1,
                                    const MachineOperand &MOP2) {
  if (!MOP1.isReg() || !MOP2.isReg())
    return false;
  MachineInstr *I1 = getDefIgnoringCopies(MOP1.getReg(), MRI);
  if (!I1)
    return false;
  MachineInstr *I2 = getDefIgnoringCopies(MOP2.getReg(), MRI);
  if (!I2)
    return false;

  // Handle a case like this:
  //
  // %0:_(s64), %1:_(s64) = G_UNMERGE_VALUES %2:_(<2 x s64>)
  //
  // Even though %0 and %1 are produced by the same instruction they are not
  // the same values.
  if (I1 == I2)
    return MOP1.getReg() == MOP2.getReg();

  // If we have an instruction which loads or stores, we can't guarantee that
  // it is identical.
  //
  // For example, we may have
  //
  // %x1 = G_LOAD %addr (load N from @somewhere)
  // ...
  // call @foo
  // ...
  // %x2 = G_LOAD %addr (load N from @somewhere)
  // ...
  // %or = G_OR %x1, %x2
  //
  // It's possible that @foo will modify whatever lives at the address we're
  // loading from. To be safe, let's just assume that all loads and stores
  // are different (unless we have something which is guaranteed to not
  // change.)
  if (I1->mayLoadOrStore() && !I1->isDereferenceableInvariantLoad(nullptr))
    return false;

  // Check for physical registers on the instructions first to avoid cases
  // like this:
  //
  // %a = COPY $physreg
  // ...
  // SOMETHING implicit-def $physreg
  // ...
  // %b = COPY $physreg
  //
  // These copies are not equivalent.
  if (any_of(I1->uses(), [](const MachineOperand &MO) {
        return MO.isReg() && MO.getReg().isPhysical();
      })) {
    // Check if we have a case like this:
    //
    // %a = COPY $physreg
    // %b = COPY %a
    //
    // In this case, I1 and I2 will both be equal to %a = COPY $physreg.
    // From that, we know that they must have the same value, since they must
    // have come from the same COPY.
    return I1->isIdenticalTo(*I2);
  }

  // We don't have any physical registers, so we don't necessarily need the
  // same vreg defs.
  //
  // On the off-chance that there's some target instruction feeding into the
  // instruction, let's use produceSameValue instead of isIdenticalTo.
  return Builder.getTII().produceSameValue(*I1, *I2, &MRI);
}

bool CombinerHelper::matchConstantOp(const MachineOperand &MOP, int64_t C) {
  if (!MOP.isReg())
    return false;
  // MIPatternMatch doesn't let us look through G_ZEXT etc.
  auto ValAndVReg = getConstantVRegValWithLookThrough(MOP.getReg(), MRI);
  return ValAndVReg && ValAndVReg->Value == C;
}

bool CombinerHelper::replaceSingleDefInstWithOperand(MachineInstr &MI,
                                                     unsigned OpIdx) {
  assert(MI.getNumExplicitDefs() == 1 && "Expected one explicit def?");
  Register OldReg = MI.getOperand(0).getReg();
  Register Replacement = MI.getOperand(OpIdx).getReg();
  assert(canReplaceReg(OldReg, Replacement, MRI) && "Cannot replace register?");
  MI.eraseFromParent();
  replaceRegWith(MRI, OldReg, Replacement);
  return true;
}

bool CombinerHelper::replaceSingleDefInstWithReg(MachineInstr &MI,
                                                 Register Replacement) {
  assert(MI.getNumExplicitDefs() == 1 && "Expected one explicit def?");
  Register OldReg = MI.getOperand(0).getReg();
  assert(canReplaceReg(OldReg, Replacement, MRI) && "Cannot replace register?");
  MI.eraseFromParent();
  replaceRegWith(MRI, OldReg, Replacement);
  return true;
}

bool CombinerHelper::matchSelectSameVal(MachineInstr &MI) {
  assert(MI.getOpcode() == TargetOpcode::G_SELECT);
  // Match (cond ? x : x)
  return matchEqualDefs(MI.getOperand(2), MI.getOperand(3)) &&
         canReplaceReg(MI.getOperand(0).getReg(), MI.getOperand(2).getReg(),
                       MRI);
}

bool CombinerHelper::matchBinOpSameVal(MachineInstr &MI) {
  return matchEqualDefs(MI.getOperand(1), MI.getOperand(2)) &&
         canReplaceReg(MI.getOperand(0).getReg(), MI.getOperand(1).getReg(),
                       MRI);
}

bool CombinerHelper::matchOperandIsZero(MachineInstr &MI, unsigned OpIdx) {
  return matchConstantOp(MI.getOperand(OpIdx), 0) &&
         canReplaceReg(MI.getOperand(0).getReg(), MI.getOperand(OpIdx).getReg(),
                       MRI);
}

bool CombinerHelper::replaceInstWithFConstant(MachineInstr &MI, double C) {
  assert(MI.getNumDefs() == 1 && "Expected only one def?");
  Builder.setInstr(MI);
  Builder.buildFConstant(MI.getOperand(0), C);
  MI.eraseFromParent();
  return true;
}

bool CombinerHelper::replaceInstWithConstant(MachineInstr &MI, int64_t C) {
  assert(MI.getNumDefs() == 1 && "Expected only one def?");
  Builder.setInstr(MI);
  Builder.buildConstant(MI.getOperand(0), C);
  MI.eraseFromParent();
  return true;
}

bool CombinerHelper::replaceInstWithUndef(MachineInstr &MI) {
  assert(MI.getNumDefs() == 1 && "Expected only one def?");
  Builder.setInstr(MI);
  Builder.buildUndef(MI.getOperand(0));
  MI.eraseFromParent();
  return true;
}

bool CombinerHelper::matchSimplifyAddToSub(
    MachineInstr &MI, std::tuple<Register, Register> &MatchInfo) {
  Register LHS = MI.getOperand(1).getReg();
  Register RHS = MI.getOperand(2).getReg();
  Register &NewLHS = std::get<0>(MatchInfo);
  Register &NewRHS = std::get<1>(MatchInfo);

  // Helper lambda to check for opportunities for
  // ((0-A) + B) -> B - A
  // (A + (0-B)) -> A - B
  auto CheckFold = [&](Register &MaybeSub, Register &MaybeNewLHS) {
    int64_t Cst;
    if (!mi_match(MaybeSub, MRI, m_GSub(m_ICst(Cst), m_Reg(NewRHS))) ||
        Cst != 0)
      return false;
    NewLHS = MaybeNewLHS;
    return true;
  };

  return CheckFold(LHS, RHS) || CheckFold(RHS, LHS);
}

bool CombinerHelper::applySimplifyAddToSub(
    MachineInstr &MI, std::tuple<Register, Register> &MatchInfo) {
  Builder.setInstr(MI);
  Register SubLHS, SubRHS;
  std::tie(SubLHS, SubRHS) = MatchInfo;
  Builder.buildSub(MI.getOperand(0).getReg(), SubLHS, SubRHS);
  MI.eraseFromParent();
  return true;
}

bool CombinerHelper::matchHoistLogicOpWithSameOpcodeHands(
    MachineInstr &MI, InstructionStepsMatchInfo &MatchInfo) {
  // Matches: logic (hand x, ...), (hand y, ...) -> hand (logic x, y), ...
  //
  // Creates the new hand + logic instruction (but does not insert them.)
  //
  // On success, MatchInfo is populated with the new instructions. These are
  // inserted in applyHoistLogicOpWithSameOpcodeHands.
  unsigned LogicOpcode = MI.getOpcode();
  assert(LogicOpcode == TargetOpcode::G_AND ||
         LogicOpcode == TargetOpcode::G_OR ||
         LogicOpcode == TargetOpcode::G_XOR);
  MachineIRBuilder MIB(MI);
  Register Dst = MI.getOperand(0).getReg();
  Register LHSReg = MI.getOperand(1).getReg();
  Register RHSReg = MI.getOperand(2).getReg();

  // Don't recompute anything.
  if (!MRI.hasOneNonDBGUse(LHSReg) || !MRI.hasOneNonDBGUse(RHSReg))
    return false;

  // Make sure we have (hand x, ...), (hand y, ...)
  MachineInstr *LeftHandInst = getDefIgnoringCopies(LHSReg, MRI);
  MachineInstr *RightHandInst = getDefIgnoringCopies(RHSReg, MRI);
  if (!LeftHandInst || !RightHandInst)
    return false;
  unsigned HandOpcode = LeftHandInst->getOpcode();
  if (HandOpcode != RightHandInst->getOpcode())
    return false;
  if (!LeftHandInst->getOperand(1).isReg() ||
      !RightHandInst->getOperand(1).isReg())
    return false;

  // Make sure the types match up, and if we're doing this post-legalization,
  // we end up with legal types.
  Register X = LeftHandInst->getOperand(1).getReg();
  Register Y = RightHandInst->getOperand(1).getReg();
  LLT XTy = MRI.getType(X);
  LLT YTy = MRI.getType(Y);
  if (XTy != YTy)
    return false;
  if (!isLegalOrBeforeLegalizer({LogicOpcode, {XTy, YTy}}))
    return false;

  // Optional extra source register.
  Register ExtraHandOpSrcReg;
  switch (HandOpcode) {
  default:
    return false;
  case TargetOpcode::G_ANYEXT:
  case TargetOpcode::G_SEXT:
  case TargetOpcode::G_ZEXT: {
    // Match: logic (ext X), (ext Y) --> ext (logic X, Y)
    break;
  }
  case TargetOpcode::G_AND:
  case TargetOpcode::G_ASHR:
  case TargetOpcode::G_LSHR:
  case TargetOpcode::G_SHL: {
    // Match: logic (binop x, z), (binop y, z) -> binop (logic x, y), z
    MachineOperand &ZOp = LeftHandInst->getOperand(2);
    if (!matchEqualDefs(ZOp, RightHandInst->getOperand(2)))
      return false;
    ExtraHandOpSrcReg = ZOp.getReg();
    break;
  }
  }

  // Record the steps to build the new instructions.
  //
  // Steps to build (logic x, y)
  auto NewLogicDst = MRI.createGenericVirtualRegister(XTy);
  OperandBuildSteps LogicBuildSteps = {
      [=](MachineInstrBuilder &MIB) { MIB.addDef(NewLogicDst); },
      [=](MachineInstrBuilder &MIB) { MIB.addReg(X); },
      [=](MachineInstrBuilder &MIB) { MIB.addReg(Y); }};
  InstructionBuildSteps LogicSteps(LogicOpcode, LogicBuildSteps);

  // Steps to build hand (logic x, y), ...z
  OperandBuildSteps HandBuildSteps = {
      [=](MachineInstrBuilder &MIB) { MIB.addDef(Dst); },
      [=](MachineInstrBuilder &MIB) { MIB.addReg(NewLogicDst); }};
  if (ExtraHandOpSrcReg.isValid())
    HandBuildSteps.push_back(
        [=](MachineInstrBuilder &MIB) { MIB.addReg(ExtraHandOpSrcReg); });
  InstructionBuildSteps HandSteps(HandOpcode, HandBuildSteps);

  MatchInfo = InstructionStepsMatchInfo({LogicSteps, HandSteps});
  return true;
}

bool CombinerHelper::applyBuildInstructionSteps(
    MachineInstr &MI, InstructionStepsMatchInfo &MatchInfo) {
  assert(MatchInfo.InstrsToBuild.size() &&
         "Expected at least one instr to build?");
  Builder.setInstr(MI);
  for (auto &InstrToBuild : MatchInfo.InstrsToBuild) {
    assert(InstrToBuild.Opcode && "Expected a valid opcode?");
    assert(InstrToBuild.OperandFns.size() && "Expected at least one operand?");
    MachineInstrBuilder Instr = Builder.buildInstr(InstrToBuild.Opcode);
    for (auto &OperandFn : InstrToBuild.OperandFns)
      OperandFn(Instr);
  }
  MI.eraseFromParent();
  return true;
}

bool CombinerHelper::matchAshrShlToSextInreg(
    MachineInstr &MI, std::tuple<Register, int64_t> &MatchInfo) {
  assert(MI.getOpcode() == TargetOpcode::G_ASHR);
  int64_t ShlCst, AshrCst;
  Register Src;
  // FIXME: detect splat constant vectors.
  if (!mi_match(MI.getOperand(0).getReg(), MRI,
                m_GAShr(m_GShl(m_Reg(Src), m_ICst(ShlCst)), m_ICst(AshrCst))))
    return false;
  if (ShlCst != AshrCst)
    return false;
  if (!isLegalOrBeforeLegalizer(
          {TargetOpcode::G_SEXT_INREG, {MRI.getType(Src)}}))
    return false;
  MatchInfo = std::make_tuple(Src, ShlCst);
  return true;
}
bool CombinerHelper::applyAshShlToSextInreg(
    MachineInstr &MI, std::tuple<Register, int64_t> &MatchInfo) {
  assert(MI.getOpcode() == TargetOpcode::G_ASHR);
  Register Src;
  int64_t ShiftAmt;
  std::tie(Src, ShiftAmt) = MatchInfo;
  unsigned Size = MRI.getType(Src).getScalarSizeInBits();
  Builder.setInstrAndDebugLoc(MI);
  Builder.buildSExtInReg(MI.getOperand(0).getReg(), Src, Size - ShiftAmt);
  MI.eraseFromParent();
  return true;
}

bool CombinerHelper::matchAndWithTrivialMask(MachineInstr &MI,
                                             Register &Replacement) {
  // Given
  //
  // %mask:_(sN) = G_CONSTANT iN 000...0111...1
  // %x:_(sN) = G_SOMETHING
  // %y:_(sN) = G_AND %x, %mask
  //
  // Eliminate the G_AND when it is known that x & mask == x.
  //
  // Patterns like this can appear as a result of legalization. E.g.
  //
  // %cmp:_(s32) = G_ICMP intpred(pred), %x(s32), %y
  // %one:_(s32) = G_CONSTANT i32 1
  // %and:_(s32) = G_AND %cmp, %one
  //
  // In this case, G_ICMP only produces a single bit, so x & 1 == x.
  assert(MI.getOpcode() == TargetOpcode::G_AND);
  if (!KB)
    return false;

  // Replacement = %x, AndDst = %y. Check that we can replace AndDst with the
  // LHS of the G_AND.
  Replacement = MI.getOperand(1).getReg();
  Register AndDst = MI.getOperand(0).getReg();
  LLT DstTy = MRI.getType(AndDst);

  // FIXME: This should be removed once GISelKnownBits supports vectors.
  if (DstTy.isVector())
    return false;
  if (!canReplaceReg(AndDst, Replacement, MRI))
    return false;

  // Check that we have a constant on the RHS of the G_AND, which is of the form
  // 000...0111...1.
  int64_t Cst;
  if (!mi_match(MI.getOperand(2).getReg(), MRI, m_ICst(Cst)))
    return false;
  APInt Mask(DstTy.getSizeInBits(), Cst);
  if (!Mask.isMask())
    return false;

  // Now, let's check that x & Mask == x. If this is true, then x & ~Mask == 0.
  return KB->maskedValueIsZero(Replacement, ~Mask);
}

bool CombinerHelper::matchRedundantSExtInReg(MachineInstr &MI) {
  // If the input is already sign extended, just drop the extension.
  Register Src = MI.getOperand(1).getReg();
  unsigned ExtBits = MI.getOperand(2).getImm();
  unsigned TypeSize = MRI.getType(Src).getScalarSizeInBits();
  return KB->computeNumSignBits(Src) >= (TypeSize - ExtBits + 1);
}

static bool isConstValidTrue(const TargetLowering &TLI, unsigned ScalarSizeBits,
                             int64_t Cst, bool IsVector, bool IsFP) {
  // For i1, Cst will always be -1 regardless of boolean contents.
  return (ScalarSizeBits == 1 && Cst == -1) ||
         isConstTrueVal(TLI, Cst, IsVector, IsFP);
}

bool CombinerHelper::matchNotCmp(MachineInstr &MI, Register &CmpReg) {
  assert(MI.getOpcode() == TargetOpcode::G_XOR);
  LLT Ty = MRI.getType(MI.getOperand(0).getReg());
  const auto &TLI = *Builder.getMF().getSubtarget().getTargetLowering();
  Register XorSrc;
  Register CstReg;
  int64_t Cst;
  // We match xor(src, true) here.
  if (!mi_match(MI.getOperand(0).getReg(), MRI,
                m_GXor(m_Reg(XorSrc), m_Reg(CstReg))))
    return false;

  if (!MRI.hasOneNonDBGUse(XorSrc))
    return false;

  // Now try match src to either icmp or fcmp.
  bool IsFP = false;
  if (!mi_match(XorSrc, MRI, m_GICmp(m_Pred(), m_Reg(), m_Reg()))) {
    // Try fcmp.
    if (!mi_match(XorSrc, MRI, m_GFCmp(m_Pred(), m_Reg(), m_Reg())))
      return false;
    IsFP = true;
  }

  if (Ty.isVector()) {
    MachineInstr *CstDef = MRI.getVRegDef(CstReg);
    auto MaybeCst = getBuildVectorConstantSplat(*CstDef, MRI);
    if (!MaybeCst)
      return false;
    if (!isConstValidTrue(TLI, Ty.getScalarSizeInBits(), *MaybeCst, true, IsFP))
      return false;
  } else {
    if (!mi_match(CstReg, MRI, m_ICst(Cst)))
      return false;
    if (!isConstValidTrue(TLI, Ty.getSizeInBits(), Cst, false, IsFP))
      return false;
  }

  CmpReg = XorSrc;
  return true;
}

bool CombinerHelper::applyNotCmp(MachineInstr &MI, Register &CmpReg) {
  MachineInstr *CmpDef = MRI.getVRegDef(CmpReg);
  assert(CmpDef && "Should have been given an MI reg");
  assert(CmpDef->getOpcode() == TargetOpcode::G_ICMP ||
         CmpDef->getOpcode() == TargetOpcode::G_FCMP);

  Observer.changingInstr(*CmpDef);
  MachineOperand &PredOp = CmpDef->getOperand(1);
  CmpInst::Predicate NewP = CmpInst::getInversePredicate(
      (CmpInst::Predicate)PredOp.getPredicate());
  PredOp.setPredicate(NewP);
  Observer.changedInstr(*CmpDef);

  replaceRegWith(MRI, MI.getOperand(0).getReg(),
                 CmpDef->getOperand(0).getReg());
  MI.eraseFromParent();
  return true;
}

bool CombinerHelper::tryCombine(MachineInstr &MI) {
  if (tryCombineCopy(MI))
    return true;
  if (tryCombineExtendingLoads(MI))
    return true;
  if (tryCombineIndexedLoadStore(MI))
    return true;
  return false;
}<|MERGE_RESOLUTION|>--- conflicted
+++ resolved
@@ -1744,8 +1744,6 @@
   return true;
 }
 
-<<<<<<< HEAD
-=======
 bool CombinerHelper::matchCombineAnyExtTrunc(MachineInstr &MI, Register &Reg) {
   assert(MI.getOpcode() == TargetOpcode::G_ANYEXT && "Expected a G_ANYEXT");
   Register DstReg = MI.getOperand(0).getReg();
@@ -1818,7 +1816,6 @@
   return false;
 }
 
->>>>>>> b1169bdb
 bool CombinerHelper::matchAnyExplicitUseIsUndef(MachineInstr &MI) {
   return any_of(MI.explicit_uses(), [this](const MachineOperand &MO) {
     return MO.isReg() &&
