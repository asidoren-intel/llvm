--- conflicted
+++ resolved
@@ -73,20 +73,6 @@
   SBC, // adc, sbc instructions
 
   // Arithmetic instructions
-<<<<<<< HEAD
-  ADD_PRED,
-  FADD_PRED,
-  SDIV_PRED,
-  UDIV_PRED,
-  SMIN_PRED,
-  UMIN_PRED,
-  SMAX_PRED,
-  UMAX_PRED,
-  SHL_PRED,
-  SRL_PRED,
-  SRA_PRED,
-  SETCC_PRED,
-=======
   ADD_MERGE_OP1,
   FADD_MERGE_OP1,
   SDIV_MERGE_OP1,
@@ -100,7 +86,6 @@
   SRA_MERGE_OP1,
 
   SETCC_MERGE_ZERO,
->>>>>>> 723f4a82
 
   // Arithmetic instructions which write flags.
   ADDS,
