//===-- HexagonISelLoweringHVX.cpp --- Lowering HVX operations ------------===//
//
// Part of the LLVM Project, under the Apache License v2.0 with LLVM Exceptions.
// See https://llvm.org/LICENSE.txt for license information.
// SPDX-License-Identifier: Apache-2.0 WITH LLVM-exception
//
//===----------------------------------------------------------------------===//

#include "HexagonISelLowering.h"
#include "HexagonRegisterInfo.h"
#include "HexagonSubtarget.h"
#include "llvm/IR/IntrinsicsHexagon.h"
#include "llvm/Support/CommandLine.h"

using namespace llvm;

static cl::opt<unsigned> HvxWidenThreshold("hexagon-hvx-widen",
  cl::Hidden, cl::init(16),
  cl::desc("Lower threshold (in bytes) for widening to HVX vectors"));

static const MVT LegalV64[] =  { MVT::v64i8,  MVT::v32i16,  MVT::v16i32 };
static const MVT LegalW64[] =  { MVT::v128i8, MVT::v64i16,  MVT::v32i32 };
static const MVT LegalV128[] = { MVT::v128i8, MVT::v64i16,  MVT::v32i32 };
static const MVT LegalW128[] = { MVT::v256i8, MVT::v128i16, MVT::v64i32 };


void
HexagonTargetLowering::initializeHVXLowering() {
  if (Subtarget.useHVX64BOps()) {
    addRegisterClass(MVT::v64i8,  &Hexagon::HvxVRRegClass);
    addRegisterClass(MVT::v32i16, &Hexagon::HvxVRRegClass);
    addRegisterClass(MVT::v16i32, &Hexagon::HvxVRRegClass);
    addRegisterClass(MVT::v128i8, &Hexagon::HvxWRRegClass);
    addRegisterClass(MVT::v64i16, &Hexagon::HvxWRRegClass);
    addRegisterClass(MVT::v32i32, &Hexagon::HvxWRRegClass);
    // These "short" boolean vector types should be legal because
    // they will appear as results of vector compares. If they were
    // not legal, type legalization would try to make them legal
    // and that would require using operations that do not use or
    // produce such types. That, in turn, would imply using custom
    // nodes, which would be unoptimizable by the DAG combiner.
    // The idea is to rely on target-independent operations as much
    // as possible.
    addRegisterClass(MVT::v16i1, &Hexagon::HvxQRRegClass);
    addRegisterClass(MVT::v32i1, &Hexagon::HvxQRRegClass);
    addRegisterClass(MVT::v64i1, &Hexagon::HvxQRRegClass);
  } else if (Subtarget.useHVX128BOps()) {
    addRegisterClass(MVT::v128i8,  &Hexagon::HvxVRRegClass);
    addRegisterClass(MVT::v64i16,  &Hexagon::HvxVRRegClass);
    addRegisterClass(MVT::v32i32,  &Hexagon::HvxVRRegClass);
    addRegisterClass(MVT::v256i8,  &Hexagon::HvxWRRegClass);
    addRegisterClass(MVT::v128i16, &Hexagon::HvxWRRegClass);
    addRegisterClass(MVT::v64i32,  &Hexagon::HvxWRRegClass);
    addRegisterClass(MVT::v32i1, &Hexagon::HvxQRRegClass);
    addRegisterClass(MVT::v64i1, &Hexagon::HvxQRRegClass);
    addRegisterClass(MVT::v128i1, &Hexagon::HvxQRRegClass);
  }

  // Set up operation actions.

  bool Use64b = Subtarget.useHVX64BOps();
  ArrayRef<MVT> LegalV = Use64b ? LegalV64 : LegalV128;
  ArrayRef<MVT> LegalW = Use64b ? LegalW64 : LegalW128;
  MVT ByteV = Use64b ?  MVT::v64i8 : MVT::v128i8;
  MVT ByteW = Use64b ? MVT::v128i8 : MVT::v256i8;

  auto setPromoteTo = [this] (unsigned Opc, MVT FromTy, MVT ToTy) {
    setOperationAction(Opc, FromTy, Promote);
    AddPromotedToType(Opc, FromTy, ToTy);
  };

  // Handle bitcasts of vector predicates to scalars (e.g. v32i1 to i32).
  // Note: v16i1 -> i16 is handled in type legalization instead of op
  // legalization.
  setOperationAction(ISD::BITCAST,            MVT::i16,   Custom);
  setOperationAction(ISD::BITCAST,            MVT::i32,   Custom);
  setOperationAction(ISD::BITCAST,            MVT::i64,   Custom);
  setOperationAction(ISD::BITCAST,            MVT::v16i1, Custom);
  setOperationAction(ISD::BITCAST,            MVT::v128i1, Custom);
  setOperationAction(ISD::BITCAST,            MVT::i128, Custom);
  setOperationAction(ISD::VECTOR_SHUFFLE,     ByteV,      Legal);
  setOperationAction(ISD::VECTOR_SHUFFLE,     ByteW,      Legal);
  setOperationAction(ISD::INTRINSIC_WO_CHAIN, MVT::Other, Custom);

  for (MVT T : LegalV) {
    setIndexedLoadAction(ISD::POST_INC,  T, Legal);
    setIndexedStoreAction(ISD::POST_INC, T, Legal);

    setOperationAction(ISD::AND,            T, Legal);
    setOperationAction(ISD::OR,             T, Legal);
    setOperationAction(ISD::XOR,            T, Legal);
    setOperationAction(ISD::ADD,            T, Legal);
    setOperationAction(ISD::SUB,            T, Legal);
    setOperationAction(ISD::MUL,            T, Legal);
    setOperationAction(ISD::CTPOP,          T, Legal);
    setOperationAction(ISD::CTLZ,           T, Legal);
<<<<<<< HEAD
=======
    setOperationAction(ISD::SELECT,         T, Legal);
>>>>>>> a4eefe45
    setOperationAction(ISD::SPLAT_VECTOR,   T, Legal);
    if (T != ByteV) {
      setOperationAction(ISD::SIGN_EXTEND_VECTOR_INREG, T, Legal);
      setOperationAction(ISD::ZERO_EXTEND_VECTOR_INREG, T, Legal);
      setOperationAction(ISD::BSWAP,                    T, Legal);
    }

    setOperationAction(ISD::CTTZ,               T, Custom);
    setOperationAction(ISD::LOAD,               T, Custom);
    setOperationAction(ISD::MLOAD,              T, Custom);
    setOperationAction(ISD::MSTORE,             T, Custom);
    setOperationAction(ISD::MULHS,              T, Custom);
    setOperationAction(ISD::MULHU,              T, Custom);
    setOperationAction(ISD::BUILD_VECTOR,       T, Custom);
    // Make concat-vectors custom to handle concats of more than 2 vectors.
    setOperationAction(ISD::CONCAT_VECTORS,     T, Custom);
    setOperationAction(ISD::INSERT_SUBVECTOR,   T, Custom);
    setOperationAction(ISD::INSERT_VECTOR_ELT,  T, Custom);
    setOperationAction(ISD::EXTRACT_SUBVECTOR,  T, Custom);
    setOperationAction(ISD::EXTRACT_VECTOR_ELT, T, Custom);
    setOperationAction(ISD::ANY_EXTEND,         T, Custom);
    setOperationAction(ISD::SIGN_EXTEND,        T, Custom);
    setOperationAction(ISD::ZERO_EXTEND,        T, Custom);
    if (T != ByteV) {
      setOperationAction(ISD::ANY_EXTEND_VECTOR_INREG, T, Custom);
      // HVX only has shifts of words and halfwords.
      setOperationAction(ISD::SRA,                     T, Custom);
      setOperationAction(ISD::SHL,                     T, Custom);
      setOperationAction(ISD::SRL,                     T, Custom);

      // Promote all shuffles to operate on vectors of bytes.
      setPromoteTo(ISD::VECTOR_SHUFFLE, T, ByteV);
    }

    setCondCodeAction(ISD::SETNE,  T, Expand);
    setCondCodeAction(ISD::SETLE,  T, Expand);
    setCondCodeAction(ISD::SETGE,  T, Expand);
    setCondCodeAction(ISD::SETLT,  T, Expand);
    setCondCodeAction(ISD::SETULE, T, Expand);
    setCondCodeAction(ISD::SETUGE, T, Expand);
    setCondCodeAction(ISD::SETULT, T, Expand);
  }

  for (MVT T : LegalW) {
    // Custom-lower BUILD_VECTOR for vector pairs. The standard (target-
    // independent) handling of it would convert it to a load, which is
    // not always the optimal choice.
    setOperationAction(ISD::BUILD_VECTOR,   T, Custom);
    // Make concat-vectors custom to handle concats of more than 2 vectors.
    setOperationAction(ISD::CONCAT_VECTORS, T, Custom);

    // Custom-lower these operations for pairs. Expand them into a concat
    // of the corresponding operations on individual vectors.
    setOperationAction(ISD::ANY_EXTEND,               T, Custom);
    setOperationAction(ISD::SIGN_EXTEND,              T, Custom);
    setOperationAction(ISD::ZERO_EXTEND,              T, Custom);
    setOperationAction(ISD::SIGN_EXTEND_INREG,        T, Custom);
    setOperationAction(ISD::ANY_EXTEND_VECTOR_INREG,  T, Custom);
    setOperationAction(ISD::SIGN_EXTEND_VECTOR_INREG, T, Legal);
    setOperationAction(ISD::ZERO_EXTEND_VECTOR_INREG, T, Legal);
    setOperationAction(ISD::SPLAT_VECTOR,             T, Custom);

    setOperationAction(ISD::LOAD,     T, Custom);
    setOperationAction(ISD::STORE,    T, Custom);
    setOperationAction(ISD::MLOAD,    T, Custom);
    setOperationAction(ISD::MSTORE,   T, Custom);
    setOperationAction(ISD::CTLZ,     T, Custom);
    setOperationAction(ISD::CTTZ,     T, Custom);
    setOperationAction(ISD::CTPOP,    T, Custom);

    setOperationAction(ISD::ADD,      T, Legal);
    setOperationAction(ISD::SUB,      T, Legal);
    setOperationAction(ISD::MUL,      T, Custom);
    setOperationAction(ISD::MULHS,    T, Custom);
    setOperationAction(ISD::MULHU,    T, Custom);
    setOperationAction(ISD::AND,      T, Custom);
    setOperationAction(ISD::OR,       T, Custom);
    setOperationAction(ISD::XOR,      T, Custom);
    setOperationAction(ISD::SETCC,    T, Custom);
    setOperationAction(ISD::VSELECT,  T, Custom);
    if (T != ByteW) {
      setOperationAction(ISD::SRA,      T, Custom);
      setOperationAction(ISD::SHL,      T, Custom);
      setOperationAction(ISD::SRL,      T, Custom);

      // Promote all shuffles to operate on vectors of bytes.
      setPromoteTo(ISD::VECTOR_SHUFFLE, T, ByteW);
    }
  }

  // Boolean vectors.

  for (MVT T : LegalW) {
    // Boolean types for vector pairs will overlap with the boolean
    // types for single vectors, e.g.
    //   v64i8  -> v64i1 (single)
    //   v64i16 -> v64i1 (pair)
    // Set these actions first, and allow the single actions to overwrite
    // any duplicates.
    MVT BoolW = MVT::getVectorVT(MVT::i1, T.getVectorNumElements());
    setOperationAction(ISD::SETCC,              BoolW, Custom);
    setOperationAction(ISD::AND,                BoolW, Custom);
    setOperationAction(ISD::OR,                 BoolW, Custom);
    setOperationAction(ISD::XOR,                BoolW, Custom);
    // Masked load/store takes a mask that may need splitting.
    setOperationAction(ISD::MLOAD,              BoolW, Custom);
    setOperationAction(ISD::MSTORE,             BoolW, Custom);
  }

  for (MVT T : LegalV) {
    MVT BoolV = MVT::getVectorVT(MVT::i1, T.getVectorNumElements());
    setOperationAction(ISD::BUILD_VECTOR,       BoolV, Custom);
    setOperationAction(ISD::CONCAT_VECTORS,     BoolV, Custom);
    setOperationAction(ISD::INSERT_SUBVECTOR,   BoolV, Custom);
    setOperationAction(ISD::INSERT_VECTOR_ELT,  BoolV, Custom);
    setOperationAction(ISD::EXTRACT_SUBVECTOR,  BoolV, Custom);
    setOperationAction(ISD::EXTRACT_VECTOR_ELT, BoolV, Custom);
    setOperationAction(ISD::SELECT,             BoolV, Custom);
    setOperationAction(ISD::AND,                BoolV, Legal);
    setOperationAction(ISD::OR,                 BoolV, Legal);
    setOperationAction(ISD::XOR,                BoolV, Legal);
  }

  if (Use64b) {
    for (MVT T: {MVT::v32i8, MVT::v32i16, MVT::v16i8, MVT::v16i16, MVT::v16i32})
      setOperationAction(ISD::SIGN_EXTEND_INREG, T, Legal);
  } else {
    for (MVT T: {MVT::v64i8, MVT::v64i16, MVT::v32i8, MVT::v32i16, MVT::v32i32})
      setOperationAction(ISD::SIGN_EXTEND_INREG, T, Legal);
  }

  // Handle store widening for short vectors.
  std::vector<MVT> ShortTys;
  unsigned HwLen = Subtarget.getVectorLength();
  for (MVT ElemTy : Subtarget.getHVXElementTypes()) {
    if (ElemTy == MVT::i1)
      continue;
    int ElemWidth = ElemTy.getFixedSizeInBits();
    int MaxElems = (8*HwLen) / ElemWidth;
    for (int N = 2; N < MaxElems; N *= 2) {
      MVT VecTy = MVT::getVectorVT(ElemTy, N);
      auto Action = getPreferredVectorAction(VecTy);
      if (Action == TargetLoweringBase::TypeWidenVector) {
        setOperationAction(ISD::LOAD,         VecTy, Custom);
        setOperationAction(ISD::STORE,        VecTy, Custom);
        setOperationAction(ISD::TRUNCATE,     VecTy, Custom);
        setOperationAction(ISD::ANY_EXTEND,   VecTy, Custom);
        setOperationAction(ISD::SIGN_EXTEND,  VecTy, Custom);
        setOperationAction(ISD::ZERO_EXTEND,  VecTy, Custom);
      }
    }
  }

  setTargetDAGCombine(ISD::SPLAT_VECTOR);
  setTargetDAGCombine(ISD::VSELECT);
}

unsigned
HexagonTargetLowering::getPreferredHvxVectorAction(MVT VecTy) const {
  MVT ElemTy = VecTy.getVectorElementType();
  unsigned VecLen = VecTy.getVectorNumElements();
  unsigned HwLen = Subtarget.getVectorLength();

  // Split vectors of i1 that correspond to (byte) vector pairs.
  if (ElemTy == MVT::i1 && VecLen == 2*HwLen)
    return TargetLoweringBase::TypeSplitVector;
  // Treat i1 as i8 from now on.
  if (ElemTy == MVT::i1)
    ElemTy = MVT::i8;

  // If the size of VecTy is at least half of the vector length,
  // widen the vector. Note: the threshold was not selected in
  // any scientific way.
  ArrayRef<MVT> Tys = Subtarget.getHVXElementTypes();
  if (llvm::find(Tys, ElemTy) != Tys.end()) {
    unsigned VecWidth = VecTy.getSizeInBits();
    bool HaveThreshold = HvxWidenThreshold.getNumOccurrences() > 0;
    if (HaveThreshold && 8*HvxWidenThreshold <= VecWidth)
      return TargetLoweringBase::TypeWidenVector;
    unsigned HwWidth = 8*HwLen;
    if (VecWidth >= HwWidth/2 && VecWidth < HwWidth)
      return TargetLoweringBase::TypeWidenVector;
  }

  // Defer to default.
  return ~0u;
}

SDValue
HexagonTargetLowering::getInt(unsigned IntId, MVT ResTy, ArrayRef<SDValue> Ops,
                              const SDLoc &dl, SelectionDAG &DAG) const {
  SmallVector<SDValue,4> IntOps;
  IntOps.push_back(DAG.getConstant(IntId, dl, MVT::i32));
  for (const SDValue &Op : Ops)
    IntOps.push_back(Op);
  return DAG.getNode(ISD::INTRINSIC_WO_CHAIN, dl, ResTy, IntOps);
}

MVT
HexagonTargetLowering::typeJoin(const TypePair &Tys) const {
  assert(Tys.first.getVectorElementType() == Tys.second.getVectorElementType());

  MVT ElemTy = Tys.first.getVectorElementType();
  return MVT::getVectorVT(ElemTy, Tys.first.getVectorNumElements() +
                                  Tys.second.getVectorNumElements());
}

HexagonTargetLowering::TypePair
HexagonTargetLowering::typeSplit(MVT VecTy) const {
  assert(VecTy.isVector());
  unsigned NumElem = VecTy.getVectorNumElements();
  assert((NumElem % 2) == 0 && "Expecting even-sized vector type");
  MVT HalfTy = MVT::getVectorVT(VecTy.getVectorElementType(), NumElem/2);
  return { HalfTy, HalfTy };
}

MVT
HexagonTargetLowering::typeExtElem(MVT VecTy, unsigned Factor) const {
  MVT ElemTy = VecTy.getVectorElementType();
  MVT NewElemTy = MVT::getIntegerVT(ElemTy.getSizeInBits() * Factor);
  return MVT::getVectorVT(NewElemTy, VecTy.getVectorNumElements());
}

MVT
HexagonTargetLowering::typeTruncElem(MVT VecTy, unsigned Factor) const {
  MVT ElemTy = VecTy.getVectorElementType();
  MVT NewElemTy = MVT::getIntegerVT(ElemTy.getSizeInBits() / Factor);
  return MVT::getVectorVT(NewElemTy, VecTy.getVectorNumElements());
}

SDValue
HexagonTargetLowering::opCastElem(SDValue Vec, MVT ElemTy,
                                  SelectionDAG &DAG) const {
  if (ty(Vec).getVectorElementType() == ElemTy)
    return Vec;
  MVT CastTy = tyVector(Vec.getValueType().getSimpleVT(), ElemTy);
  return DAG.getBitcast(CastTy, Vec);
}

SDValue
HexagonTargetLowering::opJoin(const VectorPair &Ops, const SDLoc &dl,
                              SelectionDAG &DAG) const {
  return DAG.getNode(ISD::CONCAT_VECTORS, dl, typeJoin(ty(Ops)),
                     Ops.second, Ops.first);
}

HexagonTargetLowering::VectorPair
HexagonTargetLowering::opSplit(SDValue Vec, const SDLoc &dl,
                               SelectionDAG &DAG) const {
  TypePair Tys = typeSplit(ty(Vec));
  if (Vec.getOpcode() == HexagonISD::QCAT)
    return VectorPair(Vec.getOperand(0), Vec.getOperand(1));
  return DAG.SplitVector(Vec, dl, Tys.first, Tys.second);
}

bool
HexagonTargetLowering::isHvxSingleTy(MVT Ty) const {
  return Subtarget.isHVXVectorType(Ty) &&
         Ty.getSizeInBits() == 8 * Subtarget.getVectorLength();
}

bool
HexagonTargetLowering::isHvxPairTy(MVT Ty) const {
  return Subtarget.isHVXVectorType(Ty) &&
         Ty.getSizeInBits() == 16 * Subtarget.getVectorLength();
}

bool
HexagonTargetLowering::isHvxBoolTy(MVT Ty) const {
  return Subtarget.isHVXVectorType(Ty, true) &&
         Ty.getVectorElementType() == MVT::i1;
}

bool HexagonTargetLowering::allowsHvxMemoryAccess(
    MVT VecTy, MachineMemOperand::Flags Flags, bool *Fast) const {
  // Bool vectors are excluded by default, but make it explicit to
  // emphasize that bool vectors cannot be loaded or stored.
  // Also, disallow double vector stores (to prevent unnecessary
  // store widening in DAG combiner).
  if (VecTy.getSizeInBits() > 8*Subtarget.getVectorLength())
    return false;
  if (!Subtarget.isHVXVectorType(VecTy, /*IncludeBool=*/false))
    return false;
  if (Fast)
    *Fast = true;
  return true;
}

bool HexagonTargetLowering::allowsHvxMisalignedMemoryAccesses(
    MVT VecTy, MachineMemOperand::Flags Flags, bool *Fast) const {
  if (!Subtarget.isHVXVectorType(VecTy))
    return false;
  // XXX Should this be false?  vmemu are a bit slower than vmem.
  if (Fast)
    *Fast = true;
  return true;
}

SDValue
HexagonTargetLowering::convertToByteIndex(SDValue ElemIdx, MVT ElemTy,
                                          SelectionDAG &DAG) const {
  if (ElemIdx.getValueType().getSimpleVT() != MVT::i32)
    ElemIdx = DAG.getBitcast(MVT::i32, ElemIdx);

  unsigned ElemWidth = ElemTy.getSizeInBits();
  if (ElemWidth == 8)
    return ElemIdx;

  unsigned L = Log2_32(ElemWidth/8);
  const SDLoc &dl(ElemIdx);
  return DAG.getNode(ISD::SHL, dl, MVT::i32,
                     {ElemIdx, DAG.getConstant(L, dl, MVT::i32)});
}

SDValue
HexagonTargetLowering::getIndexInWord32(SDValue Idx, MVT ElemTy,
                                        SelectionDAG &DAG) const {
  unsigned ElemWidth = ElemTy.getSizeInBits();
  assert(ElemWidth >= 8 && ElemWidth <= 32);
  if (ElemWidth == 32)
    return Idx;

  if (ty(Idx) != MVT::i32)
    Idx = DAG.getBitcast(MVT::i32, Idx);
  const SDLoc &dl(Idx);
  SDValue Mask = DAG.getConstant(32/ElemWidth - 1, dl, MVT::i32);
  SDValue SubIdx = DAG.getNode(ISD::AND, dl, MVT::i32, {Idx, Mask});
  return SubIdx;
}

SDValue
HexagonTargetLowering::getByteShuffle(const SDLoc &dl, SDValue Op0,
                                      SDValue Op1, ArrayRef<int> Mask,
                                      SelectionDAG &DAG) const {
  MVT OpTy = ty(Op0);
  assert(OpTy == ty(Op1));

  MVT ElemTy = OpTy.getVectorElementType();
  if (ElemTy == MVT::i8)
    return DAG.getVectorShuffle(OpTy, dl, Op0, Op1, Mask);
  assert(ElemTy.getSizeInBits() >= 8);

  MVT ResTy = tyVector(OpTy, MVT::i8);
  unsigned ElemSize = ElemTy.getSizeInBits() / 8;

  SmallVector<int,128> ByteMask;
  for (int M : Mask) {
    if (M < 0) {
      for (unsigned I = 0; I != ElemSize; ++I)
        ByteMask.push_back(-1);
    } else {
      int NewM = M*ElemSize;
      for (unsigned I = 0; I != ElemSize; ++I)
        ByteMask.push_back(NewM+I);
    }
  }
  assert(ResTy.getVectorNumElements() == ByteMask.size());
  return DAG.getVectorShuffle(ResTy, dl, opCastElem(Op0, MVT::i8, DAG),
                              opCastElem(Op1, MVT::i8, DAG), ByteMask);
}

SDValue
HexagonTargetLowering::buildHvxVectorReg(ArrayRef<SDValue> Values,
                                         const SDLoc &dl, MVT VecTy,
                                         SelectionDAG &DAG) const {
  unsigned VecLen = Values.size();
  MachineFunction &MF = DAG.getMachineFunction();
  MVT ElemTy = VecTy.getVectorElementType();
  unsigned ElemWidth = ElemTy.getSizeInBits();
  unsigned HwLen = Subtarget.getVectorLength();

  unsigned ElemSize = ElemWidth / 8;
  assert(ElemSize*VecLen == HwLen);
  SmallVector<SDValue,32> Words;

  if (VecTy.getVectorElementType() != MVT::i32) {
    assert((ElemSize == 1 || ElemSize == 2) && "Invalid element size");
    unsigned OpsPerWord = (ElemSize == 1) ? 4 : 2;
    MVT PartVT = MVT::getVectorVT(VecTy.getVectorElementType(), OpsPerWord);
    for (unsigned i = 0; i != VecLen; i += OpsPerWord) {
      SDValue W = buildVector32(Values.slice(i, OpsPerWord), dl, PartVT, DAG);
      Words.push_back(DAG.getBitcast(MVT::i32, W));
    }
  } else {
    Words.assign(Values.begin(), Values.end());
  }

  unsigned NumWords = Words.size();
  bool IsSplat = true, IsUndef = true;
  SDValue SplatV;
  for (unsigned i = 0; i != NumWords && IsSplat; ++i) {
    if (isUndef(Words[i]))
      continue;
    IsUndef = false;
    if (!SplatV.getNode())
      SplatV = Words[i];
    else if (SplatV != Words[i])
      IsSplat = false;
  }
  if (IsUndef)
    return DAG.getUNDEF(VecTy);
  if (IsSplat) {
    assert(SplatV.getNode());
    auto *IdxN = dyn_cast<ConstantSDNode>(SplatV.getNode());
    if (IdxN && IdxN->isNullValue())
      return getZero(dl, VecTy, DAG);
    MVT WordTy = MVT::getVectorVT(MVT::i32, HwLen/4);
    SDValue S = DAG.getNode(ISD::SPLAT_VECTOR, dl, WordTy, SplatV);
    return DAG.getBitcast(VecTy, S);
  }

  // Delay recognizing constant vectors until here, so that we can generate
  // a vsplat.
  SmallVector<ConstantInt*, 128> Consts(VecLen);
  bool AllConst = getBuildVectorConstInts(Values, VecTy, DAG, Consts);
  if (AllConst) {
    ArrayRef<Constant*> Tmp((Constant**)Consts.begin(),
                            (Constant**)Consts.end());
    Constant *CV = ConstantVector::get(Tmp);
    Align Alignment(HwLen);
    SDValue CP =
        LowerConstantPool(DAG.getConstantPool(CV, VecTy, Alignment), DAG);
    return DAG.getLoad(VecTy, dl, DAG.getEntryNode(), CP,
                       MachinePointerInfo::getConstantPool(MF), Alignment);
  }

  // A special case is a situation where the vector is built entirely from
  // elements extracted from another vector. This could be done via a shuffle
  // more efficiently, but typically, the size of the source vector will not
  // match the size of the vector being built (which precludes the use of a
  // shuffle directly).
  // This only handles a single source vector, and the vector being built
  // should be of a sub-vector type of the source vector type.
  auto IsBuildFromExtracts = [this,&Values] (SDValue &SrcVec,
                                             SmallVectorImpl<int> &SrcIdx) {
    SDValue Vec;
    for (SDValue V : Values) {
      if (isUndef(V)) {
        SrcIdx.push_back(-1);
        continue;
      }
      if (V.getOpcode() != ISD::EXTRACT_VECTOR_ELT)
        return false;
      // All extracts should come from the same vector.
      SDValue T = V.getOperand(0);
      if (Vec.getNode() != nullptr && T.getNode() != Vec.getNode())
        return false;
      Vec = T;
      ConstantSDNode *C = dyn_cast<ConstantSDNode>(V.getOperand(1));
      if (C == nullptr)
        return false;
      int I = C->getSExtValue();
      assert(I >= 0 && "Negative element index");
      SrcIdx.push_back(I);
    }
    SrcVec = Vec;
    return true;
  };

  SmallVector<int,128> ExtIdx;
  SDValue ExtVec;
  if (IsBuildFromExtracts(ExtVec, ExtIdx)) {
    MVT ExtTy = ty(ExtVec);
    unsigned ExtLen = ExtTy.getVectorNumElements();
    if (ExtLen == VecLen || ExtLen == 2*VecLen) {
      // Construct a new shuffle mask that will produce a vector with the same
      // number of elements as the input vector, and such that the vector we
      // want will be the initial subvector of it.
      SmallVector<int,128> Mask;
      BitVector Used(ExtLen);

      for (int M : ExtIdx) {
        Mask.push_back(M);
        if (M >= 0)
          Used.set(M);
      }
      // Fill the rest of the mask with the unused elements of ExtVec in hopes
      // that it will result in a permutation of ExtVec's elements. It's still
      // fine if it doesn't (e.g. if undefs are present, or elements are
      // repeated), but permutations can always be done efficiently via vdelta
      // and vrdelta.
      for (unsigned I = 0; I != ExtLen; ++I) {
        if (Mask.size() == ExtLen)
          break;
        if (!Used.test(I))
          Mask.push_back(I);
      }

      SDValue S = DAG.getVectorShuffle(ExtTy, dl, ExtVec,
                                       DAG.getUNDEF(ExtTy), Mask);
      if (ExtLen == VecLen)
        return S;
      return DAG.getTargetExtractSubreg(Hexagon::vsub_lo, dl, VecTy, S);
    }
  }

  // Construct two halves in parallel, then or them together.
  assert(4*Words.size() == Subtarget.getVectorLength());
  SDValue HalfV0 = getInstr(Hexagon::V6_vd0, dl, VecTy, {}, DAG);
  SDValue HalfV1 = getInstr(Hexagon::V6_vd0, dl, VecTy, {}, DAG);
  SDValue S = DAG.getConstant(4, dl, MVT::i32);
  for (unsigned i = 0; i != NumWords/2; ++i) {
    SDValue N = DAG.getNode(HexagonISD::VINSERTW0, dl, VecTy,
                            {HalfV0, Words[i]});
    SDValue M = DAG.getNode(HexagonISD::VINSERTW0, dl, VecTy,
                            {HalfV1, Words[i+NumWords/2]});
    HalfV0 = DAG.getNode(HexagonISD::VROR, dl, VecTy, {N, S});
    HalfV1 = DAG.getNode(HexagonISD::VROR, dl, VecTy, {M, S});
  }

  HalfV0 = DAG.getNode(HexagonISD::VROR, dl, VecTy,
                       {HalfV0, DAG.getConstant(HwLen/2, dl, MVT::i32)});
  SDValue DstV = DAG.getNode(ISD::OR, dl, VecTy, {HalfV0, HalfV1});
  return DstV;
}

SDValue
HexagonTargetLowering::createHvxPrefixPred(SDValue PredV, const SDLoc &dl,
      unsigned BitBytes, bool ZeroFill, SelectionDAG &DAG) const {
  MVT PredTy = ty(PredV);
  unsigned HwLen = Subtarget.getVectorLength();
  MVT ByteTy = MVT::getVectorVT(MVT::i8, HwLen);

  if (Subtarget.isHVXVectorType(PredTy, true)) {
    // Move the vector predicate SubV to a vector register, and scale it
    // down to match the representation (bytes per type element) that VecV
    // uses. The scaling down will pick every 2nd or 4th (every Scale-th
    // in general) element and put them at the front of the resulting
    // vector. This subvector will then be inserted into the Q2V of VecV.
    // To avoid having an operation that generates an illegal type (short
    // vector), generate a full size vector.
    //
    SDValue T = DAG.getNode(HexagonISD::Q2V, dl, ByteTy, PredV);
    SmallVector<int,128> Mask(HwLen);
    // Scale = BitBytes(PredV) / Given BitBytes.
    unsigned Scale = HwLen / (PredTy.getVectorNumElements() * BitBytes);
    unsigned BlockLen = PredTy.getVectorNumElements() * BitBytes;

    for (unsigned i = 0; i != HwLen; ++i) {
      unsigned Num = i % Scale;
      unsigned Off = i / Scale;
      Mask[BlockLen*Num + Off] = i;
    }
    SDValue S = DAG.getVectorShuffle(ByteTy, dl, T, DAG.getUNDEF(ByteTy), Mask);
    if (!ZeroFill)
      return S;
    // Fill the bytes beyond BlockLen with 0s.
    // V6_pred_scalar2 cannot fill the entire predicate, so it only works
    // when BlockLen < HwLen.
    assert(BlockLen < HwLen && "vsetq(v1) prerequisite");
    MVT BoolTy = MVT::getVectorVT(MVT::i1, HwLen);
    SDValue Q = getInstr(Hexagon::V6_pred_scalar2, dl, BoolTy,
                         {DAG.getConstant(BlockLen, dl, MVT::i32)}, DAG);
    SDValue M = DAG.getNode(HexagonISD::Q2V, dl, ByteTy, Q);
    return DAG.getNode(ISD::AND, dl, ByteTy, S, M);
  }

  // Make sure that this is a valid scalar predicate.
  assert(PredTy == MVT::v2i1 || PredTy == MVT::v4i1 || PredTy == MVT::v8i1);

  unsigned Bytes = 8 / PredTy.getVectorNumElements();
  SmallVector<SDValue,4> Words[2];
  unsigned IdxW = 0;

  auto Lo32 = [&DAG, &dl] (SDValue P) {
    return DAG.getTargetExtractSubreg(Hexagon::isub_lo, dl, MVT::i32, P);
  };
  auto Hi32 = [&DAG, &dl] (SDValue P) {
    return DAG.getTargetExtractSubreg(Hexagon::isub_hi, dl, MVT::i32, P);
  };

  SDValue W0 = isUndef(PredV)
                  ? DAG.getUNDEF(MVT::i64)
                  : DAG.getNode(HexagonISD::P2D, dl, MVT::i64, PredV);
  Words[IdxW].push_back(Hi32(W0));
  Words[IdxW].push_back(Lo32(W0));

  while (Bytes < BitBytes) {
    IdxW ^= 1;
    Words[IdxW].clear();

    if (Bytes < 4) {
      for (const SDValue &W : Words[IdxW ^ 1]) {
        SDValue T = expandPredicate(W, dl, DAG);
        Words[IdxW].push_back(Hi32(T));
        Words[IdxW].push_back(Lo32(T));
      }
    } else {
      for (const SDValue &W : Words[IdxW ^ 1]) {
        Words[IdxW].push_back(W);
        Words[IdxW].push_back(W);
      }
    }
    Bytes *= 2;
  }

  assert(Bytes == BitBytes);

  SDValue Vec = ZeroFill ? getZero(dl, ByteTy, DAG) : DAG.getUNDEF(ByteTy);
  SDValue S4 = DAG.getConstant(HwLen-4, dl, MVT::i32);
  for (const SDValue &W : Words[IdxW]) {
    Vec = DAG.getNode(HexagonISD::VROR, dl, ByteTy, Vec, S4);
    Vec = DAG.getNode(HexagonISD::VINSERTW0, dl, ByteTy, Vec, W);
  }

  return Vec;
}

SDValue
HexagonTargetLowering::buildHvxVectorPred(ArrayRef<SDValue> Values,
                                          const SDLoc &dl, MVT VecTy,
                                          SelectionDAG &DAG) const {
  // Construct a vector V of bytes, such that a comparison V >u 0 would
  // produce the required vector predicate.
  unsigned VecLen = Values.size();
  unsigned HwLen = Subtarget.getVectorLength();
  assert(VecLen <= HwLen || VecLen == 8*HwLen);
  SmallVector<SDValue,128> Bytes;
  bool AllT = true, AllF = true;

  auto IsTrue = [] (SDValue V) {
    if (const auto *N = dyn_cast<ConstantSDNode>(V.getNode()))
      return !N->isNullValue();
    return false;
  };
  auto IsFalse = [] (SDValue V) {
    if (const auto *N = dyn_cast<ConstantSDNode>(V.getNode()))
      return N->isNullValue();
    return false;
  };

  if (VecLen <= HwLen) {
    // In the hardware, each bit of a vector predicate corresponds to a byte
    // of a vector register. Calculate how many bytes does a bit of VecTy
    // correspond to.
    assert(HwLen % VecLen == 0);
    unsigned BitBytes = HwLen / VecLen;
    for (SDValue V : Values) {
      AllT &= IsTrue(V);
      AllF &= IsFalse(V);

      SDValue Ext = !V.isUndef() ? DAG.getZExtOrTrunc(V, dl, MVT::i8)
                                 : DAG.getUNDEF(MVT::i8);
      for (unsigned B = 0; B != BitBytes; ++B)
        Bytes.push_back(Ext);
    }
  } else {
    // There are as many i1 values, as there are bits in a vector register.
    // Divide the values into groups of 8 and check that each group consists
    // of the same value (ignoring undefs).
    for (unsigned I = 0; I != VecLen; I += 8) {
      unsigned B = 0;
      // Find the first non-undef value in this group.
      for (; B != 8; ++B) {
        if (!Values[I+B].isUndef())
          break;
      }
      SDValue F = Values[I+B];
      AllT &= IsTrue(F);
      AllF &= IsFalse(F);

      SDValue Ext = (B < 8) ? DAG.getZExtOrTrunc(F, dl, MVT::i8)
                            : DAG.getUNDEF(MVT::i8);
      Bytes.push_back(Ext);
      // Verify that the rest of values in the group are the same as the
      // first.
      for (; B != 8; ++B)
        assert(Values[I+B].isUndef() || Values[I+B] == F);
    }
  }

  if (AllT)
    return DAG.getNode(HexagonISD::QTRUE, dl, VecTy);
  if (AllF)
    return DAG.getNode(HexagonISD::QFALSE, dl, VecTy);

  MVT ByteTy = MVT::getVectorVT(MVT::i8, HwLen);
  SDValue ByteVec = buildHvxVectorReg(Bytes, dl, ByteTy, DAG);
  return DAG.getNode(HexagonISD::V2Q, dl, VecTy, ByteVec);
}

SDValue
HexagonTargetLowering::extractHvxElementReg(SDValue VecV, SDValue IdxV,
      const SDLoc &dl, MVT ResTy, SelectionDAG &DAG) const {
  MVT ElemTy = ty(VecV).getVectorElementType();

  unsigned ElemWidth = ElemTy.getSizeInBits();
  assert(ElemWidth >= 8 && ElemWidth <= 32);
  (void)ElemWidth;

  SDValue ByteIdx = convertToByteIndex(IdxV, ElemTy, DAG);
  SDValue ExWord = DAG.getNode(HexagonISD::VEXTRACTW, dl, MVT::i32,
                               {VecV, ByteIdx});
  if (ElemTy == MVT::i32)
    return ExWord;

  // Have an extracted word, need to extract the smaller element out of it.
  // 1. Extract the bits of (the original) IdxV that correspond to the index
  //    of the desired element in the 32-bit word.
  SDValue SubIdx = getIndexInWord32(IdxV, ElemTy, DAG);
  // 2. Extract the element from the word.
  SDValue ExVec = DAG.getBitcast(tyVector(ty(ExWord), ElemTy), ExWord);
  return extractVector(ExVec, SubIdx, dl, ElemTy, MVT::i32, DAG);
}

SDValue
HexagonTargetLowering::extractHvxElementPred(SDValue VecV, SDValue IdxV,
      const SDLoc &dl, MVT ResTy, SelectionDAG &DAG) const {
  // Implement other return types if necessary.
  assert(ResTy == MVT::i1);

  unsigned HwLen = Subtarget.getVectorLength();
  MVT ByteTy = MVT::getVectorVT(MVT::i8, HwLen);
  SDValue ByteVec = DAG.getNode(HexagonISD::Q2V, dl, ByteTy, VecV);

  unsigned Scale = HwLen / ty(VecV).getVectorNumElements();
  SDValue ScV = DAG.getConstant(Scale, dl, MVT::i32);
  IdxV = DAG.getNode(ISD::MUL, dl, MVT::i32, IdxV, ScV);

  SDValue ExtB = extractHvxElementReg(ByteVec, IdxV, dl, MVT::i32, DAG);
  SDValue Zero = DAG.getTargetConstant(0, dl, MVT::i32);
  return getInstr(Hexagon::C2_cmpgtui, dl, MVT::i1, {ExtB, Zero}, DAG);
}

SDValue
HexagonTargetLowering::insertHvxElementReg(SDValue VecV, SDValue IdxV,
      SDValue ValV, const SDLoc &dl, SelectionDAG &DAG) const {
  MVT ElemTy = ty(VecV).getVectorElementType();

  unsigned ElemWidth = ElemTy.getSizeInBits();
  assert(ElemWidth >= 8 && ElemWidth <= 32);
  (void)ElemWidth;

  auto InsertWord = [&DAG,&dl,this] (SDValue VecV, SDValue ValV,
                                     SDValue ByteIdxV) {
    MVT VecTy = ty(VecV);
    unsigned HwLen = Subtarget.getVectorLength();
    SDValue MaskV = DAG.getNode(ISD::AND, dl, MVT::i32,
                                {ByteIdxV, DAG.getConstant(-4, dl, MVT::i32)});
    SDValue RotV = DAG.getNode(HexagonISD::VROR, dl, VecTy, {VecV, MaskV});
    SDValue InsV = DAG.getNode(HexagonISD::VINSERTW0, dl, VecTy, {RotV, ValV});
    SDValue SubV = DAG.getNode(ISD::SUB, dl, MVT::i32,
                               {DAG.getConstant(HwLen, dl, MVT::i32), MaskV});
    SDValue TorV = DAG.getNode(HexagonISD::VROR, dl, VecTy, {InsV, SubV});
    return TorV;
  };

  SDValue ByteIdx = convertToByteIndex(IdxV, ElemTy, DAG);
  if (ElemTy == MVT::i32)
    return InsertWord(VecV, ValV, ByteIdx);

  // If this is not inserting a 32-bit word, convert it into such a thing.
  // 1. Extract the existing word from the target vector.
  SDValue WordIdx = DAG.getNode(ISD::SRL, dl, MVT::i32,
                                {ByteIdx, DAG.getConstant(2, dl, MVT::i32)});
  SDValue Ext = extractHvxElementReg(opCastElem(VecV, MVT::i32, DAG), WordIdx,
                                     dl, MVT::i32, DAG);

  // 2. Treating the extracted word as a 32-bit vector, insert the given
  //    value into it.
  SDValue SubIdx = getIndexInWord32(IdxV, ElemTy, DAG);
  MVT SubVecTy = tyVector(ty(Ext), ElemTy);
  SDValue Ins = insertVector(DAG.getBitcast(SubVecTy, Ext),
                             ValV, SubIdx, dl, ElemTy, DAG);

  // 3. Insert the 32-bit word back into the original vector.
  return InsertWord(VecV, Ins, ByteIdx);
}

SDValue
HexagonTargetLowering::insertHvxElementPred(SDValue VecV, SDValue IdxV,
      SDValue ValV, const SDLoc &dl, SelectionDAG &DAG) const {
  unsigned HwLen = Subtarget.getVectorLength();
  MVT ByteTy = MVT::getVectorVT(MVT::i8, HwLen);
  SDValue ByteVec = DAG.getNode(HexagonISD::Q2V, dl, ByteTy, VecV);

  unsigned Scale = HwLen / ty(VecV).getVectorNumElements();
  SDValue ScV = DAG.getConstant(Scale, dl, MVT::i32);
  IdxV = DAG.getNode(ISD::MUL, dl, MVT::i32, IdxV, ScV);
  ValV = DAG.getNode(ISD::SIGN_EXTEND, dl, MVT::i32, ValV);

  SDValue InsV = insertHvxElementReg(ByteVec, IdxV, ValV, dl, DAG);
  return DAG.getNode(HexagonISD::V2Q, dl, ty(VecV), InsV);
}

SDValue
HexagonTargetLowering::extractHvxSubvectorReg(SDValue VecV, SDValue IdxV,
      const SDLoc &dl, MVT ResTy, SelectionDAG &DAG) const {
  MVT VecTy = ty(VecV);
  unsigned HwLen = Subtarget.getVectorLength();
  unsigned Idx = cast<ConstantSDNode>(IdxV.getNode())->getZExtValue();
  MVT ElemTy = VecTy.getVectorElementType();
  unsigned ElemWidth = ElemTy.getSizeInBits();

  // If the source vector is a vector pair, get the single vector containing
  // the subvector of interest. The subvector will never overlap two single
  // vectors.
  if (isHvxPairTy(VecTy)) {
    unsigned SubIdx;
    if (Idx * ElemWidth >= 8*HwLen) {
      SubIdx = Hexagon::vsub_hi;
      Idx -= VecTy.getVectorNumElements() / 2;
    } else {
      SubIdx = Hexagon::vsub_lo;
    }
    VecTy = typeSplit(VecTy).first;
    VecV = DAG.getTargetExtractSubreg(SubIdx, dl, VecTy, VecV);
    if (VecTy == ResTy)
      return VecV;
  }

  // The only meaningful subvectors of a single HVX vector are those that
  // fit in a scalar register.
  assert(ResTy.getSizeInBits() == 32 || ResTy.getSizeInBits() == 64);

  MVT WordTy = tyVector(VecTy, MVT::i32);
  SDValue WordVec = DAG.getBitcast(WordTy, VecV);
  unsigned WordIdx = (Idx*ElemWidth) / 32;

  SDValue W0Idx = DAG.getConstant(WordIdx, dl, MVT::i32);
  SDValue W0 = extractHvxElementReg(WordVec, W0Idx, dl, MVT::i32, DAG);
  if (ResTy.getSizeInBits() == 32)
    return DAG.getBitcast(ResTy, W0);

  SDValue W1Idx = DAG.getConstant(WordIdx+1, dl, MVT::i32);
  SDValue W1 = extractHvxElementReg(WordVec, W1Idx, dl, MVT::i32, DAG);
  SDValue WW = DAG.getNode(HexagonISD::COMBINE, dl, MVT::i64, {W1, W0});
  return DAG.getBitcast(ResTy, WW);
}

SDValue
HexagonTargetLowering::extractHvxSubvectorPred(SDValue VecV, SDValue IdxV,
      const SDLoc &dl, MVT ResTy, SelectionDAG &DAG) const {
  MVT VecTy = ty(VecV);
  unsigned HwLen = Subtarget.getVectorLength();
  MVT ByteTy = MVT::getVectorVT(MVT::i8, HwLen);
  SDValue ByteVec = DAG.getNode(HexagonISD::Q2V, dl, ByteTy, VecV);
  // IdxV is required to be a constant.
  unsigned Idx = cast<ConstantSDNode>(IdxV.getNode())->getZExtValue();

  unsigned ResLen = ResTy.getVectorNumElements();
  unsigned BitBytes = HwLen / VecTy.getVectorNumElements();
  unsigned Offset = Idx * BitBytes;
  SDValue Undef = DAG.getUNDEF(ByteTy);
  SmallVector<int,128> Mask;

  if (Subtarget.isHVXVectorType(ResTy, true)) {
    // Converting between two vector predicates. Since the result is shorter
    // than the source, it will correspond to a vector predicate with the
    // relevant bits replicated. The replication count is the ratio of the
    // source and target vector lengths.
    unsigned Rep = VecTy.getVectorNumElements() / ResLen;
    assert(isPowerOf2_32(Rep) && HwLen % Rep == 0);
    for (unsigned i = 0; i != HwLen/Rep; ++i) {
      for (unsigned j = 0; j != Rep; ++j)
        Mask.push_back(i + Offset);
    }
    SDValue ShuffV = DAG.getVectorShuffle(ByteTy, dl, ByteVec, Undef, Mask);
    return DAG.getNode(HexagonISD::V2Q, dl, ResTy, ShuffV);
  }

  // Converting between a vector predicate and a scalar predicate. In the
  // vector predicate, a group of BitBytes bits will correspond to a single
  // i1 element of the source vector type. Those bits will all have the same
  // value. The same will be true for ByteVec, where each byte corresponds
  // to a bit in the vector predicate.
  // The algorithm is to traverse the ByteVec, going over the i1 values from
  // the source vector, and generate the corresponding representation in an
  // 8-byte vector. To avoid repeated extracts from ByteVec, shuffle the
  // elements so that the interesting 8 bytes will be in the low end of the
  // vector.
  unsigned Rep = 8 / ResLen;
  // Make sure the output fill the entire vector register, so repeat the
  // 8-byte groups as many times as necessary.
  for (unsigned r = 0; r != HwLen/ResLen; ++r) {
    // This will generate the indexes of the 8 interesting bytes.
    for (unsigned i = 0; i != ResLen; ++i) {
      for (unsigned j = 0; j != Rep; ++j)
        Mask.push_back(Offset + i*BitBytes);
    }
  }

  SDValue Zero = getZero(dl, MVT::i32, DAG);
  SDValue ShuffV = DAG.getVectorShuffle(ByteTy, dl, ByteVec, Undef, Mask);
  // Combine the two low words from ShuffV into a v8i8, and byte-compare
  // them against 0.
  SDValue W0 = DAG.getNode(HexagonISD::VEXTRACTW, dl, MVT::i32, {ShuffV, Zero});
  SDValue W1 = DAG.getNode(HexagonISD::VEXTRACTW, dl, MVT::i32,
                           {ShuffV, DAG.getConstant(4, dl, MVT::i32)});
  SDValue Vec64 = DAG.getNode(HexagonISD::COMBINE, dl, MVT::v8i8, {W1, W0});
  return getInstr(Hexagon::A4_vcmpbgtui, dl, ResTy,
                  {Vec64, DAG.getTargetConstant(0, dl, MVT::i32)}, DAG);
}

SDValue
HexagonTargetLowering::insertHvxSubvectorReg(SDValue VecV, SDValue SubV,
      SDValue IdxV, const SDLoc &dl, SelectionDAG &DAG) const {
  MVT VecTy = ty(VecV);
  MVT SubTy = ty(SubV);
  unsigned HwLen = Subtarget.getVectorLength();
  MVT ElemTy = VecTy.getVectorElementType();
  unsigned ElemWidth = ElemTy.getSizeInBits();

  bool IsPair = isHvxPairTy(VecTy);
  MVT SingleTy = MVT::getVectorVT(ElemTy, (8*HwLen)/ElemWidth);
  // The two single vectors that VecV consists of, if it's a pair.
  SDValue V0, V1;
  SDValue SingleV = VecV;
  SDValue PickHi;

  if (IsPair) {
    V0 = DAG.getTargetExtractSubreg(Hexagon::vsub_lo, dl, SingleTy, VecV);
    V1 = DAG.getTargetExtractSubreg(Hexagon::vsub_hi, dl, SingleTy, VecV);

    SDValue HalfV = DAG.getConstant(SingleTy.getVectorNumElements(),
                                    dl, MVT::i32);
    PickHi = DAG.getSetCC(dl, MVT::i1, IdxV, HalfV, ISD::SETUGT);
    if (isHvxSingleTy(SubTy)) {
      if (const auto *CN = dyn_cast<const ConstantSDNode>(IdxV.getNode())) {
        unsigned Idx = CN->getZExtValue();
        assert(Idx == 0 || Idx == VecTy.getVectorNumElements()/2);
        unsigned SubIdx = (Idx == 0) ? Hexagon::vsub_lo : Hexagon::vsub_hi;
        return DAG.getTargetInsertSubreg(SubIdx, dl, VecTy, VecV, SubV);
      }
      // If IdxV is not a constant, generate the two variants: with the
      // SubV as the high and as the low subregister, and select the right
      // pair based on the IdxV.
      SDValue InLo = DAG.getNode(ISD::CONCAT_VECTORS, dl, VecTy, {SubV, V1});
      SDValue InHi = DAG.getNode(ISD::CONCAT_VECTORS, dl, VecTy, {V0, SubV});
      return DAG.getNode(ISD::SELECT, dl, VecTy, PickHi, InHi, InLo);
    }
    // The subvector being inserted must be entirely contained in one of
    // the vectors V0 or V1. Set SingleV to the correct one, and update
    // IdxV to be the index relative to the beginning of that vector.
    SDValue S = DAG.getNode(ISD::SUB, dl, MVT::i32, IdxV, HalfV);
    IdxV = DAG.getNode(ISD::SELECT, dl, MVT::i32, PickHi, S, IdxV);
    SingleV = DAG.getNode(ISD::SELECT, dl, SingleTy, PickHi, V1, V0);
  }

  // The only meaningful subvectors of a single HVX vector are those that
  // fit in a scalar register.
  assert(SubTy.getSizeInBits() == 32 || SubTy.getSizeInBits() == 64);
  // Convert IdxV to be index in bytes.
  auto *IdxN = dyn_cast<ConstantSDNode>(IdxV.getNode());
  if (!IdxN || !IdxN->isNullValue()) {
    IdxV = DAG.getNode(ISD::MUL, dl, MVT::i32, IdxV,
                       DAG.getConstant(ElemWidth/8, dl, MVT::i32));
    SingleV = DAG.getNode(HexagonISD::VROR, dl, SingleTy, SingleV, IdxV);
  }
  // When inserting a single word, the rotation back to the original position
  // would be by HwLen-Idx, but if two words are inserted, it will need to be
  // by (HwLen-4)-Idx.
  unsigned RolBase = HwLen;
  if (VecTy.getSizeInBits() == 32) {
    SDValue V = DAG.getBitcast(MVT::i32, SubV);
    SingleV = DAG.getNode(HexagonISD::VINSERTW0, dl, SingleTy, V);
  } else {
    SDValue V = DAG.getBitcast(MVT::i64, SubV);
    SDValue R0 = DAG.getTargetExtractSubreg(Hexagon::isub_lo, dl, MVT::i32, V);
    SDValue R1 = DAG.getTargetExtractSubreg(Hexagon::isub_hi, dl, MVT::i32, V);
    SingleV = DAG.getNode(HexagonISD::VINSERTW0, dl, SingleTy, SingleV, R0);
    SingleV = DAG.getNode(HexagonISD::VROR, dl, SingleTy, SingleV,
                          DAG.getConstant(4, dl, MVT::i32));
    SingleV = DAG.getNode(HexagonISD::VINSERTW0, dl, SingleTy, SingleV, R1);
    RolBase = HwLen-4;
  }
  // If the vector wasn't ror'ed, don't ror it back.
  if (RolBase != 4 || !IdxN || !IdxN->isNullValue()) {
    SDValue RolV = DAG.getNode(ISD::SUB, dl, MVT::i32,
                               DAG.getConstant(RolBase, dl, MVT::i32), IdxV);
    SingleV = DAG.getNode(HexagonISD::VROR, dl, SingleTy, SingleV, RolV);
  }

  if (IsPair) {
    SDValue InLo = DAG.getNode(ISD::CONCAT_VECTORS, dl, VecTy, {SingleV, V1});
    SDValue InHi = DAG.getNode(ISD::CONCAT_VECTORS, dl, VecTy, {V0, SingleV});
    return DAG.getNode(ISD::SELECT, dl, VecTy, PickHi, InHi, InLo);
  }
  return SingleV;
}

SDValue
HexagonTargetLowering::insertHvxSubvectorPred(SDValue VecV, SDValue SubV,
      SDValue IdxV, const SDLoc &dl, SelectionDAG &DAG) const {
  MVT VecTy = ty(VecV);
  MVT SubTy = ty(SubV);
  assert(Subtarget.isHVXVectorType(VecTy, true));
  // VecV is an HVX vector predicate. SubV may be either an HVX vector
  // predicate as well, or it can be a scalar predicate.

  unsigned VecLen = VecTy.getVectorNumElements();
  unsigned HwLen = Subtarget.getVectorLength();
  assert(HwLen % VecLen == 0 && "Unexpected vector type");

  unsigned Scale = VecLen / SubTy.getVectorNumElements();
  unsigned BitBytes = HwLen / VecLen;
  unsigned BlockLen = HwLen / Scale;

  MVT ByteTy = MVT::getVectorVT(MVT::i8, HwLen);
  SDValue ByteVec = DAG.getNode(HexagonISD::Q2V, dl, ByteTy, VecV);
  SDValue ByteSub = createHvxPrefixPred(SubV, dl, BitBytes, false, DAG);
  SDValue ByteIdx;

  auto *IdxN = dyn_cast<ConstantSDNode>(IdxV.getNode());
  if (!IdxN || !IdxN->isNullValue()) {
    ByteIdx = DAG.getNode(ISD::MUL, dl, MVT::i32, IdxV,
                          DAG.getConstant(BitBytes, dl, MVT::i32));
    ByteVec = DAG.getNode(HexagonISD::VROR, dl, ByteTy, ByteVec, ByteIdx);
  }

  // ByteVec is the target vector VecV rotated in such a way that the
  // subvector should be inserted at index 0. Generate a predicate mask
  // and use vmux to do the insertion.
  assert(BlockLen < HwLen && "vsetq(v1) prerequisite");
  MVT BoolTy = MVT::getVectorVT(MVT::i1, HwLen);
  SDValue Q = getInstr(Hexagon::V6_pred_scalar2, dl, BoolTy,
                       {DAG.getConstant(BlockLen, dl, MVT::i32)}, DAG);
  ByteVec = getInstr(Hexagon::V6_vmux, dl, ByteTy, {Q, ByteSub, ByteVec}, DAG);
  // Rotate ByteVec back, and convert to a vector predicate.
  if (!IdxN || !IdxN->isNullValue()) {
    SDValue HwLenV = DAG.getConstant(HwLen, dl, MVT::i32);
    SDValue ByteXdi = DAG.getNode(ISD::SUB, dl, MVT::i32, HwLenV, ByteIdx);
    ByteVec = DAG.getNode(HexagonISD::VROR, dl, ByteTy, ByteVec, ByteXdi);
  }
  return DAG.getNode(HexagonISD::V2Q, dl, VecTy, ByteVec);
}

SDValue
HexagonTargetLowering::extendHvxVectorPred(SDValue VecV, const SDLoc &dl,
      MVT ResTy, bool ZeroExt, SelectionDAG &DAG) const {
  // Sign- and any-extending of a vector predicate to a vector register is
  // equivalent to Q2V. For zero-extensions, generate a vmux between 0 and
  // a vector of 1s (where the 1s are of type matching the vector type).
  assert(Subtarget.isHVXVectorType(ResTy));
  if (!ZeroExt)
    return DAG.getNode(HexagonISD::Q2V, dl, ResTy, VecV);

  assert(ty(VecV).getVectorNumElements() == ResTy.getVectorNumElements());
  SDValue True = DAG.getNode(ISD::SPLAT_VECTOR, dl, ResTy,
                             DAG.getConstant(1, dl, MVT::i32));
  SDValue False = getZero(dl, ResTy, DAG);
  return DAG.getSelect(dl, ResTy, VecV, True, False);
}

SDValue
HexagonTargetLowering::compressHvxPred(SDValue VecQ, const SDLoc &dl,
      MVT ResTy, SelectionDAG &DAG) const {
  // Given a predicate register VecQ, transfer bits VecQ[0..HwLen-1]
  // (i.e. the entire predicate register) to bits [0..HwLen-1] of a
  // vector register. The remaining bits of the vector register are
  // unspecified.

  MachineFunction &MF = DAG.getMachineFunction();
  unsigned HwLen = Subtarget.getVectorLength();
  MVT ByteTy = MVT::getVectorVT(MVT::i8, HwLen);
  MVT PredTy = ty(VecQ);
  unsigned PredLen = PredTy.getVectorNumElements();
  assert(HwLen % PredLen == 0);
  MVT VecTy = MVT::getVectorVT(MVT::getIntegerVT(8*HwLen/PredLen), PredLen);

  Type *Int8Ty = Type::getInt8Ty(*DAG.getContext());
  SmallVector<Constant*, 128> Tmp;
  // Create an array of bytes (hex): 01,02,04,08,10,20,40,80, 01,02,04,08,...
  // These are bytes with the LSB rotated left with respect to their index.
  for (unsigned i = 0; i != HwLen/8; ++i) {
    for (unsigned j = 0; j != 8; ++j)
      Tmp.push_back(ConstantInt::get(Int8Ty, 1ull << j));
  }
  Constant *CV = ConstantVector::get(Tmp);
  Align Alignment(HwLen);
  SDValue CP =
      LowerConstantPool(DAG.getConstantPool(CV, ByteTy, Alignment), DAG);
  SDValue Bytes =
      DAG.getLoad(ByteTy, dl, DAG.getEntryNode(), CP,
                  MachinePointerInfo::getConstantPool(MF), Alignment);

  // Select the bytes that correspond to true bits in the vector predicate.
  SDValue Sel = DAG.getSelect(dl, VecTy, VecQ, DAG.getBitcast(VecTy, Bytes),
      getZero(dl, VecTy, DAG));
  // Calculate the OR of all bytes in each group of 8. That will compress
  // all the individual bits into a single byte.
  // First, OR groups of 4, via vrmpy with 0x01010101.
  SDValue All1 =
      DAG.getSplatBuildVector(MVT::v4i8, dl, DAG.getConstant(1, dl, MVT::i32));
  SDValue Vrmpy = getInstr(Hexagon::V6_vrmpyub, dl, ByteTy, {Sel, All1}, DAG);
  // Then rotate the accumulated vector by 4 bytes, and do the final OR.
  SDValue Rot = getInstr(Hexagon::V6_valignbi, dl, ByteTy,
      {Vrmpy, Vrmpy, DAG.getTargetConstant(4, dl, MVT::i32)}, DAG);
  SDValue Vor = DAG.getNode(ISD::OR, dl, ByteTy, {Vrmpy, Rot});

  // Pick every 8th byte and coalesce them at the beginning of the output.
  // For symmetry, coalesce every 1+8th byte after that, then every 2+8th
  // byte and so on.
  SmallVector<int,128> Mask;
  for (unsigned i = 0; i != HwLen; ++i)
    Mask.push_back((8*i) % HwLen + i/(HwLen/8));
  SDValue Collect =
      DAG.getVectorShuffle(ByteTy, dl, Vor, DAG.getUNDEF(ByteTy), Mask);
  return DAG.getBitcast(ResTy, Collect);
}

SDValue
HexagonTargetLowering::LowerHvxBuildVector(SDValue Op, SelectionDAG &DAG)
      const {
  const SDLoc &dl(Op);
  MVT VecTy = ty(Op);

  unsigned Size = Op.getNumOperands();
  SmallVector<SDValue,128> Ops;
  for (unsigned i = 0; i != Size; ++i)
    Ops.push_back(Op.getOperand(i));

  if (VecTy.getVectorElementType() == MVT::i1)
    return buildHvxVectorPred(Ops, dl, VecTy, DAG);

  if (VecTy.getSizeInBits() == 16*Subtarget.getVectorLength()) {
    ArrayRef<SDValue> A(Ops);
    MVT SingleTy = typeSplit(VecTy).first;
    SDValue V0 = buildHvxVectorReg(A.take_front(Size/2), dl, SingleTy, DAG);
    SDValue V1 = buildHvxVectorReg(A.drop_front(Size/2), dl, SingleTy, DAG);
    return DAG.getNode(ISD::CONCAT_VECTORS, dl, VecTy, V0, V1);
  }

  return buildHvxVectorReg(Ops, dl, VecTy, DAG);
}

SDValue
HexagonTargetLowering::LowerHvxConcatVectors(SDValue Op, SelectionDAG &DAG)
      const {
  // Vector concatenation of two integer (non-bool) vectors does not need
  // special lowering. Custom-lower concats of bool vectors and expand
  // concats of more than 2 vectors.
  MVT VecTy = ty(Op);
  const SDLoc &dl(Op);
  unsigned NumOp = Op.getNumOperands();
  if (VecTy.getVectorElementType() != MVT::i1) {
    if (NumOp == 2)
      return Op;
    // Expand the other cases into a build-vector.
    SmallVector<SDValue,8> Elems;
    for (SDValue V : Op.getNode()->ops())
      DAG.ExtractVectorElements(V, Elems);
    // A vector of i16 will be broken up into a build_vector of i16's.
    // This is a problem, since at the time of operation legalization,
    // all operations are expected to be type-legalized, and i16 is not
    // a legal type. If any of the extracted elements is not of a valid
    // type, sign-extend it to a valid one.
    for (unsigned i = 0, e = Elems.size(); i != e; ++i) {
      SDValue V = Elems[i];
      MVT Ty = ty(V);
      if (!isTypeLegal(Ty)) {
        EVT NTy = getTypeToTransformTo(*DAG.getContext(), Ty);
        if (V.getOpcode() == ISD::EXTRACT_VECTOR_ELT) {
          Elems[i] = DAG.getNode(ISD::SIGN_EXTEND_INREG, dl, NTy,
                                 DAG.getNode(ISD::EXTRACT_VECTOR_ELT, dl, NTy,
                                             V.getOperand(0), V.getOperand(1)),
                                 DAG.getValueType(Ty));
          continue;
        }
        // A few less complicated cases.
        switch (V.getOpcode()) {
          case ISD::Constant:
            Elems[i] = DAG.getSExtOrTrunc(V, dl, NTy);
            break;
          case ISD::UNDEF:
            Elems[i] = DAG.getUNDEF(NTy);
            break;
          case ISD::TRUNCATE:
            Elems[i] = V.getOperand(0);
            break;
          default:
            llvm_unreachable("Unexpected vector element");
        }
      }
    }
    return DAG.getBuildVector(VecTy, dl, Elems);
  }

  assert(VecTy.getVectorElementType() == MVT::i1);
  unsigned HwLen = Subtarget.getVectorLength();
  assert(isPowerOf2_32(NumOp) && HwLen % NumOp == 0);

  SDValue Op0 = Op.getOperand(0);

  // If the operands are HVX types (i.e. not scalar predicates), then
  // defer the concatenation, and create QCAT instead.
  if (Subtarget.isHVXVectorType(ty(Op0), true)) {
    if (NumOp == 2)
      return DAG.getNode(HexagonISD::QCAT, dl, VecTy, Op0, Op.getOperand(1));

    ArrayRef<SDUse> U(Op.getNode()->ops());
    SmallVector<SDValue,4> SV(U.begin(), U.end());
    ArrayRef<SDValue> Ops(SV);

    MVT HalfTy = typeSplit(VecTy).first;
    SDValue V0 = DAG.getNode(ISD::CONCAT_VECTORS, dl, HalfTy,
                             Ops.take_front(NumOp/2));
    SDValue V1 = DAG.getNode(ISD::CONCAT_VECTORS, dl, HalfTy,
                             Ops.take_back(NumOp/2));
    return DAG.getNode(HexagonISD::QCAT, dl, VecTy, V0, V1);
  }

  // Count how many bytes (in a vector register) each bit in VecTy
  // corresponds to.
  unsigned BitBytes = HwLen / VecTy.getVectorNumElements();

  SmallVector<SDValue,8> Prefixes;
  for (SDValue V : Op.getNode()->op_values()) {
    SDValue P = createHvxPrefixPred(V, dl, BitBytes, true, DAG);
    Prefixes.push_back(P);
  }

  unsigned InpLen = ty(Op.getOperand(0)).getVectorNumElements();
  MVT ByteTy = MVT::getVectorVT(MVT::i8, HwLen);
  SDValue S = DAG.getConstant(InpLen*BitBytes, dl, MVT::i32);
  SDValue Res = getZero(dl, ByteTy, DAG);
  for (unsigned i = 0, e = Prefixes.size(); i != e; ++i) {
    Res = DAG.getNode(HexagonISD::VROR, dl, ByteTy, Res, S);
    Res = DAG.getNode(ISD::OR, dl, ByteTy, Res, Prefixes[e-i-1]);
  }
  return DAG.getNode(HexagonISD::V2Q, dl, VecTy, Res);
}

SDValue
HexagonTargetLowering::LowerHvxExtractElement(SDValue Op, SelectionDAG &DAG)
      const {
  // Change the type of the extracted element to i32.
  SDValue VecV = Op.getOperand(0);
  MVT ElemTy = ty(VecV).getVectorElementType();
  const SDLoc &dl(Op);
  SDValue IdxV = Op.getOperand(1);
  if (ElemTy == MVT::i1)
    return extractHvxElementPred(VecV, IdxV, dl, ty(Op), DAG);

  return extractHvxElementReg(VecV, IdxV, dl, ty(Op), DAG);
}

SDValue
HexagonTargetLowering::LowerHvxInsertElement(SDValue Op, SelectionDAG &DAG)
      const {
  const SDLoc &dl(Op);
  SDValue VecV = Op.getOperand(0);
  SDValue ValV = Op.getOperand(1);
  SDValue IdxV = Op.getOperand(2);
  MVT ElemTy = ty(VecV).getVectorElementType();
  if (ElemTy == MVT::i1)
    return insertHvxElementPred(VecV, IdxV, ValV, dl, DAG);

  return insertHvxElementReg(VecV, IdxV, ValV, dl, DAG);
}

SDValue
HexagonTargetLowering::LowerHvxExtractSubvector(SDValue Op, SelectionDAG &DAG)
      const {
  SDValue SrcV = Op.getOperand(0);
  MVT SrcTy = ty(SrcV);
  MVT DstTy = ty(Op);
  SDValue IdxV = Op.getOperand(1);
  unsigned Idx = cast<ConstantSDNode>(IdxV.getNode())->getZExtValue();
  assert(Idx % DstTy.getVectorNumElements() == 0);
  (void)Idx;
  const SDLoc &dl(Op);

  MVT ElemTy = SrcTy.getVectorElementType();
  if (ElemTy == MVT::i1)
    return extractHvxSubvectorPred(SrcV, IdxV, dl, DstTy, DAG);

  return extractHvxSubvectorReg(SrcV, IdxV, dl, DstTy, DAG);
}

SDValue
HexagonTargetLowering::LowerHvxInsertSubvector(SDValue Op, SelectionDAG &DAG)
      const {
  // Idx does not need to be a constant.
  SDValue VecV = Op.getOperand(0);
  SDValue ValV = Op.getOperand(1);
  SDValue IdxV = Op.getOperand(2);

  const SDLoc &dl(Op);
  MVT VecTy = ty(VecV);
  MVT ElemTy = VecTy.getVectorElementType();
  if (ElemTy == MVT::i1)
    return insertHvxSubvectorPred(VecV, ValV, IdxV, dl, DAG);

  return insertHvxSubvectorReg(VecV, ValV, IdxV, dl, DAG);
}

SDValue
HexagonTargetLowering::LowerHvxAnyExt(SDValue Op, SelectionDAG &DAG) const {
  // Lower any-extends of boolean vectors to sign-extends, since they
  // translate directly to Q2V. Zero-extending could also be done equally
  // fast, but Q2V is used/recognized in more places.
  // For all other vectors, use zero-extend.
  MVT ResTy = ty(Op);
  SDValue InpV = Op.getOperand(0);
  MVT ElemTy = ty(InpV).getVectorElementType();
  if (ElemTy == MVT::i1 && Subtarget.isHVXVectorType(ResTy))
    return LowerHvxSignExt(Op, DAG);
  return DAG.getNode(ISD::ZERO_EXTEND, SDLoc(Op), ResTy, InpV);
}

SDValue
HexagonTargetLowering::LowerHvxSignExt(SDValue Op, SelectionDAG &DAG) const {
  MVT ResTy = ty(Op);
  SDValue InpV = Op.getOperand(0);
  MVT ElemTy = ty(InpV).getVectorElementType();
  if (ElemTy == MVT::i1 && Subtarget.isHVXVectorType(ResTy))
    return extendHvxVectorPred(InpV, SDLoc(Op), ty(Op), false, DAG);
  return Op;
}

SDValue
HexagonTargetLowering::LowerHvxZeroExt(SDValue Op, SelectionDAG &DAG) const {
  MVT ResTy = ty(Op);
  SDValue InpV = Op.getOperand(0);
  MVT ElemTy = ty(InpV).getVectorElementType();
  if (ElemTy == MVT::i1 && Subtarget.isHVXVectorType(ResTy))
    return extendHvxVectorPred(InpV, SDLoc(Op), ty(Op), true, DAG);
  return Op;
}

SDValue
HexagonTargetLowering::LowerHvxCttz(SDValue Op, SelectionDAG &DAG) const {
  // Lower vector CTTZ into a computation using CTLZ (Hacker's Delight):
  // cttz(x) = bitwidth(x) - ctlz(~x & (x-1))
  const SDLoc &dl(Op);
  MVT ResTy = ty(Op);
  SDValue InpV = Op.getOperand(0);
  assert(ResTy == ty(InpV));

  // Calculate the vectors of 1 and bitwidth(x).
  MVT ElemTy = ty(InpV).getVectorElementType();
  unsigned ElemWidth = ElemTy.getSizeInBits();

  SDValue Vec1 = DAG.getNode(ISD::SPLAT_VECTOR, dl, ResTy,
                             DAG.getConstant(1, dl, MVT::i32));
  SDValue VecW = DAG.getNode(ISD::SPLAT_VECTOR, dl, ResTy,
                             DAG.getConstant(ElemWidth, dl, MVT::i32));
  SDValue VecN1 = DAG.getNode(ISD::SPLAT_VECTOR, dl, ResTy,
                              DAG.getConstant(-1, dl, MVT::i32));

  // Do not use DAG.getNOT, because that would create BUILD_VECTOR with
  // a BITCAST. Here we can skip the BITCAST (so we don't have to handle
  // it separately in custom combine or selection).
  SDValue A = DAG.getNode(ISD::AND, dl, ResTy,
                          {DAG.getNode(ISD::XOR, dl, ResTy, {InpV, VecN1}),
                           DAG.getNode(ISD::SUB, dl, ResTy, {InpV, Vec1})});
  return DAG.getNode(ISD::SUB, dl, ResTy,
                     {VecW, DAG.getNode(ISD::CTLZ, dl, ResTy, A)});
}

SDValue
HexagonTargetLowering::LowerHvxMulh(SDValue Op, SelectionDAG &DAG) const {
  MVT ResTy = ty(Op);
  assert(ResTy.isVector());
  const SDLoc &dl(Op);
  SmallVector<int,256> ShuffMask;

  MVT ElemTy = ResTy.getVectorElementType();
  unsigned VecLen = ResTy.getVectorNumElements();
  SDValue Vs = Op.getOperand(0);
  SDValue Vt = Op.getOperand(1);
  bool IsSigned = Op.getOpcode() == ISD::MULHS;

  if (ElemTy == MVT::i8 || ElemTy == MVT::i16) {
    // For i8 vectors Vs = (a0, a1, ...), Vt = (b0, b1, ...),
    // V6_vmpybv Vs, Vt produces a pair of i16 vectors Hi:Lo,
    // where Lo = (a0*b0, a2*b2, ...), Hi = (a1*b1, a3*b3, ...).
    // For i16, use V6_vmpyhv, which behaves in an analogous way to
    // V6_vmpybv: results Lo and Hi are products of even/odd elements
    // respectively.
    MVT ExtTy = typeExtElem(ResTy, 2);
    unsigned MpyOpc = ElemTy == MVT::i8
        ? (IsSigned ? Hexagon::V6_vmpybv : Hexagon::V6_vmpyubv)
        : (IsSigned ? Hexagon::V6_vmpyhv : Hexagon::V6_vmpyuhv);
    SDValue M = getInstr(MpyOpc, dl, ExtTy, {Vs, Vt}, DAG);

    // Discard low halves of the resulting values, collect the high halves.
    for (unsigned I = 0; I < VecLen; I += 2) {
      ShuffMask.push_back(I+1);         // Pick even element.
      ShuffMask.push_back(I+VecLen+1);  // Pick odd element.
    }
    VectorPair P = opSplit(opCastElem(M, ElemTy, DAG), dl, DAG);
    SDValue BS = getByteShuffle(dl, P.first, P.second, ShuffMask, DAG);
    return DAG.getBitcast(ResTy, BS);
  }

  assert(ElemTy == MVT::i32);
  SDValue S16 = DAG.getConstant(16, dl, MVT::i32);

  auto MulHS_V60 = [&](SDValue Vs, SDValue Vt) {
    // mulhs(Vs,Vt) =
    //   = [(Hi(Vs)*2^16 + Lo(Vs)) *s (Hi(Vt)*2^16 + Lo(Vt))] >> 32
    //   = [Hi(Vs)*2^16 *s Hi(Vt)*2^16 + Hi(Vs) *su Lo(Vt)*2^16
    //      + Lo(Vs) *us (Hi(Vt)*2^16 + Lo(Vt))] >> 32
    //   = [Hi(Vs) *s Hi(Vt)*2^32 + Hi(Vs) *su Lo(Vt)*2^16
    //      + Lo(Vs) *us Vt] >> 32
    // The low half of Lo(Vs)*Lo(Vt) will be discarded (it's not added to
    // anything, so it cannot produce any carry over to higher bits),
    // so everything in [] can be shifted by 16 without loss of precision.
    //   = [Hi(Vs) *s Hi(Vt)*2^16 + Hi(Vs)*su Lo(Vt) + Lo(Vs)*Vt >> 16] >> 16
    //   = [Hi(Vs) *s Hi(Vt)*2^16 + Hi(Vs)*su Lo(Vt) + V6_vmpyewuh(Vs,Vt)] >> 16
    // Denote Hi(Vs) = Vs':
    //   = [Vs'*s Hi(Vt)*2^16 + Vs' *su Lo(Vt) + V6_vmpyewuh(Vt,Vs)] >> 16
    //   = Vs'*s Hi(Vt) + (V6_vmpyiewuh(Vs',Vt) + V6_vmpyewuh(Vt,Vs)) >> 16
    SDValue T0 = getInstr(Hexagon::V6_vmpyewuh, dl, ResTy, {Vt, Vs}, DAG);
    // Get Vs':
    SDValue S0 = getInstr(Hexagon::V6_vasrw, dl, ResTy, {Vs, S16}, DAG);
    SDValue T1 = getInstr(Hexagon::V6_vmpyiewuh_acc, dl, ResTy,
                          {T0, S0, Vt}, DAG);
    // Shift by 16:
    SDValue S2 = getInstr(Hexagon::V6_vasrw, dl, ResTy, {T1, S16}, DAG);
    // Get Vs'*Hi(Vt):
    SDValue T2 = getInstr(Hexagon::V6_vmpyiowh, dl, ResTy, {S0, Vt}, DAG);
    // Add:
    SDValue T3 = DAG.getNode(ISD::ADD, dl, ResTy, {S2, T2});
    return T3;
  };

  auto MulHS_V62 = [&](SDValue Vs, SDValue Vt) {
    MVT PairTy = typeJoin({ResTy, ResTy});
    SDValue T0 = getInstr(Hexagon::V6_vmpyewuh_64, dl, PairTy, {Vs, Vt}, DAG);
    SDValue T1 = getInstr(Hexagon::V6_vmpyowh_64_acc, dl, PairTy,
                          {T0, Vs, Vt}, DAG);
    return opSplit(T1, dl, DAG).second;
  };

  if (IsSigned) {
    if (Subtarget.useHVXV62Ops())
      return MulHS_V62(Vs, Vt);
    return MulHS_V60(Vs, Vt);
  }

  // Unsigned mulhw. (Would expansion using signed mulhw be better?)

  auto LoVec = [&DAG,ResTy,dl] (SDValue Pair) {
    return DAG.getTargetExtractSubreg(Hexagon::vsub_lo, dl, ResTy, Pair);
  };
  auto HiVec = [&DAG,ResTy,dl] (SDValue Pair) {
    return DAG.getTargetExtractSubreg(Hexagon::vsub_hi, dl, ResTy, Pair);
  };

  MVT PairTy = typeJoin({ResTy, ResTy});
  SDValue P = getInstr(Hexagon::V6_lvsplatw, dl, ResTy,
                       {DAG.getConstant(0x02020202, dl, MVT::i32)}, DAG);
  // Multiply-unsigned halfwords:
  //   LoVec = Vs.uh[2i] * Vt.uh[2i],
  //   HiVec = Vs.uh[2i+1] * Vt.uh[2i+1]
  SDValue T0 = getInstr(Hexagon::V6_vmpyuhv, dl, PairTy, {Vs, Vt}, DAG);
  // The low halves in the LoVec of the pair can be discarded. They are
  // not added to anything (in the full-precision product), so they cannot
  // produce a carry into the higher bits.
  SDValue T1 = getInstr(Hexagon::V6_vlsrw, dl, ResTy, {LoVec(T0), S16}, DAG);
  // Swap low and high halves in Vt, and do the halfword multiplication
  // to get products Vs.uh[2i] * Vt.uh[2i+1] and Vs.uh[2i+1] * Vt.uh[2i].
  SDValue D0 = getInstr(Hexagon::V6_vdelta, dl, ResTy, {Vt, P}, DAG);
  SDValue T2 = getInstr(Hexagon::V6_vmpyuhv, dl, PairTy, {Vs, D0}, DAG);
  // T2 has mixed products of halfwords: Lo(Vt)*Hi(Vs) and Hi(Vt)*Lo(Vs).
  // These products are words, but cannot be added directly because the
  // sums could overflow. Add these products, by halfwords, where each sum
  // of a pair of halfwords gives a word.
  SDValue T3 = getInstr(Hexagon::V6_vadduhw, dl, PairTy,
                        {LoVec(T2), HiVec(T2)}, DAG);
  // Add the high halfwords from the products of the low halfwords.
  SDValue T4 = DAG.getNode(ISD::ADD, dl, ResTy, {T1, LoVec(T3)});
  SDValue T5 = getInstr(Hexagon::V6_vlsrw, dl, ResTy, {T4, S16}, DAG);
  SDValue T6 = DAG.getNode(ISD::ADD, dl, ResTy, {HiVec(T0), HiVec(T3)});
  SDValue T7 = DAG.getNode(ISD::ADD, dl, ResTy, {T5, T6});
  return T7;
}

SDValue
HexagonTargetLowering::LowerHvxBitcast(SDValue Op, SelectionDAG &DAG) const {
  SDValue ValQ = Op.getOperand(0);
  MVT ResTy = ty(Op);
  MVT VecTy = ty(ValQ);
  const SDLoc &dl(Op);

  if (isHvxBoolTy(VecTy) && ResTy.isScalarInteger()) {
    unsigned HwLen = Subtarget.getVectorLength();
    MVT WordTy = MVT::getVectorVT(MVT::i32, HwLen/4);
    SDValue VQ = compressHvxPred(ValQ, dl, WordTy, DAG);
    unsigned BitWidth = ResTy.getSizeInBits();

    if (BitWidth < 64) {
      SDValue W0 = extractHvxElementReg(VQ, DAG.getConstant(0, dl, MVT::i32),
          dl, MVT::i32, DAG);
      if (BitWidth == 32)
        return W0;
      assert(BitWidth < 32u);
      return DAG.getZExtOrTrunc(W0, dl, ResTy);
    }

    // The result is >= 64 bits. The only options are 64 or 128.
    assert(BitWidth == 64 || BitWidth == 128);
    SmallVector<SDValue,4> Words;
    for (unsigned i = 0; i != BitWidth/32; ++i) {
      SDValue W = extractHvxElementReg(
          VQ, DAG.getConstant(i, dl, MVT::i32), dl, MVT::i32, DAG);
      Words.push_back(W);
    }
    SmallVector<SDValue,2> Combines;
    assert(Words.size() % 2 == 0);
    for (unsigned i = 0, e = Words.size(); i < e; i += 2) {
      SDValue C = DAG.getNode(
          HexagonISD::COMBINE, dl, MVT::i64, {Words[i+1], Words[i]});
      Combines.push_back(C);
    }

    if (BitWidth == 64)
      return Combines[0];

    return DAG.getNode(ISD::BUILD_PAIR, dl, ResTy, Combines);
  }

  return Op;
}

SDValue
HexagonTargetLowering::LowerHvxExtend(SDValue Op, SelectionDAG &DAG) const {
  // Sign- and zero-extends are legal.
  assert(Op.getOpcode() == ISD::ANY_EXTEND_VECTOR_INREG);
  return DAG.getNode(ISD::ZERO_EXTEND_VECTOR_INREG, SDLoc(Op), ty(Op),
                     Op.getOperand(0));
}

SDValue
HexagonTargetLowering::LowerHvxSelect(SDValue Op, SelectionDAG &DAG) const {
  MVT ResTy = ty(Op);
  if (ResTy.getVectorElementType() != MVT::i1)
    return Op;

  const SDLoc &dl(Op);
  unsigned HwLen = Subtarget.getVectorLength();
  unsigned VecLen = ResTy.getVectorNumElements();
  assert(HwLen % VecLen == 0);
  unsigned ElemSize = HwLen / VecLen;

  MVT VecTy = MVT::getVectorVT(MVT::getIntegerVT(ElemSize * 8), VecLen);
  SDValue S =
      DAG.getNode(ISD::SELECT, dl, VecTy, Op.getOperand(0),
                  DAG.getNode(HexagonISD::Q2V, dl, VecTy, Op.getOperand(1)),
                  DAG.getNode(HexagonISD::Q2V, dl, VecTy, Op.getOperand(2)));
  return DAG.getNode(HexagonISD::V2Q, dl, ResTy, S);
}

SDValue
HexagonTargetLowering::LowerHvxShift(SDValue Op, SelectionDAG &DAG) const {
  if (SDValue S = getVectorShiftByInt(Op, DAG))
    return S;
  return Op;
}

SDValue
HexagonTargetLowering::LowerHvxIntrinsic(SDValue Op, SelectionDAG &DAG) const {
      const SDLoc &dl(Op);
  MVT ResTy = ty(Op);

  unsigned IntNo = cast<ConstantSDNode>(Op.getOperand(0))->getZExtValue();
  bool Use64b = Subtarget.useHVX64BOps();
  unsigned IntPredCast = Use64b ? Intrinsic::hexagon_V6_pred_typecast
                                : Intrinsic::hexagon_V6_pred_typecast_128B;
  if (IntNo == IntPredCast) {
    SDValue Vs = Op.getOperand(1);
    MVT OpTy = ty(Vs);
    if (isHvxBoolTy(ResTy) && isHvxBoolTy(OpTy)) {
      if (ResTy == OpTy)
        return Vs;
      return DAG.getNode(HexagonISD::TYPECAST, dl, ResTy, Vs);
    }
  }

  return Op;
}

SDValue
HexagonTargetLowering::LowerHvxMaskedOp(SDValue Op, SelectionDAG &DAG) const {
  const SDLoc &dl(Op);
  unsigned HwLen = Subtarget.getVectorLength();
  MachineFunction &MF = DAG.getMachineFunction();
  auto *MaskN = cast<MaskedLoadStoreSDNode>(Op.getNode());
  SDValue Mask = MaskN->getMask();
  SDValue Chain = MaskN->getChain();
  SDValue Base = MaskN->getBasePtr();
  auto *MemOp = MF.getMachineMemOperand(MaskN->getMemOperand(), 0, HwLen);

  unsigned Opc = Op->getOpcode();
  assert(Opc == ISD::MLOAD || Opc == ISD::MSTORE);

  if (Opc == ISD::MLOAD) {
    MVT ValTy = ty(Op);
    SDValue Load = DAG.getLoad(ValTy, dl, Chain, Base, MemOp);
    SDValue Thru = cast<MaskedLoadSDNode>(MaskN)->getPassThru();
    if (isUndef(Thru))
      return Load;
    SDValue VSel = DAG.getNode(ISD::VSELECT, dl, ValTy, Mask, Load, Thru);
    return DAG.getMergeValues({VSel, Load.getValue(1)}, dl);
  }

  // MSTORE
  // HVX only has aligned masked stores.

  // TODO: Fold negations of the mask into the store.
  unsigned StoreOpc = Hexagon::V6_vS32b_qpred_ai;
  SDValue Value = cast<MaskedStoreSDNode>(MaskN)->getValue();
  SDValue Offset0 = DAG.getTargetConstant(0, dl, ty(Base));

  if (MaskN->getAlign().value() % HwLen == 0) {
    SDValue Store = getInstr(StoreOpc, dl, MVT::Other,
                             {Mask, Base, Offset0, Value, Chain}, DAG);
    DAG.setNodeMemRefs(cast<MachineSDNode>(Store.getNode()), {MemOp});
    return Store;
  }

  // Unaligned case.
  auto StoreAlign = [&](SDValue V, SDValue A) {
    SDValue Z = getZero(dl, ty(V), DAG);
    // TODO: use funnel shifts?
    // vlalign(Vu,Vv,Rt) rotates the pair Vu:Vv left by Rt and takes the
    // upper half.
    SDValue LoV = getInstr(Hexagon::V6_vlalignb, dl, ty(V), {V, Z, A}, DAG);
    SDValue HiV = getInstr(Hexagon::V6_vlalignb, dl, ty(V), {Z, V, A}, DAG);
    return std::make_pair(LoV, HiV);
  };

  MVT ByteTy = MVT::getVectorVT(MVT::i8, HwLen);
  MVT BoolTy = MVT::getVectorVT(MVT::i1, HwLen);
  SDValue MaskV = DAG.getNode(HexagonISD::Q2V, dl, ByteTy, Mask);
  VectorPair Tmp = StoreAlign(MaskV, Base);
  VectorPair MaskU = {DAG.getNode(HexagonISD::V2Q, dl, BoolTy, Tmp.first),
                      DAG.getNode(HexagonISD::V2Q, dl, BoolTy, Tmp.second)};
  VectorPair ValueU = StoreAlign(Value, Base);

  SDValue Offset1 = DAG.getTargetConstant(HwLen, dl, MVT::i32);
  SDValue StoreLo =
      getInstr(StoreOpc, dl, MVT::Other,
               {MaskU.first, Base, Offset0, ValueU.first, Chain}, DAG);
  SDValue StoreHi =
      getInstr(StoreOpc, dl, MVT::Other,
               {MaskU.second, Base, Offset1, ValueU.second, Chain}, DAG);
  DAG.setNodeMemRefs(cast<MachineSDNode>(StoreLo.getNode()), {MemOp});
  DAG.setNodeMemRefs(cast<MachineSDNode>(StoreHi.getNode()), {MemOp});
  return DAG.getNode(ISD::TokenFactor, dl, MVT::Other, {StoreLo, StoreHi});
}

SDValue
HexagonTargetLowering::SplitHvxPairOp(SDValue Op, SelectionDAG &DAG) const {
  assert(!Op.isMachineOpcode());
  SmallVector<SDValue,2> OpsL, OpsH;
  const SDLoc &dl(Op);

  auto SplitVTNode = [&DAG,this] (const VTSDNode *N) {
    MVT Ty = typeSplit(N->getVT().getSimpleVT()).first;
    SDValue TV = DAG.getValueType(Ty);
    return std::make_pair(TV, TV);
  };

  for (SDValue A : Op.getNode()->ops()) {
    VectorPair P = Subtarget.isHVXVectorType(ty(A), true)
                    ? opSplit(A, dl, DAG)
                    : std::make_pair(A, A);
    // Special case for type operand.
    if (Op.getOpcode() == ISD::SIGN_EXTEND_INREG) {
      if (const auto *N = dyn_cast<const VTSDNode>(A.getNode()))
        P = SplitVTNode(N);
    }
    OpsL.push_back(P.first);
    OpsH.push_back(P.second);
  }

  MVT ResTy = ty(Op);
  MVT HalfTy = typeSplit(ResTy).first;
  SDValue L = DAG.getNode(Op.getOpcode(), dl, HalfTy, OpsL);
  SDValue H = DAG.getNode(Op.getOpcode(), dl, HalfTy, OpsH);
  SDValue S = DAG.getNode(ISD::CONCAT_VECTORS, dl, ResTy, L, H);
  return S;
}

SDValue
HexagonTargetLowering::SplitHvxMemOp(SDValue Op, SelectionDAG &DAG) const {
  auto *MemN = cast<MemSDNode>(Op.getNode());

  MVT MemTy = MemN->getMemoryVT().getSimpleVT();
  if (!isHvxPairTy(MemTy))
    return Op;

  const SDLoc &dl(Op);
  unsigned HwLen = Subtarget.getVectorLength();
  MVT SingleTy = typeSplit(MemTy).first;
  SDValue Chain = MemN->getChain();
  SDValue Base0 = MemN->getBasePtr();
  SDValue Base1 = DAG.getMemBasePlusOffset(Base0, TypeSize::Fixed(HwLen), dl);

  MachineMemOperand *MOp0 = nullptr, *MOp1 = nullptr;
  if (MachineMemOperand *MMO = MemN->getMemOperand()) {
    MachineFunction &MF = DAG.getMachineFunction();
    MOp0 = MF.getMachineMemOperand(MMO, 0, HwLen);
    MOp1 = MF.getMachineMemOperand(MMO, HwLen, HwLen);
  }

  unsigned MemOpc = MemN->getOpcode();

  if (MemOpc == ISD::LOAD) {
    assert(cast<LoadSDNode>(Op)->isUnindexed());
    SDValue Load0 = DAG.getLoad(SingleTy, dl, Chain, Base0, MOp0);
    SDValue Load1 = DAG.getLoad(SingleTy, dl, Chain, Base1, MOp1);
    return DAG.getMergeValues(
        { DAG.getNode(ISD::CONCAT_VECTORS, dl, MemTy, Load0, Load1),
          DAG.getNode(ISD::TokenFactor, dl, MVT::Other,
                      Load0.getValue(1), Load1.getValue(1)) }, dl);
  }
  if (MemOpc == ISD::STORE) {
    assert(cast<StoreSDNode>(Op)->isUnindexed());
    VectorPair Vals = opSplit(cast<StoreSDNode>(Op)->getValue(), dl, DAG);
    SDValue Store0 = DAG.getStore(Chain, dl, Vals.first, Base0, MOp0);
    SDValue Store1 = DAG.getStore(Chain, dl, Vals.second, Base1, MOp1);
    return DAG.getNode(ISD::TokenFactor, dl, MVT::Other, Store0, Store1);
  }

  assert(MemOpc == ISD::MLOAD || MemOpc == ISD::MSTORE);

  auto MaskN = cast<MaskedLoadStoreSDNode>(Op);
  assert(MaskN->isUnindexed());
  VectorPair Masks = opSplit(MaskN->getMask(), dl, DAG);
  SDValue Offset = DAG.getUNDEF(MVT::i32);

  if (MemOpc == ISD::MLOAD) {
    VectorPair Thru =
        opSplit(cast<MaskedLoadSDNode>(Op)->getPassThru(), dl, DAG);
    SDValue MLoad0 =
        DAG.getMaskedLoad(SingleTy, dl, Chain, Base0, Offset, Masks.first,
                          Thru.first, SingleTy, MOp0, ISD::UNINDEXED,
                          ISD::NON_EXTLOAD, false);
    SDValue MLoad1 =
        DAG.getMaskedLoad(SingleTy, dl, Chain, Base1, Offset, Masks.second,
                          Thru.second, SingleTy, MOp1, ISD::UNINDEXED,
                          ISD::NON_EXTLOAD, false);
    return DAG.getMergeValues(
        { DAG.getNode(ISD::CONCAT_VECTORS, dl, MemTy, MLoad0, MLoad1),
          DAG.getNode(ISD::TokenFactor, dl, MVT::Other,
                      MLoad0.getValue(1), MLoad1.getValue(1)) }, dl);
  }
  if (MemOpc == ISD::MSTORE) {
    VectorPair Vals = opSplit(cast<MaskedStoreSDNode>(Op)->getValue(), dl, DAG);
    SDValue MStore0 = DAG.getMaskedStore(Chain, dl, Vals.first, Base0, Offset,
                                         Masks.first, SingleTy, MOp0,
                                         ISD::UNINDEXED, false, false);
    SDValue MStore1 = DAG.getMaskedStore(Chain, dl, Vals.second, Base1, Offset,
                                         Masks.second, SingleTy, MOp1,
                                         ISD::UNINDEXED, false, false);
    return DAG.getNode(ISD::TokenFactor, dl, MVT::Other, MStore0, MStore1);
  }

  std::string Name = "Unexpected operation: " + Op->getOperationName(&DAG);
  llvm_unreachable(Name.c_str());
}

SDValue
HexagonTargetLowering::WidenHvxLoad(SDValue Op, SelectionDAG &DAG) const {
  const SDLoc &dl(Op);
  auto *LoadN = cast<LoadSDNode>(Op.getNode());
  assert(LoadN->isUnindexed() && "Not widening indexed loads yet");
  assert(LoadN->getMemoryVT().getVectorElementType() != MVT::i1 &&
         "Not widening loads of i1 yet");

  SDValue Chain = LoadN->getChain();
  SDValue Base = LoadN->getBasePtr();
  SDValue Offset = DAG.getUNDEF(MVT::i32);

  MVT ResTy = ty(Op);
  unsigned HwLen = Subtarget.getVectorLength();
  unsigned ResLen = ResTy.getStoreSize();
  assert(ResLen < HwLen && "vsetq(v1) prerequisite");

  MVT BoolTy = MVT::getVectorVT(MVT::i1, HwLen);
  SDValue Mask = getInstr(Hexagon::V6_pred_scalar2, dl, BoolTy,
                          {DAG.getConstant(ResLen, dl, MVT::i32)}, DAG);

  MVT LoadTy = MVT::getVectorVT(MVT::i8, HwLen);
  MachineFunction &MF = DAG.getMachineFunction();
  auto *MemOp = MF.getMachineMemOperand(LoadN->getMemOperand(), 0, HwLen);

  SDValue Load = DAG.getMaskedLoad(LoadTy, dl, Chain, Base, Offset, Mask,
                                   DAG.getUNDEF(LoadTy), LoadTy, MemOp,
                                   ISD::UNINDEXED, ISD::NON_EXTLOAD, false);
  SDValue Value = opCastElem(Load, ResTy.getVectorElementType(), DAG);
  return DAG.getMergeValues({Value, Chain}, dl);
}

SDValue
HexagonTargetLowering::WidenHvxStore(SDValue Op, SelectionDAG &DAG) const {
  const SDLoc &dl(Op);
  auto *StoreN = cast<StoreSDNode>(Op.getNode());
  assert(StoreN->isUnindexed() && "Not widening indexed stores yet");
  assert(StoreN->getMemoryVT().getVectorElementType() != MVT::i1 &&
         "Not widening stores of i1 yet");

  SDValue Chain = StoreN->getChain();
  SDValue Base = StoreN->getBasePtr();
  SDValue Offset = DAG.getUNDEF(MVT::i32);

  SDValue Value = opCastElem(StoreN->getValue(), MVT::i8, DAG);
  MVT ValueTy = ty(Value);
  unsigned ValueLen = ValueTy.getVectorNumElements();
  unsigned HwLen = Subtarget.getVectorLength();
  assert(isPowerOf2_32(ValueLen));

  for (unsigned Len = ValueLen; Len < HwLen; ) {
    Value = opJoin({DAG.getUNDEF(ty(Value)), Value}, dl, DAG);
    Len = ty(Value).getVectorNumElements(); // This is Len *= 2
  }
  assert(ty(Value).getVectorNumElements() == HwLen);  // Paranoia

  assert(ValueLen < HwLen && "vsetq(v1) prerequisite");
  MVT BoolTy = MVT::getVectorVT(MVT::i1, HwLen);
  SDValue Mask = getInstr(Hexagon::V6_pred_scalar2, dl, BoolTy,
                          {DAG.getConstant(ValueLen, dl, MVT::i32)}, DAG);
  MachineFunction &MF = DAG.getMachineFunction();
  auto *MemOp = MF.getMachineMemOperand(StoreN->getMemOperand(), 0, HwLen);
  return DAG.getMaskedStore(Chain, dl, Value, Base, Offset, Mask, ty(Value),
                            MemOp, ISD::UNINDEXED, false, false);
}

SDValue
HexagonTargetLowering::WidenHvxExtend(SDValue Op, SelectionDAG &DAG) const {
  const SDLoc &dl(Op);
  unsigned HwWidth = 8*Subtarget.getVectorLength();

  SDValue Op0 = Op.getOperand(0);
  MVT ResTy = ty(Op);
  MVT OpTy = ty(Op0);
  if (!Subtarget.isHVXElementType(OpTy) || !Subtarget.isHVXElementType(ResTy))
    return SDValue();

  // .-res, op->      ScalarVec  Illegal      HVX
  // Scalar                  ok        -        -
  // Illegal      widen(insert)    widen        -
  // HVX                      -    widen       ok

  auto getFactor = [HwWidth](MVT Ty) {
    unsigned Width = Ty.getSizeInBits();
    return HwWidth > Width ? HwWidth / Width : 1;
  };

  auto getWideTy = [getFactor](MVT Ty) {
    unsigned WideLen = Ty.getVectorNumElements() * getFactor(Ty);
    return MVT::getVectorVT(Ty.getVectorElementType(), WideLen);
  };

  unsigned Opcode = Op.getOpcode() == ISD::SIGN_EXTEND ? HexagonISD::VUNPACK
                                                       : HexagonISD::VUNPACKU;
  SDValue WideOp = appendUndef(Op0, getWideTy(OpTy), DAG);
  SDValue WideRes = DAG.getNode(Opcode, dl, getWideTy(ResTy), WideOp);
  return WideRes;
}

SDValue
HexagonTargetLowering::WidenHvxTruncate(SDValue Op, SelectionDAG &DAG) const {
  const SDLoc &dl(Op);
  unsigned HwWidth = 8*Subtarget.getVectorLength();

  SDValue Op0 = Op.getOperand(0);
  MVT ResTy = ty(Op);
  MVT OpTy = ty(Op0);
  if (!Subtarget.isHVXElementType(OpTy) || !Subtarget.isHVXElementType(ResTy))
    return SDValue();

  // .-res, op->  ScalarVec         Illegal      HVX
  // Scalar              ok  extract(widen)        -
  // Illegal              -           widen    widen
  // HVX                  -               -       ok

  auto getFactor = [HwWidth](MVT Ty) {
    unsigned Width = Ty.getSizeInBits();
    assert(HwWidth % Width == 0);
    return HwWidth / Width;
  };

  auto getWideTy = [getFactor](MVT Ty) {
    unsigned WideLen = Ty.getVectorNumElements() * getFactor(Ty);
    return MVT::getVectorVT(Ty.getVectorElementType(), WideLen);
  };

  if (Subtarget.isHVXVectorType(OpTy))
    return DAG.getNode(HexagonISD::VPACKL, dl, getWideTy(ResTy), Op0);

  assert(!isTypeLegal(OpTy) && "HVX-widening a truncate of scalar?");

  SDValue WideOp = appendUndef(Op0, getWideTy(OpTy), DAG);
  SDValue WideRes = DAG.getNode(HexagonISD::VPACKL, dl, getWideTy(ResTy),
                                WideOp);
  // If the original result wasn't legal and was supposed to be widened,
  // we're done.
  if (shouldWidenToHvx(ResTy, DAG))
    return WideRes;

  // The original result type wasn't meant to be widened to HVX, so
  // leave it as it is. Standard legalization should be able to deal
  // with it (since now it's a result of a target-idendependent ISD
  // node).
  assert(ResTy.isVector());
  return DAG.getNode(ISD::EXTRACT_SUBVECTOR, dl, ResTy,
                     {WideRes, getZero(dl, MVT::i32, DAG)});
}

SDValue
HexagonTargetLowering::LowerHvxOperation(SDValue Op, SelectionDAG &DAG) const {
  unsigned Opc = Op.getOpcode();
  bool IsPairOp = isHvxPairTy(ty(Op)) ||
                  llvm::any_of(Op.getNode()->ops(), [this] (SDValue V) {
                    return isHvxPairTy(ty(V));
                  });

  if (IsPairOp) {
    switch (Opc) {
      default:
        break;
      case ISD::LOAD:
      case ISD::STORE:
      case ISD::MLOAD:
      case ISD::MSTORE:
        return SplitHvxMemOp(Op, DAG);
      case ISD::CTPOP:
      case ISD::CTLZ:
      case ISD::CTTZ:
      case ISD::MUL:
      case ISD::MULHS:
      case ISD::MULHU:
      case ISD::AND:
      case ISD::OR:
      case ISD::XOR:
      case ISD::SRA:
      case ISD::SHL:
      case ISD::SRL:
      case ISD::SETCC:
      case ISD::VSELECT:
      case ISD::SIGN_EXTEND:
      case ISD::ZERO_EXTEND:
      case ISD::SIGN_EXTEND_INREG:
      case ISD::SPLAT_VECTOR:
        return SplitHvxPairOp(Op, DAG);
    }
  }

  switch (Opc) {
    default:
      break;
    case ISD::BUILD_VECTOR:            return LowerHvxBuildVector(Op, DAG);
    case ISD::CONCAT_VECTORS:          return LowerHvxConcatVectors(Op, DAG);
    case ISD::INSERT_SUBVECTOR:        return LowerHvxInsertSubvector(Op, DAG);
    case ISD::INSERT_VECTOR_ELT:       return LowerHvxInsertElement(Op, DAG);
    case ISD::EXTRACT_SUBVECTOR:       return LowerHvxExtractSubvector(Op, DAG);
    case ISD::EXTRACT_VECTOR_ELT:      return LowerHvxExtractElement(Op, DAG);
    case ISD::BITCAST:                 return LowerHvxBitcast(Op, DAG);
    case ISD::ANY_EXTEND:              return LowerHvxAnyExt(Op, DAG);
    case ISD::SIGN_EXTEND:             return LowerHvxSignExt(Op, DAG);
    case ISD::ZERO_EXTEND:             return LowerHvxZeroExt(Op, DAG);
    case ISD::CTTZ:                    return LowerHvxCttz(Op, DAG);
    case ISD::SELECT:                  return LowerHvxSelect(Op, DAG);
    case ISD::SRA:
    case ISD::SHL:
    case ISD::SRL:                     return LowerHvxShift(Op, DAG);
    case ISD::MULHS:
    case ISD::MULHU:                   return LowerHvxMulh(Op, DAG);
    case ISD::ANY_EXTEND_VECTOR_INREG: return LowerHvxExtend(Op, DAG);
    case ISD::SETCC:
    case ISD::INTRINSIC_VOID:          return Op;
    case ISD::INTRINSIC_WO_CHAIN:      return LowerHvxIntrinsic(Op, DAG);
    case ISD::MLOAD:
    case ISD::MSTORE:                  return LowerHvxMaskedOp(Op, DAG);
    // Unaligned loads will be handled by the default lowering.
    case ISD::LOAD:                    return SDValue();
  }
#ifndef NDEBUG
  Op.dumpr(&DAG);
#endif
  llvm_unreachable("Unhandled HVX operation");
}

void
HexagonTargetLowering::LowerHvxOperationWrapper(SDNode *N,
      SmallVectorImpl<SDValue> &Results, SelectionDAG &DAG) const {
  unsigned Opc = N->getOpcode();
  SDValue Op(N, 0);

  switch (Opc) {
    case ISD::ANY_EXTEND:
    case ISD::SIGN_EXTEND:
    case ISD::ZERO_EXTEND:
      assert(shouldWidenToHvx(ty(Op.getOperand(0)), DAG) && "Not widening?");
      if (SDValue T = WidenHvxExtend(Op, DAG))
        Results.push_back(T);
      break;
    case ISD::TRUNCATE:
      assert(shouldWidenToHvx(ty(Op.getOperand(0)), DAG) && "Not widening?");
      if (SDValue T = WidenHvxTruncate(Op, DAG))
        Results.push_back(T);
      break;
    case ISD::STORE: {
      assert(shouldWidenToHvx(ty(cast<StoreSDNode>(N)->getValue()), DAG) &&
             "Not widening?");
      SDValue Store = WidenHvxStore(SDValue(N, 0), DAG);
      Results.push_back(Store);
      break;
    }
    case ISD::MLOAD:
      if (isHvxPairTy(ty(Op))) {
        SDValue S = SplitHvxMemOp(Op, DAG);
        assert(S->getOpcode() == ISD::MERGE_VALUES);
        Results.push_back(S.getOperand(0));
        Results.push_back(S.getOperand(1));
      }
      break;
    case ISD::MSTORE:
      if (isHvxPairTy(ty(Op->getOperand(1)))) {    // Stored value
        SDValue S = SplitHvxMemOp(Op, DAG);
        Results.push_back(S);
      }
      break;
  }
}

void
HexagonTargetLowering::ReplaceHvxNodeResults(SDNode *N,
      SmallVectorImpl<SDValue> &Results, SelectionDAG &DAG) const {
  unsigned Opc = N->getOpcode();
  SDValue Op(N, 0);
  switch (Opc) {
    case ISD::ANY_EXTEND:
    case ISD::SIGN_EXTEND:
    case ISD::ZERO_EXTEND:
      assert(shouldWidenToHvx(ty(Op), DAG) && "Not widening?");
      if (SDValue T = WidenHvxExtend(Op, DAG))
        Results.push_back(T);
      break;
    case ISD::TRUNCATE:
      assert(shouldWidenToHvx(ty(Op), DAG) && "Not widening?");
      if (SDValue T = WidenHvxTruncate(Op, DAG))
        Results.push_back(T);
      break;
    case ISD::LOAD: {
      assert(shouldWidenToHvx(ty(Op), DAG) && "Not widening?");
      SDValue Load = WidenHvxLoad(Op, DAG);
      assert(Load->getOpcode() == ISD::MERGE_VALUES);
      Results.push_back(Load.getOperand(0));
      Results.push_back(Load.getOperand(1));
      break;
    }
    case ISD::BITCAST:
      if (isHvxBoolTy(ty(N->getOperand(0)))) {
        SDValue Op(N, 0);
        SDValue C = LowerHvxBitcast(Op, DAG);
        Results.push_back(C);
      }
      break;
    default:
      break;
  }
}

SDValue
HexagonTargetLowering::PerformHvxDAGCombine(SDNode *N, DAGCombinerInfo &DCI)
      const {
  const SDLoc &dl(N);
  SelectionDAG &DAG = DCI.DAG;
  SDValue Op(N, 0);
  unsigned Opc = Op.getOpcode();

  if (DCI.isBeforeLegalizeOps())
    return SDValue();

<<<<<<< HEAD
=======
  SmallVector<SDValue, 4> Ops(N->ops().begin(), N->ops().end());

>>>>>>> a4eefe45
  switch (Opc) {
    case ISD::VSELECT: {
      // (vselect (xor x, qtrue), v0, v1) -> (vselect x, v1, v0)
      SDValue Cond = Ops[0];
      if (Cond->getOpcode() == ISD::XOR) {
        SDValue C0 = Cond.getOperand(0), C1 = Cond.getOperand(1);
        if (C1->getOpcode() == HexagonISD::QTRUE)
          return DAG.getNode(ISD::VSELECT, dl, ty(Op), C0, Ops[2], Ops[1]);
      }
      break;
    }
    case HexagonISD::V2Q:
      if (Ops[0].getOpcode() == ISD::SPLAT_VECTOR) {
        if (const auto *C = dyn_cast<ConstantSDNode>(Ops[0].getOperand(0)))
          return C->isNullValue() ? DAG.getNode(HexagonISD::QFALSE, dl, ty(Op))
                                  : DAG.getNode(HexagonISD::QTRUE, dl, ty(Op));
      }
      break;
    case HexagonISD::Q2V:
      if (Ops[0].getOpcode() == HexagonISD::QTRUE)
        return DAG.getNode(ISD::SPLAT_VECTOR, dl, ty(Op),
                           DAG.getConstant(-1, dl, MVT::i32));
      if (Ops[0].getOpcode() == HexagonISD::QFALSE)
        return getZero(dl, ty(Op), DAG);
      break;
    case HexagonISD::VINSERTW0:
      if (isUndef(Ops[1]))
        return Ops[0];;
      break;
    case HexagonISD::VROR: {
      if (Ops[0].getOpcode() == HexagonISD::VROR) {
        SDValue Vec = Ops[0].getOperand(0);
        SDValue Rot0 = Ops[1], Rot1 = Ops[0].getOperand(1);
        SDValue Rot = DAG.getNode(ISD::ADD, dl, ty(Rot0), {Rot0, Rot1});
        return DAG.getNode(HexagonISD::VROR, dl, ty(Op), {Vec, Rot});
      }
      break;
    }
  }

  return SDValue();
}

bool
HexagonTargetLowering::shouldWidenToHvx(MVT Ty, SelectionDAG &DAG) const {
  assert(!Subtarget.isHVXVectorType(Ty, true));
  auto Action = getPreferredHvxVectorAction(Ty);
  if (Action == TargetLoweringBase::TypeWidenVector) {
    EVT WideTy = getTypeToTransformTo(*DAG.getContext(), Ty);
    assert(WideTy.isSimple());
    return Subtarget.isHVXVectorType(WideTy.getSimpleVT(), true);
  }
  return false;
}

bool
HexagonTargetLowering::isHvxOperation(SDNode *N, SelectionDAG &DAG) const {
  if (!Subtarget.useHVXOps())
    return false;
  // If the type of any result, or any operand type are HVX vector types,
  // this is an HVX operation.
  auto IsHvxTy = [this](EVT Ty) {
    return Ty.isSimple() && Subtarget.isHVXVectorType(Ty.getSimpleVT(), true);
  };
  auto IsHvxOp = [this](SDValue Op) {
    return Op.getValueType().isSimple() &&
           Subtarget.isHVXVectorType(ty(Op), true);
  };
  if (llvm::any_of(N->values(), IsHvxTy) || llvm::any_of(N->ops(), IsHvxOp))
    return true;

  // Check if this could be an HVX operation after type widening.
  auto IsWidenedToHvx = [this, &DAG](SDValue Op) {
    if (!Op.getValueType().isSimple())
      return false;
    MVT ValTy = ty(Op);
    return ValTy.isVector() && shouldWidenToHvx(ValTy, DAG);
  };

  for (int i = 0, e = N->getNumValues(); i != e; ++i) {
    if (IsWidenedToHvx(SDValue(N, i)))
      return true;
  }
  return llvm::any_of(N->ops(), IsWidenedToHvx);
}<|MERGE_RESOLUTION|>--- conflicted
+++ resolved
@@ -94,10 +94,7 @@
     setOperationAction(ISD::MUL,            T, Legal);
     setOperationAction(ISD::CTPOP,          T, Legal);
     setOperationAction(ISD::CTLZ,           T, Legal);
-<<<<<<< HEAD
-=======
     setOperationAction(ISD::SELECT,         T, Legal);
->>>>>>> a4eefe45
     setOperationAction(ISD::SPLAT_VECTOR,   T, Legal);
     if (T != ByteV) {
       setOperationAction(ISD::SIGN_EXTEND_VECTOR_INREG, T, Legal);
@@ -2169,11 +2166,8 @@
   if (DCI.isBeforeLegalizeOps())
     return SDValue();
 
-<<<<<<< HEAD
-=======
   SmallVector<SDValue, 4> Ops(N->ops().begin(), N->ops().end());
 
->>>>>>> a4eefe45
   switch (Opc) {
     case ISD::VSELECT: {
       // (vselect (xor x, qtrue), v0, v1) -> (vselect x, v1, v0)
