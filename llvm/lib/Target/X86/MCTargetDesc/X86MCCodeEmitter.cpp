--- conflicted
+++ resolved
@@ -70,22 +70,6 @@
                      SmallVectorImpl<MCFixup> &Fixups, int ImmOffset = 0) const;
 
   void emitRegModRMByte(const MCOperand &ModRMReg, unsigned RegOpcodeFld,
-<<<<<<< HEAD
-                        unsigned &CurByte, raw_ostream &OS) const;
-
-  void emitSIBByte(unsigned SS, unsigned Index, unsigned Base,
-                   unsigned &CurByte, raw_ostream &OS) const;
-
-  void emitMemModRMByte(const MCInst &MI, unsigned Op, unsigned RegOpcodeField,
-                        uint64_t TSFlags, bool HasREX, unsigned &CurByte,
-                        raw_ostream &OS, SmallVectorImpl<MCFixup> &Fixups,
-                        const MCSubtargetInfo &STI) const;
-
-  bool emitPrefixImpl(unsigned &CurOp, unsigned &CurByte, const MCInst &MI,
-                      const MCSubtargetInfo &STI, raw_ostream &OS) const;
-
-  void emitVEXOpcodePrefix(unsigned &CurByte, int MemOperand, const MCInst &MI,
-=======
                         raw_ostream &OS) const;
 
   void emitSIBByte(unsigned SS, unsigned Index, unsigned Base,
@@ -100,24 +84,15 @@
                       const MCSubtargetInfo &STI, raw_ostream &OS) const;
 
   void emitVEXOpcodePrefix(int MemOperand, const MCInst &MI,
->>>>>>> a34309b7
                            raw_ostream &OS) const;
 
   void emitSegmentOverridePrefix(unsigned SegOperand, const MCInst &MI,
                                  raw_ostream &OS) const;
 
-<<<<<<< HEAD
-  bool emitOpcodePrefix(unsigned &CurByte, int MemOperand, const MCInst &MI,
-                        const MCSubtargetInfo &STI, raw_ostream &OS) const;
-
-  bool emitREXPrefix(unsigned &CurByte, int MemOperand, const MCInst &MI,
-                     raw_ostream &OS) const;
-=======
   bool emitOpcodePrefix(int MemOperand, const MCInst &MI,
                         const MCSubtargetInfo &STI, raw_ostream &OS) const;
 
   bool emitREXPrefix(int MemOperand, const MCInst &MI, raw_ostream &OS) const;
->>>>>>> a34309b7
 };
 
 } // end anonymous namespace
@@ -127,25 +102,12 @@
   return RM | (RegOpcode << 3) | (Mod << 6);
 }
 
-<<<<<<< HEAD
-static void emitByte(uint8_t C, unsigned &CurByte, raw_ostream &OS) {
-  OS << static_cast<char>(C);
-  ++CurByte;
-}
-
-static void emitConstant(uint64_t Val, unsigned Size, unsigned &CurByte,
-                         raw_ostream &OS) {
-  // Output the constant in little endian byte order.
-  for (unsigned i = 0; i != Size; ++i) {
-    emitByte(Val & 255, CurByte, OS);
-=======
 static void emitByte(uint8_t C, raw_ostream &OS) { OS << static_cast<char>(C); }
 
 static void emitConstant(uint64_t Val, unsigned Size, raw_ostream &OS) {
   // Output the constant in little endian byte order.
   for (unsigned i = 0; i != Size; ++i) {
     emitByte(Val & 255, OS);
->>>>>>> a34309b7
     Val >>= 8;
   }
 }
@@ -415,27 +377,10 @@
   emitByte(modRMByte(SS, Index, Base), OS);
 }
 
-void X86MCCodeEmitter::emitRegModRMByte(const MCOperand &ModRMReg,
-                                        unsigned RegOpcodeFld,
-                                        unsigned &CurByte,
-                                        raw_ostream &OS) const {
-  emitByte(modRMByte(3, RegOpcodeFld, getX86RegNum(ModRMReg)), CurByte, OS);
-}
-
-void X86MCCodeEmitter::emitSIBByte(unsigned SS, unsigned Index, unsigned Base,
-                                   unsigned &CurByte, raw_ostream &OS) const {
-  // SIB byte is in the same format as the modRMByte.
-  emitByte(modRMByte(SS, Index, Base), CurByte, OS);
-}
-
 void X86MCCodeEmitter::emitMemModRMByte(const MCInst &MI, unsigned Op,
                                         unsigned RegOpcodeField,
                                         uint64_t TSFlags, bool HasREX,
-<<<<<<< HEAD
-                                        unsigned &CurByte, raw_ostream &OS,
-=======
                                         uint64_t StartByte, raw_ostream &OS,
->>>>>>> a34309b7
                                         SmallVectorImpl<MCFixup> &Fixups,
                                         const MCSubtargetInfo &STI) const {
   const MCOperand &Disp = MI.getOperand(Op + X86::AddrDisp);
@@ -702,12 +647,7 @@
 /// Emit all instruction prefixes.
 ///
 /// \returns true if REX prefix is used, otherwise returns false.
-<<<<<<< HEAD
-bool X86MCCodeEmitter::emitPrefixImpl(unsigned &CurOp, unsigned &CurByte,
-                                      const MCInst &MI,
-=======
 bool X86MCCodeEmitter::emitPrefixImpl(unsigned &CurOp, const MCInst &MI,
->>>>>>> a34309b7
                                       const MCSubtargetInfo &STI,
                                       raw_ostream &OS) const {
   uint64_t TSFlags = MCII.get(MI.getOpcode()).TSFlags;
@@ -716,12 +656,7 @@
   // Emit segment override opcode prefix as needed.
   if (MemoryOperand != -1) {
     MemoryOperand += CurOp;
-<<<<<<< HEAD
-    emitSegmentOverridePrefix(CurByte, MemoryOperand + X86::AddrSegmentReg, MI,
-                              OS);
-=======
     emitSegmentOverridePrefix(MemoryOperand + X86::AddrSegmentReg, MI, OS);
->>>>>>> a34309b7
   }
 
   // Emit the repeat opcode prefix as needed.
@@ -753,25 +688,15 @@
   }
 
   if (NeedAddressOverride)
-<<<<<<< HEAD
-    emitByte(0x67, CurByte, OS);
-=======
     emitByte(0x67, OS);
->>>>>>> a34309b7
 
   // Encoding type for this instruction.
   uint64_t Encoding = TSFlags & X86II::EncodingMask;
   bool HasREX = false;
   if (Encoding)
-<<<<<<< HEAD
-    emitVEXOpcodePrefix(CurByte, MemoryOperand, MI, OS);
-  else
-    HasREX = emitOpcodePrefix(CurByte, MemoryOperand, MI, STI, OS);
-=======
     emitVEXOpcodePrefix(MemoryOperand, MI, OS);
   else
     HasREX = emitOpcodePrefix(MemoryOperand, MI, STI, OS);
->>>>>>> a34309b7
 
   uint64_t Form = TSFlags & X86II::FormMask;
   switch (Form) {
@@ -825,12 +750,7 @@
 }
 
 /// AVX instructions are encoded using a opcode prefix called VEX.
-<<<<<<< HEAD
-void X86MCCodeEmitter::emitVEXOpcodePrefix(unsigned &CurByte, int MemOperand,
-                                           const MCInst &MI,
-=======
 void X86MCCodeEmitter::emitVEXOpcodePrefix(int MemOperand, const MCInst &MI,
->>>>>>> a34309b7
                                            raw_ostream &OS) const {
   const MCInstrDesc &Desc = MCII.get(MI.getOpcode());
   uint64_t TSFlags = Desc.TSFlags;
@@ -1264,13 +1184,8 @@
 ///   3) use of X86-64 extended registers.
 ///
 /// \returns true if REX prefix is used, otherwise returns false.
-<<<<<<< HEAD
-bool X86MCCodeEmitter::emitREXPrefix(unsigned &CurByte, int MemOperand,
-                                     const MCInst &MI, raw_ostream &OS) const {
-=======
 bool X86MCCodeEmitter::emitREXPrefix(int MemOperand, const MCInst &MI,
                                      raw_ostream &OS) const {
->>>>>>> a34309b7
   uint8_t REX = [&, MemOperand]() {
     uint8_t REX = 0;
     bool UsesHighByteReg = false;
@@ -1362,11 +1277,7 @@
   if (!REX)
     return false;
 
-<<<<<<< HEAD
-  emitByte(0x40 | REX, CurByte, OS);
-=======
   emitByte(0x40 | REX, OS);
->>>>>>> a34309b7
   return true;
 }
 
@@ -1385,12 +1296,7 @@
 /// If not present, it is -1.
 ///
 /// \returns true if REX prefix is used, otherwise returns false.
-<<<<<<< HEAD
-bool X86MCCodeEmitter::emitOpcodePrefix(unsigned &CurByte, int MemOperand,
-                                        const MCInst &MI,
-=======
 bool X86MCCodeEmitter::emitOpcodePrefix(int MemOperand, const MCInst &MI,
->>>>>>> a34309b7
                                         const MCSubtargetInfo &STI,
                                         raw_ostream &OS) const {
   const MCInstrDesc &Desc = MCII.get(MI.getOpcode());
@@ -1425,11 +1331,7 @@
   assert((STI.hasFeature(X86::Mode64Bit) || !(TSFlags & X86II::REX_W)) &&
          "REX.W requires 64bit mode.");
   bool HasREX = STI.hasFeature(X86::Mode64Bit)
-<<<<<<< HEAD
-                    ? emitREXPrefix(CurByte, MemOperand, MI, OS)
-=======
                     ? emitREXPrefix(MemOperand, MI, OS)
->>>>>>> a34309b7
                     : false;
 
   // 0x0F escape code must be emitted just before the opcode.
@@ -1466,14 +1368,7 @@
 
   unsigned CurOp = X86II::getOperandBias(Desc);
 
-<<<<<<< HEAD
-  // Keep track of the current byte being emitted.
-  unsigned CurByte = 0;
-
-  emitPrefixImpl(CurOp, CurByte, MI, STI, OS);
-=======
   emitPrefixImpl(CurOp, MI, STI, OS);
->>>>>>> a34309b7
 }
 
 void X86MCCodeEmitter::encodeInstruction(const MCInst &MI, raw_ostream &OS,
@@ -1492,11 +1387,7 @@
 
   uint64_t StartByte = OS.tell();
 
-<<<<<<< HEAD
-  bool HasREX = emitPrefixImpl(CurOp, CurByte, MI, STI, OS);
-=======
   bool HasREX = emitPrefixImpl(CurOp, MI, STI, OS);
->>>>>>> a34309b7
 
   // It uses the VEX.VVVV field?
   bool HasVEX_4V = TSFlags & X86II::VEX_4V;
@@ -1601,11 +1492,7 @@
       ++SrcRegNum;
 
     emitMemModRMByte(MI, CurOp, getX86RegNum(MI.getOperand(SrcRegNum)), TSFlags,
-<<<<<<< HEAD
-                     HasREX, CurByte, OS, Fixups, STI);
-=======
                      HasREX, StartByte, OS, Fixups, STI);
->>>>>>> a34309b7
     CurOp = SrcRegNum + 1;
     break;
   }
@@ -1678,11 +1565,7 @@
     emitByte(BaseOpcode, OS);
 
     emitMemModRMByte(MI, FirstMemOp, getX86RegNum(MI.getOperand(CurOp)),
-<<<<<<< HEAD
-                     TSFlags, HasREX, CurByte, OS, Fixups, STI);
-=======
                      TSFlags, HasREX, StartByte, OS, Fixups, STI);
->>>>>>> a34309b7
     CurOp = FirstMemOp + X86::AddrNumOperands;
     if (HasVEX_I8Reg)
       I8RegNum = getX86RegEncoding(MI, CurOp++);
@@ -1694,11 +1577,7 @@
     emitByte(BaseOpcode, OS);
 
     emitMemModRMByte(MI, FirstMemOp, getX86RegNum(MI.getOperand(CurOp)),
-<<<<<<< HEAD
-                     TSFlags, HasREX, CurByte, OS, Fixups, STI);
-=======
                      TSFlags, HasREX, StartByte, OS, Fixups, STI);
->>>>>>> a34309b7
     CurOp = FirstMemOp + X86::AddrNumOperands;
     ++CurOp; // Encoded in VEX.VVVV.
     break;
@@ -1715,11 +1594,7 @@
     emitByte(BaseOpcode, OS);
 
     emitMemModRMByte(MI, FirstMemOp, getX86RegNum(MI.getOperand(CurOp)),
-<<<<<<< HEAD
-                     TSFlags, HasREX, CurByte, OS, Fixups, STI);
-=======
                      TSFlags, HasREX, StartByte, OS, Fixups, STI);
->>>>>>> a34309b7
     CurOp = FirstMemOp + X86::AddrNumOperands;
     break;
   }
@@ -1732,11 +1607,7 @@
     emitByte(BaseOpcode + CC, OS);
 
     emitMemModRMByte(MI, FirstMemOp, getX86RegNum(MI.getOperand(RegOp)),
-<<<<<<< HEAD
-                     TSFlags, HasREX, CurByte, OS, Fixups, STI);
-=======
                      TSFlags, HasREX, StartByte, OS, Fixups, STI);
->>>>>>> a34309b7
     break;
   }
 
@@ -1774,11 +1645,7 @@
     unsigned CC = MI.getOperand(CurOp++).getImm();
     emitByte(BaseOpcode + CC, OS);
 
-<<<<<<< HEAD
-    emitMemModRMByte(MI, FirstMemOp, 0, TSFlags, HasREX, CurByte, OS, Fixups,
-=======
     emitMemModRMByte(MI, FirstMemOp, 0, TSFlags, HasREX, StartByte, OS, Fixups,
->>>>>>> a34309b7
                      STI);
     break;
   }
@@ -1799,11 +1666,7 @@
     emitByte(BaseOpcode, OS);
     emitMemModRMByte(MI, CurOp,
                      (Form == X86II::MRMXm) ? 0 : Form - X86II::MRM0m, TSFlags,
-<<<<<<< HEAD
-                     HasREX, CurByte, OS, Fixups, STI);
-=======
                      HasREX, StartByte, OS, Fixups, STI);
->>>>>>> a34309b7
     CurOp += X86::AddrNumOperands;
     break;
 
