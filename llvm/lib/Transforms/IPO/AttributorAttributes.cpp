//===- AttributorAttributes.cpp - Attributes for Attributor deduction -----===//
//
// Part of the LLVM Project, under the Apache License v2.0 with LLVM Exceptions.
// See https://llvm.org/LICENSE.txt for license information.
// SPDX-License-Identifier: Apache-2.0 WITH LLVM-exception
//
//===----------------------------------------------------------------------===//
//
// See the Attributor.h file comment and the class descriptions in that file for
// more information.
//
//===----------------------------------------------------------------------===//

#include "llvm/Transforms/IPO/Attributor.h"

#include "llvm/ADT/SmallPtrSet.h"
#include "llvm/ADT/Statistic.h"
#include "llvm/Analysis/AssumeBundleQueries.h"
#include "llvm/Analysis/CaptureTracking.h"
#include "llvm/Analysis/LazyValueInfo.h"
#include "llvm/Analysis/MemoryBuiltins.h"
#include "llvm/Analysis/ScalarEvolution.h"
#include "llvm/Analysis/ValueTracking.h"
#include "llvm/IR/IRBuilder.h"
#include "llvm/IR/IntrinsicInst.h"
#include "llvm/IR/NoFolder.h"
#include "llvm/Transforms/IPO/ArgumentPromotion.h"
#include "llvm/Transforms/Utils/Local.h"

#include <cassert>

using namespace llvm;

#define DEBUG_TYPE "attributor"

static cl::opt<bool> ManifestInternal(
    "attributor-manifest-internal", cl::Hidden,
    cl::desc("Manifest Attributor internal string attributes."),
    cl::init(false));

static cl::opt<int> MaxHeapToStackSize("max-heap-to-stack-size", cl::init(128),
                                       cl::Hidden);

STATISTIC(NumAAs, "Number of abstract attributes created");

// Some helper macros to deal with statistics tracking.
//
// Usage:
// For simple IR attribute tracking overload trackStatistics in the abstract
// attribute and choose the right STATS_DECLTRACK_********* macro,
// e.g.,:
//  void trackStatistics() const override {
//    STATS_DECLTRACK_ARG_ATTR(returned)
//  }
// If there is a single "increment" side one can use the macro
// STATS_DECLTRACK with a custom message. If there are multiple increment
// sides, STATS_DECL and STATS_TRACK can also be used separatly.
//
#define BUILD_STAT_MSG_IR_ATTR(TYPE, NAME)                                     \
  ("Number of " #TYPE " marked '" #NAME "'")
#define BUILD_STAT_NAME(NAME, TYPE) NumIR##TYPE##_##NAME
#define STATS_DECL_(NAME, MSG) STATISTIC(NAME, MSG);
#define STATS_DECL(NAME, TYPE, MSG)                                            \
  STATS_DECL_(BUILD_STAT_NAME(NAME, TYPE), MSG);
#define STATS_TRACK(NAME, TYPE) ++(BUILD_STAT_NAME(NAME, TYPE));
#define STATS_DECLTRACK(NAME, TYPE, MSG)                                       \
  {                                                                            \
    STATS_DECL(NAME, TYPE, MSG)                                                \
    STATS_TRACK(NAME, TYPE)                                                    \
  }
#define STATS_DECLTRACK_ARG_ATTR(NAME)                                         \
  STATS_DECLTRACK(NAME, Arguments, BUILD_STAT_MSG_IR_ATTR(arguments, NAME))
#define STATS_DECLTRACK_CSARG_ATTR(NAME)                                       \
  STATS_DECLTRACK(NAME, CSArguments,                                           \
                  BUILD_STAT_MSG_IR_ATTR(call site arguments, NAME))
#define STATS_DECLTRACK_FN_ATTR(NAME)                                          \
  STATS_DECLTRACK(NAME, Function, BUILD_STAT_MSG_IR_ATTR(functions, NAME))
#define STATS_DECLTRACK_CS_ATTR(NAME)                                          \
  STATS_DECLTRACK(NAME, CS, BUILD_STAT_MSG_IR_ATTR(call site, NAME))
#define STATS_DECLTRACK_FNRET_ATTR(NAME)                                       \
  STATS_DECLTRACK(NAME, FunctionReturn,                                        \
                  BUILD_STAT_MSG_IR_ATTR(function returns, NAME))
#define STATS_DECLTRACK_CSRET_ATTR(NAME)                                       \
  STATS_DECLTRACK(NAME, CSReturn,                                              \
                  BUILD_STAT_MSG_IR_ATTR(call site returns, NAME))
#define STATS_DECLTRACK_FLOATING_ATTR(NAME)                                    \
  STATS_DECLTRACK(NAME, Floating,                                              \
                  ("Number of floating values known to be '" #NAME "'"))

// Specialization of the operator<< for abstract attributes subclasses. This
// disambiguates situations where multiple operators are applicable.
namespace llvm {
#define PIPE_OPERATOR(CLASS)                                                   \
  raw_ostream &operator<<(raw_ostream &OS, const CLASS &AA) {                  \
    return OS << static_cast<const AbstractAttribute &>(AA);                   \
  }

PIPE_OPERATOR(AAIsDead)
PIPE_OPERATOR(AANoUnwind)
PIPE_OPERATOR(AANoSync)
PIPE_OPERATOR(AANoRecurse)
PIPE_OPERATOR(AAWillReturn)
PIPE_OPERATOR(AANoReturn)
PIPE_OPERATOR(AAReturnedValues)
PIPE_OPERATOR(AANonNull)
PIPE_OPERATOR(AANoAlias)
PIPE_OPERATOR(AADereferenceable)
PIPE_OPERATOR(AAAlign)
PIPE_OPERATOR(AANoCapture)
PIPE_OPERATOR(AAValueSimplify)
PIPE_OPERATOR(AANoFree)
PIPE_OPERATOR(AAHeapToStack)
PIPE_OPERATOR(AAReachability)
PIPE_OPERATOR(AAMemoryBehavior)
PIPE_OPERATOR(AAMemoryLocation)
PIPE_OPERATOR(AAValueConstantRange)
PIPE_OPERATOR(AAPrivatizablePtr)
PIPE_OPERATOR(AAUndefinedBehavior)

#undef PIPE_OPERATOR
} // namespace llvm

namespace {

static Optional<ConstantInt *>
getAssumedConstantInt(Attributor &A, const Value &V,
                      const AbstractAttribute &AA,
                      bool &UsedAssumedInformation) {
  Optional<Constant *> C = A.getAssumedConstant(V, AA, UsedAssumedInformation);
  if (C.hasValue())
    return dyn_cast_or_null<ConstantInt>(C.getValue());
  return llvm::None;
}

/// Get pointer operand of memory accessing instruction. If \p I is
/// not a memory accessing instruction, return nullptr. If \p AllowVolatile,
/// is set to false and the instruction is volatile, return nullptr.
static const Value *getPointerOperand(const Instruction *I,
                                      bool AllowVolatile) {
  if (auto *LI = dyn_cast<LoadInst>(I)) {
    if (!AllowVolatile && LI->isVolatile())
      return nullptr;
    return LI->getPointerOperand();
  }

  if (auto *SI = dyn_cast<StoreInst>(I)) {
    if (!AllowVolatile && SI->isVolatile())
      return nullptr;
    return SI->getPointerOperand();
  }

  if (auto *CXI = dyn_cast<AtomicCmpXchgInst>(I)) {
    if (!AllowVolatile && CXI->isVolatile())
      return nullptr;
    return CXI->getPointerOperand();
  }

  if (auto *RMWI = dyn_cast<AtomicRMWInst>(I)) {
    if (!AllowVolatile && RMWI->isVolatile())
      return nullptr;
    return RMWI->getPointerOperand();
  }

  return nullptr;
}

/// Helper function to create a pointer of type \p ResTy, based on \p Ptr, and
/// advanced by \p Offset bytes. To aid later analysis the method tries to build
/// getelement pointer instructions that traverse the natural type of \p Ptr if
/// possible. If that fails, the remaining offset is adjusted byte-wise, hence
/// through a cast to i8*.
///
/// TODO: This could probably live somewhere more prominantly if it doesn't
///       already exist.
static Value *constructPointer(Type *ResTy, Value *Ptr, int64_t Offset,
                               IRBuilder<NoFolder> &IRB, const DataLayout &DL) {
  assert(Offset >= 0 && "Negative offset not supported yet!");
  LLVM_DEBUG(dbgs() << "Construct pointer: " << *Ptr << " + " << Offset
                    << "-bytes as " << *ResTy << "\n");

  // The initial type we are trying to traverse to get nice GEPs.
  Type *Ty = Ptr->getType();

  SmallVector<Value *, 4> Indices;
  std::string GEPName = Ptr->getName().str();
  while (Offset) {
    uint64_t Idx, Rem;

    if (auto *STy = dyn_cast<StructType>(Ty)) {
      const StructLayout *SL = DL.getStructLayout(STy);
      if (int64_t(SL->getSizeInBytes()) < Offset)
        break;
      Idx = SL->getElementContainingOffset(Offset);
      assert(Idx < STy->getNumElements() && "Offset calculation error!");
      Rem = Offset - SL->getElementOffset(Idx);
      Ty = STy->getElementType(Idx);
    } else if (auto *PTy = dyn_cast<PointerType>(Ty)) {
      Ty = PTy->getElementType();
      if (!Ty->isSized())
        break;
      uint64_t ElementSize = DL.getTypeAllocSize(Ty);
      assert(ElementSize && "Expected type with size!");
      Idx = Offset / ElementSize;
      Rem = Offset % ElementSize;
    } else {
      // Non-aggregate type, we cast and make byte-wise progress now.
      break;
    }

    LLVM_DEBUG(errs() << "Ty: " << *Ty << " Offset: " << Offset
                      << " Idx: " << Idx << " Rem: " << Rem << "\n");

    GEPName += "." + std::to_string(Idx);
    Indices.push_back(ConstantInt::get(IRB.getInt32Ty(), Idx));
    Offset = Rem;
  }

  // Create a GEP if we collected indices above.
  if (Indices.size())
    Ptr = IRB.CreateGEP(Ptr, Indices, GEPName);

  // If an offset is left we use byte-wise adjustment.
  if (Offset) {
    Ptr = IRB.CreateBitCast(Ptr, IRB.getInt8PtrTy());
    Ptr = IRB.CreateGEP(Ptr, IRB.getInt32(Offset),
                        GEPName + ".b" + Twine(Offset));
  }

  // Ensure the result has the requested type.
  Ptr = IRB.CreateBitOrPointerCast(Ptr, ResTy, Ptr->getName() + ".cast");

  LLVM_DEBUG(dbgs() << "Constructed pointer: " << *Ptr << "\n");
  return Ptr;
}

/// Recursively visit all values that might become \p IRP at some point. This
/// will be done by looking through cast instructions, selects, phis, and calls
/// with the "returned" attribute. Once we cannot look through the value any
/// further, the callback \p VisitValueCB is invoked and passed the current
/// value, the \p State, and a flag to indicate if we stripped anything.
/// Stripped means that we unpacked the value associated with \p IRP at least
/// once. Note that the value used for the callback may still be the value
/// associated with \p IRP (due to PHIs). To limit how much effort is invested,
/// we will never visit more values than specified by \p MaxValues.
template <typename AAType, typename StateTy>
static bool genericValueTraversal(
    Attributor &A, IRPosition IRP, const AAType &QueryingAA, StateTy &State,
    function_ref<bool(Value &, const Instruction *, StateTy &, bool)>
        VisitValueCB,
    const Instruction *CtxI, int MaxValues = 16,
    function_ref<Value *(Value *)> StripCB = nullptr) {

  const AAIsDead *LivenessAA = nullptr;
  if (IRP.getAnchorScope())
    LivenessAA = &A.getAAFor<AAIsDead>(
        QueryingAA, IRPosition::function(*IRP.getAnchorScope()),
        /* TrackDependence */ false);
  bool AnyDead = false;

  using Item = std::pair<Value *, const Instruction *>;
  SmallSet<Item, 16> Visited;
  SmallVector<Item, 16> Worklist;
  Worklist.push_back({&IRP.getAssociatedValue(), CtxI});

  int Iteration = 0;
  do {
    Item I = Worklist.pop_back_val();
    Value *V = I.first;
    CtxI = I.second;
    if (StripCB)
      V = StripCB(V);

    // Check if we should process the current value. To prevent endless
    // recursion keep a record of the values we followed!
    if (!Visited.insert(I).second)
      continue;

    // Make sure we limit the compile time for complex expressions.
    if (Iteration++ >= MaxValues)
      return false;

    // Explicitly look through calls with a "returned" attribute if we do
    // not have a pointer as stripPointerCasts only works on them.
    Value *NewV = nullptr;
    if (V->getType()->isPointerTy()) {
      NewV = V->stripPointerCasts();
    } else {
      auto *CB = dyn_cast<CallBase>(V);
      if (CB && CB->getCalledFunction()) {
        for (Argument &Arg : CB->getCalledFunction()->args())
          if (Arg.hasReturnedAttr()) {
            NewV = CB->getArgOperand(Arg.getArgNo());
            break;
          }
      }
    }
    if (NewV && NewV != V) {
      Worklist.push_back({NewV, CtxI});
      continue;
    }

    // Look through select instructions, visit both potential values.
    if (auto *SI = dyn_cast<SelectInst>(V)) {
      Worklist.push_back({SI->getTrueValue(), CtxI});
      Worklist.push_back({SI->getFalseValue(), CtxI});
      continue;
    }

    // Look through phi nodes, visit all live operands.
    if (auto *PHI = dyn_cast<PHINode>(V)) {
      assert(LivenessAA &&
             "Expected liveness in the presence of instructions!");
      for (unsigned u = 0, e = PHI->getNumIncomingValues(); u < e; u++) {
        BasicBlock *IncomingBB = PHI->getIncomingBlock(u);
        if (A.isAssumedDead(*IncomingBB->getTerminator(), &QueryingAA,
                            LivenessAA,
                            /* CheckBBLivenessOnly */ true)) {
          AnyDead = true;
          continue;
        }
        Worklist.push_back(
            {PHI->getIncomingValue(u), IncomingBB->getTerminator()});
      }
      continue;
    }

    // Once a leaf is reached we inform the user through the callback.
    if (!VisitValueCB(*V, CtxI, State, Iteration > 1))
      return false;
  } while (!Worklist.empty());

  // If we actually used liveness information so we have to record a dependence.
  if (AnyDead)
    A.recordDependence(*LivenessAA, QueryingAA, DepClassTy::OPTIONAL);

  // All values have been visited.
  return true;
}

static const Value *
getBasePointerOfAccessPointerOperand(const Instruction *I, int64_t &BytesOffset,
                                     const DataLayout &DL,
                                     bool AllowNonInbounds = false) {
  const Value *Ptr = getPointerOperand(I, /* AllowVolatile */ false);
  if (!Ptr)
    return nullptr;

  return GetPointerBaseWithConstantOffset(Ptr, BytesOffset, DL,
                                          AllowNonInbounds);
}

/// Helper function to clamp a state \p S of type \p StateType with the
/// information in \p R and indicate/return if \p S did change (as-in update is
/// required to be run again).
template <typename StateType>
ChangeStatus clampStateAndIndicateChange(StateType &S, const StateType &R) {
  auto Assumed = S.getAssumed();
  S ^= R;
  return Assumed == S.getAssumed() ? ChangeStatus::UNCHANGED
                                   : ChangeStatus::CHANGED;
}

/// Clamp the information known for all returned values of a function
/// (identified by \p QueryingAA) into \p S.
template <typename AAType, typename StateType = typename AAType::StateType>
static void clampReturnedValueStates(Attributor &A, const AAType &QueryingAA,
                                     StateType &S) {
  LLVM_DEBUG(dbgs() << "[Attributor] Clamp return value states for "
                    << QueryingAA << " into " << S << "\n");

  assert((QueryingAA.getIRPosition().getPositionKind() ==
              IRPosition::IRP_RETURNED ||
          QueryingAA.getIRPosition().getPositionKind() ==
              IRPosition::IRP_CALL_SITE_RETURNED) &&
         "Can only clamp returned value states for a function returned or call "
         "site returned position!");

  // Use an optional state as there might not be any return values and we want
  // to join (IntegerState::operator&) the state of all there are.
  Optional<StateType> T;

  // Callback for each possibly returned value.
  auto CheckReturnValue = [&](Value &RV) -> bool {
    const IRPosition &RVPos = IRPosition::value(RV);
    const AAType &AA = A.getAAFor<AAType>(QueryingAA, RVPos);
    LLVM_DEBUG(dbgs() << "[Attributor] RV: " << RV << " AA: " << AA.getAsStr()
                      << " @ " << RVPos << "\n");
    const StateType &AAS = static_cast<const StateType &>(AA.getState());
    if (T.hasValue())
      *T &= AAS;
    else
      T = AAS;
    LLVM_DEBUG(dbgs() << "[Attributor] AA State: " << AAS << " RV State: " << T
                      << "\n");
    return T->isValidState();
  };

  if (!A.checkForAllReturnedValues(CheckReturnValue, QueryingAA))
    S.indicatePessimisticFixpoint();
  else if (T.hasValue())
    S ^= *T;
}

<<<<<<< HEAD
/// Helper class to compose two generic deduction
template <typename AAType, typename Base, typename StateType,
          template <typename...> class F, template <typename...> class G>
struct AAComposeTwoGenericDeduction
    : public F<AAType, G<AAType, Base, StateType>, StateType> {
  AAComposeTwoGenericDeduction(const IRPosition &IRP, Attributor &A)
      : F<AAType, G<AAType, Base, StateType>, StateType>(IRP, A) {}

  void initialize(Attributor &A) override {
    F<AAType, G<AAType, Base, StateType>, StateType>::initialize(A);
    G<AAType, Base, StateType>::initialize(A);
  }

  /// See AbstractAttribute::updateImpl(...).
  ChangeStatus updateImpl(Attributor &A) override {
    ChangeStatus ChangedF =
        F<AAType, G<AAType, Base, StateType>, StateType>::updateImpl(A);
    ChangeStatus ChangedG = G<AAType, Base, StateType>::updateImpl(A);
    return ChangedF | ChangedG;
  }
};

/// Helper class for generic deduction: return value -> returned position.
template <typename AAType, typename Base,
          typename StateType = typename Base::StateType>
struct AAReturnedFromReturnedValues : public Base {
  AAReturnedFromReturnedValues(const IRPosition &IRP, Attributor &A)
      : Base(IRP, A) {}
=======
/// Helper class for generic deduction: return value -> returned position.
template <typename AAType, typename BaseType,
          typename StateType = typename BaseType::StateType>
struct AAReturnedFromReturnedValues : public BaseType {
  AAReturnedFromReturnedValues(const IRPosition &IRP, Attributor &A)
      : BaseType(IRP, A) {}
>>>>>>> 918d599f

  /// See AbstractAttribute::updateImpl(...).
  ChangeStatus updateImpl(Attributor &A) override {
    StateType S(StateType::getBestState(this->getState()));
    clampReturnedValueStates<AAType, StateType>(A, *this, S);
    // TODO: If we know we visited all returned values, thus no are assumed
    // dead, we can take the known information from the state T.
    return clampStateAndIndicateChange<StateType>(this->getState(), S);
  }
};

/// Clamp the information known at all call sites for a given argument
/// (identified by \p QueryingAA) into \p S.
template <typename AAType, typename StateType = typename AAType::StateType>
static void clampCallSiteArgumentStates(Attributor &A, const AAType &QueryingAA,
                                        StateType &S) {
  LLVM_DEBUG(dbgs() << "[Attributor] Clamp call site argument states for "
                    << QueryingAA << " into " << S << "\n");

  assert(QueryingAA.getIRPosition().getPositionKind() ==
             IRPosition::IRP_ARGUMENT &&
         "Can only clamp call site argument states for an argument position!");

  // Use an optional state as there might not be any return values and we want
  // to join (IntegerState::operator&) the state of all there are.
  Optional<StateType> T;

  // The argument number which is also the call site argument number.
  unsigned ArgNo = QueryingAA.getIRPosition().getArgNo();

  auto CallSiteCheck = [&](AbstractCallSite ACS) {
    const IRPosition &ACSArgPos = IRPosition::callsite_argument(ACS, ArgNo);
    // Check if a coresponding argument was found or if it is on not associated
    // (which can happen for callback calls).
    if (ACSArgPos.getPositionKind() == IRPosition::IRP_INVALID)
      return false;

    const AAType &AA = A.getAAFor<AAType>(QueryingAA, ACSArgPos);
    LLVM_DEBUG(dbgs() << "[Attributor] ACS: " << *ACS.getInstruction()
                      << " AA: " << AA.getAsStr() << " @" << ACSArgPos << "\n");
    const StateType &AAS = static_cast<const StateType &>(AA.getState());
    if (T.hasValue())
      *T &= AAS;
    else
      T = AAS;
    LLVM_DEBUG(dbgs() << "[Attributor] AA State: " << AAS << " CSA State: " << T
                      << "\n");
    return T->isValidState();
  };

  bool AllCallSitesKnown;
  if (!A.checkForAllCallSites(CallSiteCheck, QueryingAA, true,
                              AllCallSitesKnown))
    S.indicatePessimisticFixpoint();
  else if (T.hasValue())
    S ^= *T;
}

/// Helper class for generic deduction: call site argument -> argument position.
template <typename AAType, typename BaseType,
          typename StateType = typename AAType::StateType>
<<<<<<< HEAD
struct AAArgumentFromCallSiteArguments : public Base {
  AAArgumentFromCallSiteArguments(const IRPosition &IRP, Attributor &A)
      : Base(IRP, A) {}
=======
struct AAArgumentFromCallSiteArguments : public BaseType {
  AAArgumentFromCallSiteArguments(const IRPosition &IRP, Attributor &A)
      : BaseType(IRP, A) {}
>>>>>>> 918d599f

  /// See AbstractAttribute::updateImpl(...).
  ChangeStatus updateImpl(Attributor &A) override {
    StateType S(StateType::getBestState(this->getState()));
    clampCallSiteArgumentStates<AAType, StateType>(A, *this, S);
    // TODO: If we know we visited all incoming values, thus no are assumed
    // dead, we can take the known information from the state T.
    return clampStateAndIndicateChange<StateType>(this->getState(), S);
  }
};

/// Helper class for generic replication: function returned -> cs returned.
<<<<<<< HEAD
template <typename AAType, typename Base,
          typename StateType = typename Base::StateType>
struct AACallSiteReturnedFromReturned : public Base {
  AACallSiteReturnedFromReturned(const IRPosition &IRP, Attributor &A)
      : Base(IRP, A) {}
=======
template <typename AAType, typename BaseType,
          typename StateType = typename BaseType::StateType>
struct AACallSiteReturnedFromReturned : public BaseType {
  AACallSiteReturnedFromReturned(const IRPosition &IRP, Attributor &A)
      : BaseType(IRP, A) {}
>>>>>>> 918d599f

  /// See AbstractAttribute::updateImpl(...).
  ChangeStatus updateImpl(Attributor &A) override {
    assert(this->getIRPosition().getPositionKind() ==
               IRPosition::IRP_CALL_SITE_RETURNED &&
           "Can only wrap function returned positions for call site returned "
           "positions!");
    auto &S = this->getState();

    const Function *AssociatedFunction =
        this->getIRPosition().getAssociatedFunction();
    if (!AssociatedFunction)
      return S.indicatePessimisticFixpoint();

    IRPosition FnPos = IRPosition::returned(*AssociatedFunction);
    const AAType &AA = A.getAAFor<AAType>(*this, FnPos);
    return clampStateAndIndicateChange(
        S, static_cast<const StateType &>(AA.getState()));
  }
};

<<<<<<< HEAD
/// Helper class for generic deduction using must-be-executed-context
/// Base class is required to have `followUse` method.

/// bool followUse(Attributor &A, const Use *U, const Instruction *I)
/// U - Underlying use.
/// I - The user of the \p U.
/// `followUse` returns true if the value should be tracked transitively.

template <typename AAType, typename Base,
          typename StateType = typename AAType::StateType>
struct AAFromMustBeExecutedContext : public Base {
  AAFromMustBeExecutedContext(const IRPosition &IRP, Attributor &A)
      : Base(IRP, A) {}

  void initialize(Attributor &A) override {
    Base::initialize(A);
    const IRPosition &IRP = this->getIRPosition();
    Instruction *CtxI = IRP.getCtxI();

    if (!CtxI)
      return;

    for (const Use &U : IRP.getAssociatedValue().uses())
      Uses.insert(&U);
  }

  /// Helper function to accumulate uses.
  void followUsesInContext(Attributor &A,
                           MustBeExecutedContextExplorer &Explorer,
                           const Instruction *CtxI,
                           SetVector<const Use *> &Uses, StateType &State) {
    auto EIt = Explorer.begin(CtxI), EEnd = Explorer.end(CtxI);
    for (unsigned u = 0; u < Uses.size(); ++u) {
      const Use *U = Uses[u];
      if (const Instruction *UserI = dyn_cast<Instruction>(U->getUser())) {
        bool Found = Explorer.findInContextOf(UserI, EIt, EEnd);
        if (Found && Base::followUse(A, U, UserI, State))
          for (const Use &Us : UserI->uses())
            Uses.insert(&Us);
      }
=======
/// Helper function to accumulate uses.
template <class AAType, typename StateType = typename AAType::StateType>
static void followUsesInContext(AAType &AA, Attributor &A,
                                MustBeExecutedContextExplorer &Explorer,
                                const Instruction *CtxI,
                                SetVector<const Use *> &Uses,
                                StateType &State) {
  auto EIt = Explorer.begin(CtxI), EEnd = Explorer.end(CtxI);
  for (unsigned u = 0; u < Uses.size(); ++u) {
    const Use *U = Uses[u];
    if (const Instruction *UserI = dyn_cast<Instruction>(U->getUser())) {
      bool Found = Explorer.findInContextOf(UserI, EIt, EEnd);
      if (Found && AA.followUseInMBEC(A, U, UserI, State))
        for (const Use &Us : UserI->uses())
          Uses.insert(&Us);
>>>>>>> 918d599f
    }
  }
}

/// Use the must-be-executed-context around \p I to add information into \p S.
/// The AAType class is required to have `followUseInMBEC` method with the
/// following signature and behaviour:
///
/// bool followUseInMBEC(Attributor &A, const Use *U, const Instruction *I)
/// U - Underlying use.
/// I - The user of the \p U.
/// Returns true if the value should be tracked transitively.
///
template <class AAType, typename StateType = typename AAType::StateType>
static void followUsesInMBEC(AAType &AA, Attributor &A, StateType &S,
                            Instruction &CtxI) {

  // Container for (transitive) uses of the associated value.
  SetVector<const Use *> Uses;
  for (const Use &U : AA.getIRPosition().getAssociatedValue().uses())
    Uses.insert(&U);

  MustBeExecutedContextExplorer &Explorer =
      A.getInfoCache().getMustBeExecutedContextExplorer();

  followUsesInContext<AAType>(AA, A, Explorer, &CtxI, Uses, S);

  if (S.isAtFixpoint())
    return;

  SmallVector<const BranchInst *, 4> BrInsts;
  auto Pred = [&](const Instruction *I) {
    if (const BranchInst *Br = dyn_cast<BranchInst>(I))
      if (Br->isConditional())
        BrInsts.push_back(Br);
    return true;
  };

  // Here, accumulate conditional branch instructions in the context. We
  // explore the child paths and collect the known states. The disjunction of
  // those states can be merged to its own state. Let ParentState_i be a state
  // to indicate the known information for an i-th branch instruction in the
  // context. ChildStates are created for its successors respectively.
  //
  // ParentS_1 = ChildS_{1, 1} /\ ChildS_{1, 2} /\ ... /\ ChildS_{1, n_1}
  // ParentS_2 = ChildS_{2, 1} /\ ChildS_{2, 2} /\ ... /\ ChildS_{2, n_2}
  //      ...
  // ParentS_m = ChildS_{m, 1} /\ ChildS_{m, 2} /\ ... /\ ChildS_{m, n_m}
  //
  // Known State |= ParentS_1 \/ ParentS_2 \/... \/ ParentS_m
  //
  // FIXME: Currently, recursive branches are not handled. For example, we
  // can't deduce that ptr must be dereferenced in below function.
  //
  // void f(int a, int c, int *ptr) {
  //    if(a)
  //      if (b) {
  //        *ptr = 0;
  //      } else {
  //        *ptr = 1;
  //      }
  //    else {
  //      if (b) {
  //        *ptr = 0;
  //      } else {
  //        *ptr = 1;
  //      }
  //    }
  // }

  Explorer.checkForAllContext(&CtxI, Pred);
  for (const BranchInst *Br : BrInsts) {
    StateType ParentState;

    // The known state of the parent state is a conjunction of children's
    // known states so it is initialized with a best state.
    ParentState.indicateOptimisticFixpoint();

    for (const BasicBlock *BB : Br->successors()) {
      StateType ChildState;

      size_t BeforeSize = Uses.size();
      followUsesInContext(AA, A, Explorer, &BB->front(), Uses, ChildState);

      // Erase uses which only appear in the child.
      for (auto It = Uses.begin() + BeforeSize; It != Uses.end();)
        It = Uses.erase(It);

      ParentState &= ChildState;
    }

    // Use only known state.
    S += ParentState;
  }
}

/// -----------------------NoUnwind Function Attribute--------------------------

struct AANoUnwindImpl : AANoUnwind {
  AANoUnwindImpl(const IRPosition &IRP, Attributor &A) : AANoUnwind(IRP, A) {}

  const std::string getAsStr() const override {
    return getAssumed() ? "nounwind" : "may-unwind";
  }

  /// See AbstractAttribute::updateImpl(...).
  ChangeStatus updateImpl(Attributor &A) override {
    auto Opcodes = {
        (unsigned)Instruction::Invoke,      (unsigned)Instruction::CallBr,
        (unsigned)Instruction::Call,        (unsigned)Instruction::CleanupRet,
        (unsigned)Instruction::CatchSwitch, (unsigned)Instruction::Resume};

    auto CheckForNoUnwind = [&](Instruction &I) {
      if (!I.mayThrow())
        return true;

      if (const auto *CB = dyn_cast<CallBase>(&I)) {
        const auto &NoUnwindAA =
            A.getAAFor<AANoUnwind>(*this, IRPosition::callsite_function(*CB));
        return NoUnwindAA.isAssumedNoUnwind();
      }
      return false;
    };

    if (!A.checkForAllInstructions(CheckForNoUnwind, *this, Opcodes))
      return indicatePessimisticFixpoint();

    return ChangeStatus::UNCHANGED;
  }
};

struct AANoUnwindFunction final : public AANoUnwindImpl {
  AANoUnwindFunction(const IRPosition &IRP, Attributor &A)
      : AANoUnwindImpl(IRP, A) {}

  /// See AbstractAttribute::trackStatistics()
  void trackStatistics() const override { STATS_DECLTRACK_FN_ATTR(nounwind) }
};

/// NoUnwind attribute deduction for a call sites.
struct AANoUnwindCallSite final : AANoUnwindImpl {
  AANoUnwindCallSite(const IRPosition &IRP, Attributor &A)
      : AANoUnwindImpl(IRP, A) {}

  /// See AbstractAttribute::initialize(...).
  void initialize(Attributor &A) override {
    AANoUnwindImpl::initialize(A);
    Function *F = getAssociatedFunction();
    if (!F)
      indicatePessimisticFixpoint();
  }

  /// See AbstractAttribute::updateImpl(...).
  ChangeStatus updateImpl(Attributor &A) override {
    // TODO: Once we have call site specific value information we can provide
    //       call site specific liveness information and then it makes
    //       sense to specialize attributes for call sites arguments instead of
    //       redirecting requests to the callee argument.
    Function *F = getAssociatedFunction();
    const IRPosition &FnPos = IRPosition::function(*F);
    auto &FnAA = A.getAAFor<AANoUnwind>(*this, FnPos);
    return clampStateAndIndicateChange(
        getState(),
        static_cast<const AANoUnwind::StateType &>(FnAA.getState()));
  }

  /// See AbstractAttribute::trackStatistics()
  void trackStatistics() const override { STATS_DECLTRACK_CS_ATTR(nounwind); }
};

/// --------------------- Function Return Values -------------------------------

/// "Attribute" that collects all potential returned values and the return
/// instructions that they arise from.
///
/// If there is a unique returned value R, the manifest method will:
///   - mark R with the "returned" attribute, if R is an argument.
class AAReturnedValuesImpl : public AAReturnedValues, public AbstractState {

  /// Mapping of values potentially returned by the associated function to the
  /// return instructions that might return them.
  MapVector<Value *, SmallSetVector<ReturnInst *, 4>> ReturnedValues;

  /// Mapping to remember the number of returned values for a call site such
  /// that we can avoid updates if nothing changed.
  DenseMap<const CallBase *, unsigned> NumReturnedValuesPerKnownAA;

  /// Set of unresolved calls returned by the associated function.
  SmallSetVector<CallBase *, 4> UnresolvedCalls;

  /// State flags
  ///
  ///{
  bool IsFixed = false;
  bool IsValidState = true;
  ///}

public:
  AAReturnedValuesImpl(const IRPosition &IRP, Attributor &A)
      : AAReturnedValues(IRP, A) {}

  /// See AbstractAttribute::initialize(...).
  void initialize(Attributor &A) override {
    // Reset the state.
    IsFixed = false;
    IsValidState = true;
    ReturnedValues.clear();

    Function *F = getAssociatedFunction();
    if (!F) {
      indicatePessimisticFixpoint();
      return;
    }
    assert(!F->getReturnType()->isVoidTy() &&
           "Did not expect a void return type!");

    // The map from instruction opcodes to those instructions in the function.
    auto &OpcodeInstMap = A.getInfoCache().getOpcodeInstMapForFunction(*F);

    // Look through all arguments, if one is marked as returned we are done.
    for (Argument &Arg : F->args()) {
      if (Arg.hasReturnedAttr()) {
        auto &ReturnInstSet = ReturnedValues[&Arg];
        if (auto *Insts = OpcodeInstMap.lookup(Instruction::Ret))
          for (Instruction *RI : *Insts)
            ReturnInstSet.insert(cast<ReturnInst>(RI));

        indicateOptimisticFixpoint();
        return;
      }
    }

    if (!A.isFunctionIPOAmendable(*F))
      indicatePessimisticFixpoint();
  }

  /// See AbstractAttribute::manifest(...).
  ChangeStatus manifest(Attributor &A) override;

  /// See AbstractAttribute::getState(...).
  AbstractState &getState() override { return *this; }

  /// See AbstractAttribute::getState(...).
  const AbstractState &getState() const override { return *this; }

  /// See AbstractAttribute::updateImpl(Attributor &A).
  ChangeStatus updateImpl(Attributor &A) override;

  llvm::iterator_range<iterator> returned_values() override {
    return llvm::make_range(ReturnedValues.begin(), ReturnedValues.end());
  }

  llvm::iterator_range<const_iterator> returned_values() const override {
    return llvm::make_range(ReturnedValues.begin(), ReturnedValues.end());
  }

  const SmallSetVector<CallBase *, 4> &getUnresolvedCalls() const override {
    return UnresolvedCalls;
  }

  /// Return the number of potential return values, -1 if unknown.
  size_t getNumReturnValues() const override {
    return isValidState() ? ReturnedValues.size() : -1;
  }

  /// Return an assumed unique return value if a single candidate is found. If
  /// there cannot be one, return a nullptr. If it is not clear yet, return the
  /// Optional::NoneType.
  Optional<Value *> getAssumedUniqueReturnValue(Attributor &A) const;

  /// See AbstractState::checkForAllReturnedValues(...).
  bool checkForAllReturnedValuesAndReturnInsts(
      function_ref<bool(Value &, const SmallSetVector<ReturnInst *, 4> &)> Pred)
      const override;

  /// Pretty print the attribute similar to the IR representation.
  const std::string getAsStr() const override;

  /// See AbstractState::isAtFixpoint().
  bool isAtFixpoint() const override { return IsFixed; }

  /// See AbstractState::isValidState().
  bool isValidState() const override { return IsValidState; }

  /// See AbstractState::indicateOptimisticFixpoint(...).
  ChangeStatus indicateOptimisticFixpoint() override {
    IsFixed = true;
    return ChangeStatus::UNCHANGED;
  }

  ChangeStatus indicatePessimisticFixpoint() override {
    IsFixed = true;
    IsValidState = false;
    return ChangeStatus::CHANGED;
  }
};

ChangeStatus AAReturnedValuesImpl::manifest(Attributor &A) {
  ChangeStatus Changed = ChangeStatus::UNCHANGED;

  // Bookkeeping.
  assert(isValidState());
  STATS_DECLTRACK(KnownReturnValues, FunctionReturn,
                  "Number of function with known return values");

  // Check if we have an assumed unique return value that we could manifest.
  Optional<Value *> UniqueRV = getAssumedUniqueReturnValue(A);

  if (!UniqueRV.hasValue() || !UniqueRV.getValue())
    return Changed;

  // Bookkeeping.
  STATS_DECLTRACK(UniqueReturnValue, FunctionReturn,
                  "Number of function with unique return");

  // Callback to replace the uses of CB with the constant C.
  auto ReplaceCallSiteUsersWith = [&A](CallBase &CB, Constant &C) {
    if (CB.use_empty())
      return ChangeStatus::UNCHANGED;
    if (A.changeValueAfterManifest(CB, C))
      return ChangeStatus::CHANGED;
    return ChangeStatus::UNCHANGED;
  };

  // If the assumed unique return value is an argument, annotate it.
  if (auto *UniqueRVArg = dyn_cast<Argument>(UniqueRV.getValue())) {
    if (UniqueRVArg->getType()->canLosslesslyBitCastTo(
            getAssociatedFunction()->getReturnType())) {
<<<<<<< HEAD
      // TODO: This should be handled differently!
      this->AnchorVal = UniqueRVArg;
      this->KindOrArgNo = UniqueRVArg->getArgNo();
=======
      getIRPosition() = IRPosition::argument(*UniqueRVArg);
>>>>>>> 918d599f
      Changed = IRAttribute::manifest(A);
    }
  } else if (auto *RVC = dyn_cast<Constant>(UniqueRV.getValue())) {
    // We can replace the returned value with the unique returned constant.
    Value &AnchorValue = getAnchorValue();
    if (Function *F = dyn_cast<Function>(&AnchorValue)) {
      for (const Use &U : F->uses())
        if (CallBase *CB = dyn_cast<CallBase>(U.getUser()))
          if (CB->isCallee(&U)) {
            Constant *RVCCast =
                CB->getType() == RVC->getType()
                    ? RVC
                    : ConstantExpr::getTruncOrBitCast(RVC, CB->getType());
            Changed = ReplaceCallSiteUsersWith(*CB, *RVCCast) | Changed;
          }
    } else {
      assert(isa<CallBase>(AnchorValue) &&
             "Expcected a function or call base anchor!");
      Constant *RVCCast =
          AnchorValue.getType() == RVC->getType()
              ? RVC
              : ConstantExpr::getTruncOrBitCast(RVC, AnchorValue.getType());
      Changed = ReplaceCallSiteUsersWith(cast<CallBase>(AnchorValue), *RVCCast);
    }
    if (Changed == ChangeStatus::CHANGED)
      STATS_DECLTRACK(UniqueConstantReturnValue, FunctionReturn,
                      "Number of function returns replaced by constant return");
  }

  return Changed;
}

const std::string AAReturnedValuesImpl::getAsStr() const {
  return (isAtFixpoint() ? "returns(#" : "may-return(#") +
         (isValidState() ? std::to_string(getNumReturnValues()) : "?") +
         ")[#UC: " + std::to_string(UnresolvedCalls.size()) + "]";
}

Optional<Value *>
AAReturnedValuesImpl::getAssumedUniqueReturnValue(Attributor &A) const {
  // If checkForAllReturnedValues provides a unique value, ignoring potential
  // undef values that can also be present, it is assumed to be the actual
  // return value and forwarded to the caller of this method. If there are
  // multiple, a nullptr is returned indicating there cannot be a unique
  // returned value.
  Optional<Value *> UniqueRV;

  auto Pred = [&](Value &RV) -> bool {
    // If we found a second returned value and neither the current nor the saved
    // one is an undef, there is no unique returned value. Undefs are special
    // since we can pretend they have any value.
    if (UniqueRV.hasValue() && UniqueRV != &RV &&
        !(isa<UndefValue>(RV) || isa<UndefValue>(UniqueRV.getValue()))) {
      UniqueRV = nullptr;
      return false;
    }

    // Do not overwrite a value with an undef.
    if (!UniqueRV.hasValue() || !isa<UndefValue>(RV))
      UniqueRV = &RV;

    return true;
  };

  if (!A.checkForAllReturnedValues(Pred, *this))
    UniqueRV = nullptr;

  return UniqueRV;
}

bool AAReturnedValuesImpl::checkForAllReturnedValuesAndReturnInsts(
    function_ref<bool(Value &, const SmallSetVector<ReturnInst *, 4> &)> Pred)
    const {
  if (!isValidState())
    return false;

  // Check all returned values but ignore call sites as long as we have not
  // encountered an overdefined one during an update.
  for (auto &It : ReturnedValues) {
    Value *RV = It.first;

    CallBase *CB = dyn_cast<CallBase>(RV);
    if (CB && !UnresolvedCalls.count(CB))
      continue;

    if (!Pred(*RV, It.second))
      return false;
  }

  return true;
}

ChangeStatus AAReturnedValuesImpl::updateImpl(Attributor &A) {
  size_t NumUnresolvedCalls = UnresolvedCalls.size();
  bool Changed = false;

  // State used in the value traversals starting in returned values.
  struct RVState {
    // The map in which we collect return values -> return instrs.
    decltype(ReturnedValues) &RetValsMap;
    // The flag to indicate a change.
    bool &Changed;
    // The return instrs we come from.
    SmallSetVector<ReturnInst *, 4> RetInsts;
  };

  // Callback for a leaf value returned by the associated function.
  auto VisitValueCB = [](Value &Val, const Instruction *, RVState &RVS,
                         bool) -> bool {
    auto Size = RVS.RetValsMap[&Val].size();
    RVS.RetValsMap[&Val].insert(RVS.RetInsts.begin(), RVS.RetInsts.end());
    bool Inserted = RVS.RetValsMap[&Val].size() != Size;
    RVS.Changed |= Inserted;
    LLVM_DEBUG({
      if (Inserted)
        dbgs() << "[AAReturnedValues] 1 Add new returned value " << Val
               << " => " << RVS.RetInsts.size() << "\n";
    });
    return true;
  };

  // Helper method to invoke the generic value traversal.
  auto VisitReturnedValue = [&](Value &RV, RVState &RVS,
                                const Instruction *CtxI) {
    IRPosition RetValPos = IRPosition::value(RV);
    return genericValueTraversal<AAReturnedValues, RVState>(
        A, RetValPos, *this, RVS, VisitValueCB, CtxI);
  };

  // Callback for all "return intructions" live in the associated function.
  auto CheckReturnInst = [this, &VisitReturnedValue, &Changed](Instruction &I) {
    ReturnInst &Ret = cast<ReturnInst>(I);
    RVState RVS({ReturnedValues, Changed, {}});
    RVS.RetInsts.insert(&Ret);
    return VisitReturnedValue(*Ret.getReturnValue(), RVS, &I);
  };

  // Start by discovering returned values from all live returned instructions in
  // the associated function.
  if (!A.checkForAllInstructions(CheckReturnInst, *this, {Instruction::Ret}))
    return indicatePessimisticFixpoint();

  // Once returned values "directly" present in the code are handled we try to
  // resolve returned calls.
  decltype(ReturnedValues) NewRVsMap;
  for (auto &It : ReturnedValues) {
    LLVM_DEBUG(dbgs() << "[AAReturnedValues] Returned value: " << *It.first
                      << " by #" << It.second.size() << " RIs\n");
    CallBase *CB = dyn_cast<CallBase>(It.first);
    if (!CB || UnresolvedCalls.count(CB))
      continue;

    if (!CB->getCalledFunction()) {
      LLVM_DEBUG(dbgs() << "[AAReturnedValues] Unresolved call: " << *CB
                        << "\n");
      UnresolvedCalls.insert(CB);
      continue;
    }

    // TODO: use the function scope once we have call site AAReturnedValues.
    const auto &RetValAA = A.getAAFor<AAReturnedValues>(
        *this, IRPosition::function(*CB->getCalledFunction()));
    LLVM_DEBUG(dbgs() << "[AAReturnedValues] Found another AAReturnedValues: "
                      << RetValAA << "\n");

    // Skip dead ends, thus if we do not know anything about the returned
    // call we mark it as unresolved and it will stay that way.
    if (!RetValAA.getState().isValidState()) {
      LLVM_DEBUG(dbgs() << "[AAReturnedValues] Unresolved call: " << *CB
                        << "\n");
      UnresolvedCalls.insert(CB);
      continue;
    }

    // Do not try to learn partial information. If the callee has unresolved
    // return values we will treat the call as unresolved/opaque.
    auto &RetValAAUnresolvedCalls = RetValAA.getUnresolvedCalls();
    if (!RetValAAUnresolvedCalls.empty()) {
      UnresolvedCalls.insert(CB);
      continue;
    }

    // Now check if we can track transitively returned values. If possible, thus
    // if all return value can be represented in the current scope, do so.
    bool Unresolved = false;
    for (auto &RetValAAIt : RetValAA.returned_values()) {
      Value *RetVal = RetValAAIt.first;
      if (isa<Argument>(RetVal) || isa<CallBase>(RetVal) ||
          isa<Constant>(RetVal))
        continue;
      // Anything that did not fit in the above categories cannot be resolved,
      // mark the call as unresolved.
      LLVM_DEBUG(dbgs() << "[AAReturnedValues] transitively returned value "
                           "cannot be translated: "
                        << *RetVal << "\n");
      UnresolvedCalls.insert(CB);
      Unresolved = true;
      break;
    }

    if (Unresolved)
      continue;

    // Now track transitively returned values.
    unsigned &NumRetAA = NumReturnedValuesPerKnownAA[CB];
    if (NumRetAA == RetValAA.getNumReturnValues()) {
      LLVM_DEBUG(dbgs() << "[AAReturnedValues] Skip call as it has not "
                           "changed since it was seen last\n");
      continue;
    }
    NumRetAA = RetValAA.getNumReturnValues();

    for (auto &RetValAAIt : RetValAA.returned_values()) {
      Value *RetVal = RetValAAIt.first;
      if (Argument *Arg = dyn_cast<Argument>(RetVal)) {
        // Arguments are mapped to call site operands and we begin the traversal
        // again.
        bool Unused = false;
        RVState RVS({NewRVsMap, Unused, RetValAAIt.second});
        VisitReturnedValue(*CB->getArgOperand(Arg->getArgNo()), RVS, CB);
        continue;
      } else if (isa<CallBase>(RetVal)) {
        // Call sites are resolved by the callee attribute over time, no need to
        // do anything for us.
        continue;
      } else if (isa<Constant>(RetVal)) {
        // Constants are valid everywhere, we can simply take them.
        NewRVsMap[RetVal].insert(It.second.begin(), It.second.end());
        continue;
      }
    }
  }

  // To avoid modifications to the ReturnedValues map while we iterate over it
  // we kept record of potential new entries in a copy map, NewRVsMap.
  for (auto &It : NewRVsMap) {
    assert(!It.second.empty() && "Entry does not add anything.");
    auto &ReturnInsts = ReturnedValues[It.first];
    for (ReturnInst *RI : It.second)
      if (ReturnInsts.insert(RI)) {
        LLVM_DEBUG(dbgs() << "[AAReturnedValues] Add new returned value "
                          << *It.first << " => " << *RI << "\n");
        Changed = true;
      }
  }

  Changed |= (NumUnresolvedCalls != UnresolvedCalls.size());
  return Changed ? ChangeStatus::CHANGED : ChangeStatus::UNCHANGED;
}

struct AAReturnedValuesFunction final : public AAReturnedValuesImpl {
  AAReturnedValuesFunction(const IRPosition &IRP, Attributor &A)
      : AAReturnedValuesImpl(IRP, A) {}

  /// See AbstractAttribute::trackStatistics()
  void trackStatistics() const override { STATS_DECLTRACK_ARG_ATTR(returned) }
};

/// Returned values information for a call sites.
struct AAReturnedValuesCallSite final : AAReturnedValuesImpl {
  AAReturnedValuesCallSite(const IRPosition &IRP, Attributor &A)
      : AAReturnedValuesImpl(IRP, A) {}

  /// See AbstractAttribute::initialize(...).
  void initialize(Attributor &A) override {
    // TODO: Once we have call site specific value information we can provide
    //       call site specific liveness information and then it makes
    //       sense to specialize attributes for call sites instead of
    //       redirecting requests to the callee.
    llvm_unreachable("Abstract attributes for returned values are not "
                     "supported for call sites yet!");
  }

  /// See AbstractAttribute::updateImpl(...).
  ChangeStatus updateImpl(Attributor &A) override {
    return indicatePessimisticFixpoint();
  }

  /// See AbstractAttribute::trackStatistics()
  void trackStatistics() const override {}
};

/// ------------------------ NoSync Function Attribute -------------------------

struct AANoSyncImpl : AANoSync {
  AANoSyncImpl(const IRPosition &IRP, Attributor &A) : AANoSync(IRP, A) {}

  const std::string getAsStr() const override {
    return getAssumed() ? "nosync" : "may-sync";
  }

  /// See AbstractAttribute::updateImpl(...).
  ChangeStatus updateImpl(Attributor &A) override;

  /// Helper function used to determine whether an instruction is non-relaxed
  /// atomic. In other words, if an atomic instruction does not have unordered
  /// or monotonic ordering
  static bool isNonRelaxedAtomic(Instruction *I);

  /// Helper function used to determine whether an instruction is volatile.
  static bool isVolatile(Instruction *I);

  /// Helper function uset to check if intrinsic is volatile (memcpy, memmove,
  /// memset).
  static bool isNoSyncIntrinsic(Instruction *I);
};

bool AANoSyncImpl::isNonRelaxedAtomic(Instruction *I) {
  if (!I->isAtomic())
    return false;

  AtomicOrdering Ordering;
  switch (I->getOpcode()) {
  case Instruction::AtomicRMW:
    Ordering = cast<AtomicRMWInst>(I)->getOrdering();
    break;
  case Instruction::Store:
    Ordering = cast<StoreInst>(I)->getOrdering();
    break;
  case Instruction::Load:
    Ordering = cast<LoadInst>(I)->getOrdering();
    break;
  case Instruction::Fence: {
    auto *FI = cast<FenceInst>(I);
    if (FI->getSyncScopeID() == SyncScope::SingleThread)
      return false;
    Ordering = FI->getOrdering();
    break;
  }
  case Instruction::AtomicCmpXchg: {
    AtomicOrdering Success = cast<AtomicCmpXchgInst>(I)->getSuccessOrdering();
    AtomicOrdering Failure = cast<AtomicCmpXchgInst>(I)->getFailureOrdering();
    // Only if both are relaxed, than it can be treated as relaxed.
    // Otherwise it is non-relaxed.
    if (Success != AtomicOrdering::Unordered &&
        Success != AtomicOrdering::Monotonic)
      return true;
    if (Failure != AtomicOrdering::Unordered &&
        Failure != AtomicOrdering::Monotonic)
      return true;
    return false;
  }
  default:
    llvm_unreachable(
        "New atomic operations need to be known in the attributor.");
  }

  // Relaxed.
  if (Ordering == AtomicOrdering::Unordered ||
      Ordering == AtomicOrdering::Monotonic)
    return false;
  return true;
}

/// Checks if an intrinsic is nosync. Currently only checks mem* intrinsics.
/// FIXME: We should ipmrove the handling of intrinsics.
bool AANoSyncImpl::isNoSyncIntrinsic(Instruction *I) {
  if (auto *II = dyn_cast<IntrinsicInst>(I)) {
    switch (II->getIntrinsicID()) {
    /// Element wise atomic memory intrinsics are can only be unordered,
    /// therefore nosync.
    case Intrinsic::memset_element_unordered_atomic:
    case Intrinsic::memmove_element_unordered_atomic:
    case Intrinsic::memcpy_element_unordered_atomic:
      return true;
    case Intrinsic::memset:
    case Intrinsic::memmove:
    case Intrinsic::memcpy:
      if (!cast<MemIntrinsic>(II)->isVolatile())
        return true;
      return false;
    default:
      return false;
    }
  }
  return false;
}

bool AANoSyncImpl::isVolatile(Instruction *I) {
  assert(!isa<CallBase>(I) && "Calls should not be checked here");

  switch (I->getOpcode()) {
  case Instruction::AtomicRMW:
    return cast<AtomicRMWInst>(I)->isVolatile();
  case Instruction::Store:
    return cast<StoreInst>(I)->isVolatile();
  case Instruction::Load:
    return cast<LoadInst>(I)->isVolatile();
  case Instruction::AtomicCmpXchg:
    return cast<AtomicCmpXchgInst>(I)->isVolatile();
  default:
    return false;
  }
}

ChangeStatus AANoSyncImpl::updateImpl(Attributor &A) {

  auto CheckRWInstForNoSync = [&](Instruction &I) {
    /// We are looking for volatile instructions or Non-Relaxed atomics.
    /// FIXME: We should improve the handling of intrinsics.

    if (isa<IntrinsicInst>(&I) && isNoSyncIntrinsic(&I))
      return true;

    if (const auto *CB = dyn_cast<CallBase>(&I)) {
      if (CB->hasFnAttr(Attribute::NoSync))
        return true;

      const auto &NoSyncAA =
          A.getAAFor<AANoSync>(*this, IRPosition::callsite_function(*CB));
      if (NoSyncAA.isAssumedNoSync())
        return true;
      return false;
    }

    if (!isVolatile(&I) && !isNonRelaxedAtomic(&I))
      return true;

    return false;
  };

  auto CheckForNoSync = [&](Instruction &I) {
    // At this point we handled all read/write effects and they are all
    // nosync, so they can be skipped.
    if (I.mayReadOrWriteMemory())
      return true;

    // non-convergent and readnone imply nosync.
    return !cast<CallBase>(I).isConvergent();
  };

  if (!A.checkForAllReadWriteInstructions(CheckRWInstForNoSync, *this) ||
      !A.checkForAllCallLikeInstructions(CheckForNoSync, *this))
    return indicatePessimisticFixpoint();

  return ChangeStatus::UNCHANGED;
}

struct AANoSyncFunction final : public AANoSyncImpl {
  AANoSyncFunction(const IRPosition &IRP, Attributor &A)
      : AANoSyncImpl(IRP, A) {}

  /// See AbstractAttribute::trackStatistics()
  void trackStatistics() const override { STATS_DECLTRACK_FN_ATTR(nosync) }
};

/// NoSync attribute deduction for a call sites.
struct AANoSyncCallSite final : AANoSyncImpl {
  AANoSyncCallSite(const IRPosition &IRP, Attributor &A)
      : AANoSyncImpl(IRP, A) {}

  /// See AbstractAttribute::initialize(...).
  void initialize(Attributor &A) override {
    AANoSyncImpl::initialize(A);
    Function *F = getAssociatedFunction();
    if (!F)
      indicatePessimisticFixpoint();
  }

  /// See AbstractAttribute::updateImpl(...).
  ChangeStatus updateImpl(Attributor &A) override {
    // TODO: Once we have call site specific value information we can provide
    //       call site specific liveness information and then it makes
    //       sense to specialize attributes for call sites arguments instead of
    //       redirecting requests to the callee argument.
    Function *F = getAssociatedFunction();
    const IRPosition &FnPos = IRPosition::function(*F);
    auto &FnAA = A.getAAFor<AANoSync>(*this, FnPos);
    return clampStateAndIndicateChange(
        getState(), static_cast<const AANoSync::StateType &>(FnAA.getState()));
  }

  /// See AbstractAttribute::trackStatistics()
  void trackStatistics() const override { STATS_DECLTRACK_CS_ATTR(nosync); }
};

/// ------------------------ No-Free Attributes ----------------------------

struct AANoFreeImpl : public AANoFree {
  AANoFreeImpl(const IRPosition &IRP, Attributor &A) : AANoFree(IRP, A) {}

  /// See AbstractAttribute::updateImpl(...).
  ChangeStatus updateImpl(Attributor &A) override {
    auto CheckForNoFree = [&](Instruction &I) {
      const auto &CB = cast<CallBase>(I);
      if (CB.hasFnAttr(Attribute::NoFree))
        return true;

      const auto &NoFreeAA =
          A.getAAFor<AANoFree>(*this, IRPosition::callsite_function(CB));
      return NoFreeAA.isAssumedNoFree();
    };

    if (!A.checkForAllCallLikeInstructions(CheckForNoFree, *this))
      return indicatePessimisticFixpoint();
    return ChangeStatus::UNCHANGED;
  }

  /// See AbstractAttribute::getAsStr().
  const std::string getAsStr() const override {
    return getAssumed() ? "nofree" : "may-free";
  }
};

struct AANoFreeFunction final : public AANoFreeImpl {
  AANoFreeFunction(const IRPosition &IRP, Attributor &A)
      : AANoFreeImpl(IRP, A) {}

  /// See AbstractAttribute::trackStatistics()
  void trackStatistics() const override { STATS_DECLTRACK_FN_ATTR(nofree) }
};

/// NoFree attribute deduction for a call sites.
struct AANoFreeCallSite final : AANoFreeImpl {
  AANoFreeCallSite(const IRPosition &IRP, Attributor &A)
      : AANoFreeImpl(IRP, A) {}

  /// See AbstractAttribute::initialize(...).
  void initialize(Attributor &A) override {
    AANoFreeImpl::initialize(A);
    Function *F = getAssociatedFunction();
    if (!F)
      indicatePessimisticFixpoint();
  }

  /// See AbstractAttribute::updateImpl(...).
  ChangeStatus updateImpl(Attributor &A) override {
    // TODO: Once we have call site specific value information we can provide
    //       call site specific liveness information and then it makes
    //       sense to specialize attributes for call sites arguments instead of
    //       redirecting requests to the callee argument.
    Function *F = getAssociatedFunction();
    const IRPosition &FnPos = IRPosition::function(*F);
    auto &FnAA = A.getAAFor<AANoFree>(*this, FnPos);
    return clampStateAndIndicateChange(
        getState(), static_cast<const AANoFree::StateType &>(FnAA.getState()));
  }

  /// See AbstractAttribute::trackStatistics()
  void trackStatistics() const override { STATS_DECLTRACK_CS_ATTR(nofree); }
};

/// NoFree attribute for floating values.
struct AANoFreeFloating : AANoFreeImpl {
  AANoFreeFloating(const IRPosition &IRP, Attributor &A)
      : AANoFreeImpl(IRP, A) {}

  /// See AbstractAttribute::trackStatistics()
  void trackStatistics() const override{STATS_DECLTRACK_FLOATING_ATTR(nofree)}

  /// See Abstract Attribute::updateImpl(...).
  ChangeStatus updateImpl(Attributor &A) override {
    const IRPosition &IRP = getIRPosition();

    const auto &NoFreeAA =
        A.getAAFor<AANoFree>(*this, IRPosition::function_scope(IRP));
    if (NoFreeAA.isAssumedNoFree())
      return ChangeStatus::UNCHANGED;

    Value &AssociatedValue = getIRPosition().getAssociatedValue();
    auto Pred = [&](const Use &U, bool &Follow) -> bool {
      Instruction *UserI = cast<Instruction>(U.getUser());
      if (auto *CB = dyn_cast<CallBase>(UserI)) {
        if (CB->isBundleOperand(&U))
          return false;
        if (!CB->isArgOperand(&U))
          return true;
        unsigned ArgNo = CB->getArgOperandNo(&U);

        const auto &NoFreeArg = A.getAAFor<AANoFree>(
            *this, IRPosition::callsite_argument(*CB, ArgNo));
        return NoFreeArg.isAssumedNoFree();
      }

      if (isa<GetElementPtrInst>(UserI) || isa<BitCastInst>(UserI) ||
          isa<PHINode>(UserI) || isa<SelectInst>(UserI)) {
        Follow = true;
        return true;
      }
      if (isa<ReturnInst>(UserI))
        return true;

      // Unknown user.
      return false;
    };
    if (!A.checkForAllUses(Pred, *this, AssociatedValue))
      return indicatePessimisticFixpoint();

    return ChangeStatus::UNCHANGED;
  }
};

/// NoFree attribute for a call site argument.
struct AANoFreeArgument final : AANoFreeFloating {
  AANoFreeArgument(const IRPosition &IRP, Attributor &A)
      : AANoFreeFloating(IRP, A) {}

  /// See AbstractAttribute::trackStatistics()
  void trackStatistics() const override { STATS_DECLTRACK_ARG_ATTR(nofree) }
};

/// NoFree attribute for call site arguments.
struct AANoFreeCallSiteArgument final : AANoFreeFloating {
  AANoFreeCallSiteArgument(const IRPosition &IRP, Attributor &A)
      : AANoFreeFloating(IRP, A) {}

  /// See AbstractAttribute::updateImpl(...).
  ChangeStatus updateImpl(Attributor &A) override {
    // TODO: Once we have call site specific value information we can provide
    //       call site specific liveness information and then it makes
    //       sense to specialize attributes for call sites arguments instead of
    //       redirecting requests to the callee argument.
    Argument *Arg = getAssociatedArgument();
    if (!Arg)
      return indicatePessimisticFixpoint();
    const IRPosition &ArgPos = IRPosition::argument(*Arg);
    auto &ArgAA = A.getAAFor<AANoFree>(*this, ArgPos);
    return clampStateAndIndicateChange(
        getState(), static_cast<const AANoFree::StateType &>(ArgAA.getState()));
  }

  /// See AbstractAttribute::trackStatistics()
  void trackStatistics() const override{STATS_DECLTRACK_CSARG_ATTR(nofree)};
};

/// NoFree attribute for function return value.
struct AANoFreeReturned final : AANoFreeFloating {
  AANoFreeReturned(const IRPosition &IRP, Attributor &A)
      : AANoFreeFloating(IRP, A) {
    llvm_unreachable("NoFree is not applicable to function returns!");
  }

  /// See AbstractAttribute::initialize(...).
  void initialize(Attributor &A) override {
    llvm_unreachable("NoFree is not applicable to function returns!");
  }

  /// See AbstractAttribute::updateImpl(...).
  ChangeStatus updateImpl(Attributor &A) override {
    llvm_unreachable("NoFree is not applicable to function returns!");
  }

  /// See AbstractAttribute::trackStatistics()
  void trackStatistics() const override {}
};

/// NoFree attribute deduction for a call site return value.
struct AANoFreeCallSiteReturned final : AANoFreeFloating {
  AANoFreeCallSiteReturned(const IRPosition &IRP, Attributor &A)
      : AANoFreeFloating(IRP, A) {}

  ChangeStatus manifest(Attributor &A) override {
    return ChangeStatus::UNCHANGED;
  }
  /// See AbstractAttribute::trackStatistics()
  void trackStatistics() const override { STATS_DECLTRACK_CSRET_ATTR(nofree) }
};

/// ------------------------ NonNull Argument Attribute ------------------------
static int64_t getKnownNonNullAndDerefBytesForUse(
    Attributor &A, const AbstractAttribute &QueryingAA, Value &AssociatedValue,
    const Use *U, const Instruction *I, bool &IsNonNull, bool &TrackUse) {
  TrackUse = false;

  const Value *UseV = U->get();
  if (!UseV->getType()->isPointerTy())
    return 0;

  Type *PtrTy = UseV->getType();
  const Function *F = I->getFunction();
  bool NullPointerIsDefined =
      F ? llvm::NullPointerIsDefined(F, PtrTy->getPointerAddressSpace()) : true;
  const DataLayout &DL = A.getInfoCache().getDL();
  if (const auto *CB = dyn_cast<CallBase>(I)) {
    if (CB->isBundleOperand(U)) {
      if (RetainedKnowledge RK = getKnowledgeFromUse(
              U, {Attribute::NonNull, Attribute::Dereferenceable})) {
        IsNonNull |=
            (RK.AttrKind == Attribute::NonNull || !NullPointerIsDefined);
        return RK.ArgValue;
      }
      return 0;
    }

    if (CB->isCallee(U)) {
      IsNonNull |= !NullPointerIsDefined;
      return 0;
    }

    unsigned ArgNo = CB->getArgOperandNo(U);
    IRPosition IRP = IRPosition::callsite_argument(*CB, ArgNo);
    // As long as we only use known information there is no need to track
    // dependences here.
    auto &DerefAA = A.getAAFor<AADereferenceable>(QueryingAA, IRP,
                                                  /* TrackDependence */ false);
    IsNonNull |= DerefAA.isKnownNonNull();
    return DerefAA.getKnownDereferenceableBytes();
  }

  // We need to follow common pointer manipulation uses to the accesses they
  // feed into. We can try to be smart to avoid looking through things we do not
  // like for now, e.g., non-inbounds GEPs.
  if (isa<CastInst>(I)) {
    TrackUse = true;
    return 0;
  }
  if (auto *GEP = dyn_cast<GetElementPtrInst>(I))
    if (GEP->hasAllConstantIndices()) {
      TrackUse = true;
      return 0;
    }

  int64_t Offset;
  if (const Value *Base = getBasePointerOfAccessPointerOperand(I, Offset, DL)) {
    if (Base == &AssociatedValue &&
        getPointerOperand(I, /* AllowVolatile */ false) == UseV) {
      int64_t DerefBytes =
          (int64_t)DL.getTypeStoreSize(PtrTy->getPointerElementType()) + Offset;

      IsNonNull |= !NullPointerIsDefined;
      return std::max(int64_t(0), DerefBytes);
    }
  }

  /// Corner case when an offset is 0.
  if (const Value *Base = getBasePointerOfAccessPointerOperand(
          I, Offset, DL, /*AllowNonInbounds*/ true)) {
    if (Offset == 0 && Base == &AssociatedValue &&
        getPointerOperand(I, /* AllowVolatile */ false) == UseV) {
      int64_t DerefBytes =
          (int64_t)DL.getTypeStoreSize(PtrTy->getPointerElementType());
      IsNonNull |= !NullPointerIsDefined;
      return std::max(int64_t(0), DerefBytes);
    }
  }

  return 0;
}

struct AANonNullImpl : AANonNull {
  AANonNullImpl(const IRPosition &IRP, Attributor &A)
      : AANonNull(IRP, A),
        NullIsDefined(NullPointerIsDefined(
            getAnchorScope(),
            getAssociatedValue().getType()->getPointerAddressSpace())) {}

  /// See AbstractAttribute::initialize(...).
  void initialize(Attributor &A) override {
    if (!NullIsDefined &&
        hasAttr({Attribute::NonNull, Attribute::Dereferenceable},
                /* IgnoreSubsumingPositions */ false, &A))
      indicateOptimisticFixpoint();
    else if (isa<ConstantPointerNull>(getAssociatedValue()))
      indicatePessimisticFixpoint();
    else
      AANonNull::initialize(A);

    if (!getState().isAtFixpoint())
      if (Instruction *CtxI = getCtxI())
        followUsesInMBEC(*this, A, getState(), *CtxI);
  }

  /// See followUsesInMBEC
  bool followUseInMBEC(Attributor &A, const Use *U, const Instruction *I,
                       AANonNull::StateType &State) {
    bool IsNonNull = false;
    bool TrackUse = false;
    getKnownNonNullAndDerefBytesForUse(A, *this, getAssociatedValue(), U, I,
                                       IsNonNull, TrackUse);
    State.setKnown(IsNonNull);
    return TrackUse;
  }

  /// See AbstractAttribute::getAsStr().
  const std::string getAsStr() const override {
    return getAssumed() ? "nonnull" : "may-null";
  }

  /// Flag to determine if the underlying value can be null and still allow
  /// valid accesses.
  const bool NullIsDefined;
};

/// NonNull attribute for a floating value.
<<<<<<< HEAD
struct AANonNullFloating
    : AAFromMustBeExecutedContext<AANonNull, AANonNullImpl> {
  using Base = AAFromMustBeExecutedContext<AANonNull, AANonNullImpl>;
  AANonNullFloating(const IRPosition &IRP, Attributor &A) : Base(IRP, A) {}
=======
struct AANonNullFloating : public AANonNullImpl {
  AANonNullFloating(const IRPosition &IRP, Attributor &A)
      : AANonNullImpl(IRP, A) {}
>>>>>>> 918d599f

  /// See AbstractAttribute::updateImpl(...).
  ChangeStatus updateImpl(Attributor &A) override {
    if (!NullIsDefined) {
      const auto &DerefAA =
          A.getAAFor<AADereferenceable>(*this, getIRPosition());
      if (DerefAA.getAssumedDereferenceableBytes())
        return ChangeStatus::UNCHANGED;
    }

    const DataLayout &DL = A.getDataLayout();

    DominatorTree *DT = nullptr;
    AssumptionCache *AC = nullptr;
    InformationCache &InfoCache = A.getInfoCache();
    if (const Function *Fn = getAnchorScope()) {
      DT = InfoCache.getAnalysisResultForFunction<DominatorTreeAnalysis>(*Fn);
      AC = InfoCache.getAnalysisResultForFunction<AssumptionAnalysis>(*Fn);
    }

    auto VisitValueCB = [&](Value &V, const Instruction *CtxI,
                            AANonNull::StateType &T, bool Stripped) -> bool {
      const auto &AA = A.getAAFor<AANonNull>(*this, IRPosition::value(V));
      if (!Stripped && this == &AA) {
        if (!isKnownNonZero(&V, DL, 0, AC, CtxI, DT))
          T.indicatePessimisticFixpoint();
      } else {
        // Use abstract attribute information.
        const AANonNull::StateType &NS =
            static_cast<const AANonNull::StateType &>(AA.getState());
        T ^= NS;
      }
      return T.isValidState();
    };

    StateType T;
    if (!genericValueTraversal<AANonNull, StateType>(
            A, getIRPosition(), *this, T, VisitValueCB, getCtxI()))
      return indicatePessimisticFixpoint();

    return clampStateAndIndicateChange(getState(), T);
  }

  /// See AbstractAttribute::trackStatistics()
  void trackStatistics() const override { STATS_DECLTRACK_FNRET_ATTR(nonnull) }
};

/// NonNull attribute for function return value.
struct AANonNullReturned final
    : AAReturnedFromReturnedValues<AANonNull, AANonNullImpl> {
  AANonNullReturned(const IRPosition &IRP, Attributor &A)
      : AAReturnedFromReturnedValues<AANonNull, AANonNullImpl>(IRP, A) {}

  /// See AbstractAttribute::trackStatistics()
  void trackStatistics() const override { STATS_DECLTRACK_FNRET_ATTR(nonnull) }
};

/// NonNull attribute for function argument.
struct AANonNullArgument final
<<<<<<< HEAD
    : AAArgumentFromCallSiteArgumentsAndMustBeExecutedContext<AANonNull,
                                                              AANonNullImpl> {
  AANonNullArgument(const IRPosition &IRP, Attributor &A)
      : AAArgumentFromCallSiteArgumentsAndMustBeExecutedContext<AANonNull,
                                                                AANonNullImpl>(
            IRP, A) {}
=======
    : AAArgumentFromCallSiteArguments<AANonNull, AANonNullImpl> {
  AANonNullArgument(const IRPosition &IRP, Attributor &A)
      : AAArgumentFromCallSiteArguments<AANonNull, AANonNullImpl>(IRP, A) {}
>>>>>>> 918d599f

  /// See AbstractAttribute::trackStatistics()
  void trackStatistics() const override { STATS_DECLTRACK_ARG_ATTR(nonnull) }
};

struct AANonNullCallSiteArgument final : AANonNullFloating {
  AANonNullCallSiteArgument(const IRPosition &IRP, Attributor &A)
      : AANonNullFloating(IRP, A) {}

  /// See AbstractAttribute::trackStatistics()
  void trackStatistics() const override { STATS_DECLTRACK_CSARG_ATTR(nonnull) }
};

/// NonNull attribute for a call site return position.
struct AANonNullCallSiteReturned final
<<<<<<< HEAD
    : AACallSiteReturnedFromReturnedAndMustBeExecutedContext<AANonNull,
                                                             AANonNullImpl> {
  AANonNullCallSiteReturned(const IRPosition &IRP, Attributor &A)
      : AACallSiteReturnedFromReturnedAndMustBeExecutedContext<AANonNull,
                                                               AANonNullImpl>(
            IRP, A) {}
=======
    : AACallSiteReturnedFromReturned<AANonNull, AANonNullImpl> {
  AANonNullCallSiteReturned(const IRPosition &IRP, Attributor &A)
      : AACallSiteReturnedFromReturned<AANonNull, AANonNullImpl>(IRP, A) {}
>>>>>>> 918d599f

  /// See AbstractAttribute::trackStatistics()
  void trackStatistics() const override { STATS_DECLTRACK_CSRET_ATTR(nonnull) }
};

/// ------------------------ No-Recurse Attributes ----------------------------

struct AANoRecurseImpl : public AANoRecurse {
  AANoRecurseImpl(const IRPosition &IRP, Attributor &A) : AANoRecurse(IRP, A) {}

  /// See AbstractAttribute::getAsStr()
  const std::string getAsStr() const override {
    return getAssumed() ? "norecurse" : "may-recurse";
  }
};

struct AANoRecurseFunction final : AANoRecurseImpl {
  AANoRecurseFunction(const IRPosition &IRP, Attributor &A)
      : AANoRecurseImpl(IRP, A) {}

  /// See AbstractAttribute::initialize(...).
  void initialize(Attributor &A) override {
    AANoRecurseImpl::initialize(A);
    if (const Function *F = getAnchorScope())
      if (A.getInfoCache().getSccSize(*F) != 1)
        indicatePessimisticFixpoint();
  }

  /// See AbstractAttribute::updateImpl(...).
  ChangeStatus updateImpl(Attributor &A) override {

    // If all live call sites are known to be no-recurse, we are as well.
    auto CallSitePred = [&](AbstractCallSite ACS) {
      const auto &NoRecurseAA = A.getAAFor<AANoRecurse>(
          *this, IRPosition::function(*ACS.getInstruction()->getFunction()),
          /* TrackDependence */ false, DepClassTy::OPTIONAL);
      return NoRecurseAA.isKnownNoRecurse();
    };
    bool AllCallSitesKnown;
    if (A.checkForAllCallSites(CallSitePred, *this, true, AllCallSitesKnown)) {
      // If we know all call sites and all are known no-recurse, we are done.
      // If all known call sites, which might not be all that exist, are known
      // to be no-recurse, we are not done but we can continue to assume
      // no-recurse. If one of the call sites we have not visited will become
      // live, another update is triggered.
      if (AllCallSitesKnown)
        indicateOptimisticFixpoint();
      return ChangeStatus::UNCHANGED;
    }

    // If the above check does not hold anymore we look at the calls.
    auto CheckForNoRecurse = [&](Instruction &I) {
      const auto &CB = cast<CallBase>(I);
      if (CB.hasFnAttr(Attribute::NoRecurse))
        return true;

      const auto &NoRecurseAA =
          A.getAAFor<AANoRecurse>(*this, IRPosition::callsite_function(CB));
      if (!NoRecurseAA.isAssumedNoRecurse())
        return false;

      // Recursion to the same function
      if (CB.getCalledFunction() == getAnchorScope())
        return false;

      return true;
    };

    if (!A.checkForAllCallLikeInstructions(CheckForNoRecurse, *this))
      return indicatePessimisticFixpoint();
    return ChangeStatus::UNCHANGED;
  }

  void trackStatistics() const override { STATS_DECLTRACK_FN_ATTR(norecurse) }
};

/// NoRecurse attribute deduction for a call sites.
struct AANoRecurseCallSite final : AANoRecurseImpl {
  AANoRecurseCallSite(const IRPosition &IRP, Attributor &A)
      : AANoRecurseImpl(IRP, A) {}

  /// See AbstractAttribute::initialize(...).
  void initialize(Attributor &A) override {
    AANoRecurseImpl::initialize(A);
    Function *F = getAssociatedFunction();
    if (!F)
      indicatePessimisticFixpoint();
  }

  /// See AbstractAttribute::updateImpl(...).
  ChangeStatus updateImpl(Attributor &A) override {
    // TODO: Once we have call site specific value information we can provide
    //       call site specific liveness information and then it makes
    //       sense to specialize attributes for call sites arguments instead of
    //       redirecting requests to the callee argument.
    Function *F = getAssociatedFunction();
    const IRPosition &FnPos = IRPosition::function(*F);
    auto &FnAA = A.getAAFor<AANoRecurse>(*this, FnPos);
    return clampStateAndIndicateChange(
        getState(),
        static_cast<const AANoRecurse::StateType &>(FnAA.getState()));
  }

  /// See AbstractAttribute::trackStatistics()
  void trackStatistics() const override { STATS_DECLTRACK_CS_ATTR(norecurse); }
};

/// -------------------- Undefined-Behavior Attributes ------------------------

struct AAUndefinedBehaviorImpl : public AAUndefinedBehavior {
  AAUndefinedBehaviorImpl(const IRPosition &IRP, Attributor &A)
      : AAUndefinedBehavior(IRP, A) {}

  /// See AbstractAttribute::updateImpl(...).
  // through a pointer (i.e. also branches etc.)
  ChangeStatus updateImpl(Attributor &A) override {
    const size_t UBPrevSize = KnownUBInsts.size();
    const size_t NoUBPrevSize = AssumedNoUBInsts.size();

    auto InspectMemAccessInstForUB = [&](Instruction &I) {
      // Skip instructions that are already saved.
      if (AssumedNoUBInsts.count(&I) || KnownUBInsts.count(&I))
        return true;

      // If we reach here, we know we have an instruction
      // that accesses memory through a pointer operand,
      // for which getPointerOperand() should give it to us.
      const Value *PtrOp = getPointerOperand(&I, /* AllowVolatile */ true);
      assert(PtrOp &&
             "Expected pointer operand of memory accessing instruction");

      // Either we stopped and the appropriate action was taken,
      // or we got back a simplified value to continue.
      Optional<Value *> SimplifiedPtrOp = stopOnUndefOrAssumed(A, PtrOp, &I);
      if (!SimplifiedPtrOp.hasValue())
        return true;
      const Value *PtrOpVal = SimplifiedPtrOp.getValue();

      // A memory access through a pointer is considered UB
      // only if the pointer has constant null value.
      // TODO: Expand it to not only check constant values.
      if (!isa<ConstantPointerNull>(PtrOpVal)) {
        AssumedNoUBInsts.insert(&I);
        return true;
      }
      const Type *PtrTy = PtrOpVal->getType();

      // Because we only consider instructions inside functions,
      // assume that a parent function exists.
      const Function *F = I.getFunction();

      // A memory access using constant null pointer is only considered UB
      // if null pointer is _not_ defined for the target platform.
      if (llvm::NullPointerIsDefined(F, PtrTy->getPointerAddressSpace()))
        AssumedNoUBInsts.insert(&I);
      else
        KnownUBInsts.insert(&I);
      return true;
    };

    auto InspectBrInstForUB = [&](Instruction &I) {
      // A conditional branch instruction is considered UB if it has `undef`
      // condition.

      // Skip instructions that are already saved.
      if (AssumedNoUBInsts.count(&I) || KnownUBInsts.count(&I))
        return true;

      // We know we have a branch instruction.
      auto BrInst = cast<BranchInst>(&I);

      // Unconditional branches are never considered UB.
      if (BrInst->isUnconditional())
        return true;

      // Either we stopped and the appropriate action was taken,
      // or we got back a simplified value to continue.
      Optional<Value *> SimplifiedCond =
          stopOnUndefOrAssumed(A, BrInst->getCondition(), BrInst);
      if (!SimplifiedCond.hasValue())
        return true;
      AssumedNoUBInsts.insert(&I);
      return true;
    };

    A.checkForAllInstructions(InspectMemAccessInstForUB, *this,
                              {Instruction::Load, Instruction::Store,
                               Instruction::AtomicCmpXchg,
                               Instruction::AtomicRMW},
                              /* CheckBBLivenessOnly */ true);
    A.checkForAllInstructions(InspectBrInstForUB, *this, {Instruction::Br},
                              /* CheckBBLivenessOnly */ true);
    if (NoUBPrevSize != AssumedNoUBInsts.size() ||
        UBPrevSize != KnownUBInsts.size())
      return ChangeStatus::CHANGED;
    return ChangeStatus::UNCHANGED;
  }

  bool isKnownToCauseUB(Instruction *I) const override {
    return KnownUBInsts.count(I);
  }

  bool isAssumedToCauseUB(Instruction *I) const override {
    // In simple words, if an instruction is not in the assumed to _not_
    // cause UB, then it is assumed UB (that includes those
    // in the KnownUBInsts set). The rest is boilerplate
    // is to ensure that it is one of the instructions we test
    // for UB.

    switch (I->getOpcode()) {
    case Instruction::Load:
    case Instruction::Store:
    case Instruction::AtomicCmpXchg:
    case Instruction::AtomicRMW:
      return !AssumedNoUBInsts.count(I);
    case Instruction::Br: {
      auto BrInst = cast<BranchInst>(I);
      if (BrInst->isUnconditional())
        return false;
      return !AssumedNoUBInsts.count(I);
    } break;
    default:
      return false;
    }
    return false;
  }

  ChangeStatus manifest(Attributor &A) override {
    if (KnownUBInsts.empty())
      return ChangeStatus::UNCHANGED;
    for (Instruction *I : KnownUBInsts)
      A.changeToUnreachableAfterManifest(I);
    return ChangeStatus::CHANGED;
  }

  /// See AbstractAttribute::getAsStr()
  const std::string getAsStr() const override {
    return getAssumed() ? "undefined-behavior" : "no-ub";
  }

  /// Note: The correctness of this analysis depends on the fact that the
  /// following 2 sets will stop changing after some point.
  /// "Change" here means that their size changes.
  /// The size of each set is monotonically increasing
  /// (we only add items to them) and it is upper bounded by the number of
  /// instructions in the processed function (we can never save more
  /// elements in either set than this number). Hence, at some point,
  /// they will stop increasing.
  /// Consequently, at some point, both sets will have stopped
  /// changing, effectively making the analysis reach a fixpoint.

  /// Note: These 2 sets are disjoint and an instruction can be considered
  /// one of 3 things:
  /// 1) Known to cause UB (AAUndefinedBehavior could prove it) and put it in
  ///    the KnownUBInsts set.
  /// 2) Assumed to cause UB (in every updateImpl, AAUndefinedBehavior
  ///    has a reason to assume it).
  /// 3) Assumed to not cause UB. very other instruction - AAUndefinedBehavior
  ///    could not find a reason to assume or prove that it can cause UB,
  ///    hence it assumes it doesn't. We have a set for these instructions
  ///    so that we don't reprocess them in every update.
  ///    Note however that instructions in this set may cause UB.

protected:
  /// A set of all live instructions _known_ to cause UB.
  SmallPtrSet<Instruction *, 8> KnownUBInsts;

private:
  /// A set of all the (live) instructions that are assumed to _not_ cause UB.
  SmallPtrSet<Instruction *, 8> AssumedNoUBInsts;

  // Should be called on updates in which if we're processing an instruction
  // \p I that depends on a value \p V, one of the following has to happen:
  // - If the value is assumed, then stop.
  // - If the value is known but undef, then consider it UB.
  // - Otherwise, do specific processing with the simplified value.
  // We return None in the first 2 cases to signify that an appropriate
  // action was taken and the caller should stop.
  // Otherwise, we return the simplified value that the caller should
  // use for specific processing.
  Optional<Value *> stopOnUndefOrAssumed(Attributor &A, const Value *V,
                                         Instruction *I) {
    const auto &ValueSimplifyAA =
        A.getAAFor<AAValueSimplify>(*this, IRPosition::value(*V));
    Optional<Value *> SimplifiedV =
        ValueSimplifyAA.getAssumedSimplifiedValue(A);
    if (!ValueSimplifyAA.isKnown()) {
      // Don't depend on assumed values.
      return llvm::None;
    }
    if (!SimplifiedV.hasValue()) {
      // If it is known (which we tested above) but it doesn't have a value,
      // then we can assume `undef` and hence the instruction is UB.
      KnownUBInsts.insert(I);
      return llvm::None;
    }
    Value *Val = SimplifiedV.getValue();
    if (isa<UndefValue>(Val)) {
      KnownUBInsts.insert(I);
      return llvm::None;
    }
    return Val;
  }
};

struct AAUndefinedBehaviorFunction final : AAUndefinedBehaviorImpl {
  AAUndefinedBehaviorFunction(const IRPosition &IRP, Attributor &A)
      : AAUndefinedBehaviorImpl(IRP, A) {}

  /// See AbstractAttribute::trackStatistics()
  void trackStatistics() const override {
    STATS_DECL(UndefinedBehaviorInstruction, Instruction,
               "Number of instructions known to have UB");
    BUILD_STAT_NAME(UndefinedBehaviorInstruction, Instruction) +=
        KnownUBInsts.size();
  }
};

/// ------------------------ Will-Return Attributes ----------------------------

// Helper function that checks whether a function has any cycle which we don't
// know if it is bounded or not.
// Loops with maximum trip count are considered bounded, any other cycle not.
static bool mayContainUnboundedCycle(Function &F, Attributor &A) {
  ScalarEvolution *SE =
      A.getInfoCache().getAnalysisResultForFunction<ScalarEvolutionAnalysis>(F);
  LoopInfo *LI = A.getInfoCache().getAnalysisResultForFunction<LoopAnalysis>(F);
  // If either SCEV or LoopInfo is not available for the function then we assume
  // any cycle to be unbounded cycle.
  // We use scc_iterator which uses Tarjan algorithm to find all the maximal
  // SCCs.To detect if there's a cycle, we only need to find the maximal ones.
  if (!SE || !LI) {
    for (scc_iterator<Function *> SCCI = scc_begin(&F); !SCCI.isAtEnd(); ++SCCI)
      if (SCCI.hasCycle())
        return true;
    return false;
  }

  // If there's irreducible control, the function may contain non-loop cycles.
  if (mayContainIrreducibleControl(F, LI))
    return true;

  // Any loop that does not have a max trip count is considered unbounded cycle.
  for (auto *L : LI->getLoopsInPreorder()) {
    if (!SE->getSmallConstantMaxTripCount(L))
      return true;
  }
  return false;
}

struct AAWillReturnImpl : public AAWillReturn {
  AAWillReturnImpl(const IRPosition &IRP, Attributor &A)
      : AAWillReturn(IRP, A) {}

  /// See AbstractAttribute::initialize(...).
  void initialize(Attributor &A) override {
    AAWillReturn::initialize(A);

    Function *F = getAnchorScope();
    if (!F || !A.isFunctionIPOAmendable(*F) || mayContainUnboundedCycle(*F, A))
      indicatePessimisticFixpoint();
  }

  /// See AbstractAttribute::updateImpl(...).
  ChangeStatus updateImpl(Attributor &A) override {
    auto CheckForWillReturn = [&](Instruction &I) {
      IRPosition IPos = IRPosition::callsite_function(cast<CallBase>(I));
      const auto &WillReturnAA = A.getAAFor<AAWillReturn>(*this, IPos);
      if (WillReturnAA.isKnownWillReturn())
        return true;
      if (!WillReturnAA.isAssumedWillReturn())
        return false;
      const auto &NoRecurseAA = A.getAAFor<AANoRecurse>(*this, IPos);
      return NoRecurseAA.isAssumedNoRecurse();
    };

    if (!A.checkForAllCallLikeInstructions(CheckForWillReturn, *this))
      return indicatePessimisticFixpoint();

    return ChangeStatus::UNCHANGED;
  }

  /// See AbstractAttribute::getAsStr()
  const std::string getAsStr() const override {
    return getAssumed() ? "willreturn" : "may-noreturn";
  }
};

struct AAWillReturnFunction final : AAWillReturnImpl {
  AAWillReturnFunction(const IRPosition &IRP, Attributor &A)
      : AAWillReturnImpl(IRP, A) {}

  /// See AbstractAttribute::trackStatistics()
  void trackStatistics() const override { STATS_DECLTRACK_FN_ATTR(willreturn) }
};

/// WillReturn attribute deduction for a call sites.
struct AAWillReturnCallSite final : AAWillReturnImpl {
  AAWillReturnCallSite(const IRPosition &IRP, Attributor &A)
      : AAWillReturnImpl(IRP, A) {}

  /// See AbstractAttribute::initialize(...).
  void initialize(Attributor &A) override {
    AAWillReturnImpl::initialize(A);
    Function *F = getAssociatedFunction();
    if (!F)
      indicatePessimisticFixpoint();
  }

  /// See AbstractAttribute::updateImpl(...).
  ChangeStatus updateImpl(Attributor &A) override {
    // TODO: Once we have call site specific value information we can provide
    //       call site specific liveness information and then it makes
    //       sense to specialize attributes for call sites arguments instead of
    //       redirecting requests to the callee argument.
    Function *F = getAssociatedFunction();
    const IRPosition &FnPos = IRPosition::function(*F);
    auto &FnAA = A.getAAFor<AAWillReturn>(*this, FnPos);
    return clampStateAndIndicateChange(
        getState(),
        static_cast<const AAWillReturn::StateType &>(FnAA.getState()));
  }

  /// See AbstractAttribute::trackStatistics()
  void trackStatistics() const override { STATS_DECLTRACK_CS_ATTR(willreturn); }
};

/// -------------------AAReachability Attribute--------------------------

struct AAReachabilityImpl : AAReachability {
  AAReachabilityImpl(const IRPosition &IRP, Attributor &A)
      : AAReachability(IRP, A) {}

  const std::string getAsStr() const override {
    // TODO: Return the number of reachable queries.
    return "reachable";
  }

  /// See AbstractAttribute::initialize(...).
  void initialize(Attributor &A) override { indicatePessimisticFixpoint(); }

  /// See AbstractAttribute::updateImpl(...).
  ChangeStatus updateImpl(Attributor &A) override {
    return indicatePessimisticFixpoint();
  }
};

struct AAReachabilityFunction final : public AAReachabilityImpl {
  AAReachabilityFunction(const IRPosition &IRP, Attributor &A)
      : AAReachabilityImpl(IRP, A) {}

  /// See AbstractAttribute::trackStatistics()
  void trackStatistics() const override { STATS_DECLTRACK_FN_ATTR(reachable); }
};

/// ------------------------ NoAlias Argument Attribute ------------------------

struct AANoAliasImpl : AANoAlias {
  AANoAliasImpl(const IRPosition &IRP, Attributor &A) : AANoAlias(IRP, A) {
    assert(getAssociatedType()->isPointerTy() &&
           "Noalias is a pointer attribute");
  }

  const std::string getAsStr() const override {
    return getAssumed() ? "noalias" : "may-alias";
  }
};

/// NoAlias attribute for a floating value.
struct AANoAliasFloating final : AANoAliasImpl {
  AANoAliasFloating(const IRPosition &IRP, Attributor &A)
      : AANoAliasImpl(IRP, A) {}

  /// See AbstractAttribute::initialize(...).
  void initialize(Attributor &A) override {
    AANoAliasImpl::initialize(A);
    Value *Val = &getAssociatedValue();
    do {
      CastInst *CI = dyn_cast<CastInst>(Val);
      if (!CI)
        break;
      Value *Base = CI->getOperand(0);
      if (!Base->hasOneUse())
        break;
      Val = Base;
    } while (true);

    if (!Val->getType()->isPointerTy()) {
      indicatePessimisticFixpoint();
      return;
    }

    if (isa<AllocaInst>(Val))
      indicateOptimisticFixpoint();
    else if (isa<ConstantPointerNull>(Val) &&
             !NullPointerIsDefined(getAnchorScope(),
                                   Val->getType()->getPointerAddressSpace()))
      indicateOptimisticFixpoint();
    else if (Val != &getAssociatedValue()) {
      const auto &ValNoAliasAA =
          A.getAAFor<AANoAlias>(*this, IRPosition::value(*Val));
      if (ValNoAliasAA.isKnownNoAlias())
        indicateOptimisticFixpoint();
    }
  }

  /// See AbstractAttribute::updateImpl(...).
  ChangeStatus updateImpl(Attributor &A) override {
    // TODO: Implement this.
    return indicatePessimisticFixpoint();
  }

  /// See AbstractAttribute::trackStatistics()
  void trackStatistics() const override {
    STATS_DECLTRACK_FLOATING_ATTR(noalias)
  }
};

/// NoAlias attribute for an argument.
struct AANoAliasArgument final
    : AAArgumentFromCallSiteArguments<AANoAlias, AANoAliasImpl> {
  using Base = AAArgumentFromCallSiteArguments<AANoAlias, AANoAliasImpl>;
  AANoAliasArgument(const IRPosition &IRP, Attributor &A) : Base(IRP, A) {}

  /// See AbstractAttribute::initialize(...).
  void initialize(Attributor &A) override {
    Base::initialize(A);
    // See callsite argument attribute and callee argument attribute.
    if (hasAttr({Attribute::ByVal}))
      indicateOptimisticFixpoint();
  }

  /// See AbstractAttribute::update(...).
  ChangeStatus updateImpl(Attributor &A) override {
    // We have to make sure no-alias on the argument does not break
    // synchronization when this is a callback argument, see also [1] below.
    // If synchronization cannot be affected, we delegate to the base updateImpl
    // function, otherwise we give up for now.

    // If the function is no-sync, no-alias cannot break synchronization.
    const auto &NoSyncAA = A.getAAFor<AANoSync>(
        *this, IRPosition::function_scope(getIRPosition()));
    if (NoSyncAA.isAssumedNoSync())
      return Base::updateImpl(A);

    // If the argument is read-only, no-alias cannot break synchronization.
    const auto &MemBehaviorAA =
        A.getAAFor<AAMemoryBehavior>(*this, getIRPosition());
    if (MemBehaviorAA.isAssumedReadOnly())
      return Base::updateImpl(A);

    // If the argument is never passed through callbacks, no-alias cannot break
    // synchronization.
    bool AllCallSitesKnown;
    if (A.checkForAllCallSites(
            [](AbstractCallSite ACS) { return !ACS.isCallbackCall(); }, *this,
            true, AllCallSitesKnown))
      return Base::updateImpl(A);

    // TODO: add no-alias but make sure it doesn't break synchronization by
    // introducing fake uses. See:
    // [1] Compiler Optimizations for OpenMP, J. Doerfert and H. Finkel,
    //     International Workshop on OpenMP 2018,
    //     http://compilers.cs.uni-saarland.de/people/doerfert/par_opt18.pdf

    return indicatePessimisticFixpoint();
  }

  /// See AbstractAttribute::trackStatistics()
  void trackStatistics() const override { STATS_DECLTRACK_ARG_ATTR(noalias) }
};

struct AANoAliasCallSiteArgument final : AANoAliasImpl {
  AANoAliasCallSiteArgument(const IRPosition &IRP, Attributor &A)
      : AANoAliasImpl(IRP, A) {}

  /// See AbstractAttribute::initialize(...).
  void initialize(Attributor &A) override {
    // See callsite argument attribute and callee argument attribute.
    const auto &CB = cast<CallBase>(getAnchorValue());
    if (CB.paramHasAttr(getArgNo(), Attribute::NoAlias))
      indicateOptimisticFixpoint();
    Value &Val = getAssociatedValue();
    if (isa<ConstantPointerNull>(Val) &&
        !NullPointerIsDefined(getAnchorScope(),
                              Val.getType()->getPointerAddressSpace()))
      indicateOptimisticFixpoint();
  }

  /// Determine if the underlying value may alias with the call site argument
  /// \p OtherArgNo of \p ICS (= the underlying call site).
  bool mayAliasWithArgument(Attributor &A, AAResults *&AAR,
                            const AAMemoryBehavior &MemBehaviorAA,
                            const CallBase &CB, unsigned OtherArgNo) {
    // We do not need to worry about aliasing with the underlying IRP.
    if (this->getArgNo() == (int)OtherArgNo)
      return false;

    // If it is not a pointer or pointer vector we do not alias.
    const Value *ArgOp = CB.getArgOperand(OtherArgNo);
    if (!ArgOp->getType()->isPtrOrPtrVectorTy())
      return false;

    auto &CBArgMemBehaviorAA = A.getAAFor<AAMemoryBehavior>(
        *this, IRPosition::callsite_argument(CB, OtherArgNo),
        /* TrackDependence */ false);

    // If the argument is readnone, there is no read-write aliasing.
    if (CBArgMemBehaviorAA.isAssumedReadNone()) {
      A.recordDependence(CBArgMemBehaviorAA, *this, DepClassTy::OPTIONAL);
      return false;
    }

    // If the argument is readonly and the underlying value is readonly, there
    // is no read-write aliasing.
    bool IsReadOnly = MemBehaviorAA.isAssumedReadOnly();
    if (CBArgMemBehaviorAA.isAssumedReadOnly() && IsReadOnly) {
      A.recordDependence(MemBehaviorAA, *this, DepClassTy::OPTIONAL);
      A.recordDependence(CBArgMemBehaviorAA, *this, DepClassTy::OPTIONAL);
      return false;
    }

    // We have to utilize actual alias analysis queries so we need the object.
    if (!AAR)
      AAR = A.getInfoCache().getAAResultsForFunction(*getAnchorScope());

    // Try to rule it out at the call site.
    bool IsAliasing = !AAR || !AAR->isNoAlias(&getAssociatedValue(), ArgOp);
    LLVM_DEBUG(dbgs() << "[NoAliasCSArg] Check alias between "
                         "callsite arguments: "
                      << getAssociatedValue() << " " << *ArgOp << " => "
                      << (IsAliasing ? "" : "no-") << "alias \n");

    return IsAliasing;
  }

  bool
  isKnownNoAliasDueToNoAliasPreservation(Attributor &A, AAResults *&AAR,
                                         const AAMemoryBehavior &MemBehaviorAA,
                                         const AANoAlias &NoAliasAA) {
    // We can deduce "noalias" if the following conditions hold.
    // (i)   Associated value is assumed to be noalias in the definition.
    // (ii)  Associated value is assumed to be no-capture in all the uses
    //       possibly executed before this callsite.
    // (iii) There is no other pointer argument which could alias with the
    //       value.

    bool AssociatedValueIsNoAliasAtDef = NoAliasAA.isAssumedNoAlias();
    if (!AssociatedValueIsNoAliasAtDef) {
      LLVM_DEBUG(dbgs() << "[AANoAlias] " << getAssociatedValue()
                        << " is not no-alias at the definition\n");
      return false;
    }

    A.recordDependence(NoAliasAA, *this, DepClassTy::OPTIONAL);

    const IRPosition &VIRP = IRPosition::value(getAssociatedValue());
    auto &NoCaptureAA =
        A.getAAFor<AANoCapture>(*this, VIRP, /* TrackDependence */ false);
    // Check whether the value is captured in the scope using AANoCapture.
    //      Look at CFG and check only uses possibly executed before this
    //      callsite.
    auto UsePred = [&](const Use &U, bool &Follow) -> bool {
      Instruction *UserI = cast<Instruction>(U.getUser());

      // If user if curr instr and only use.
      if (UserI == getCtxI() && UserI->hasOneUse())
        return true;

      const Function *ScopeFn = VIRP.getAnchorScope();
      if (ScopeFn) {
        const auto &ReachabilityAA =
            A.getAAFor<AAReachability>(*this, IRPosition::function(*ScopeFn));

        if (!ReachabilityAA.isAssumedReachable(UserI, getCtxI()))
          return true;

        if (auto *CB = dyn_cast<CallBase>(UserI)) {
          if (CB->isArgOperand(&U)) {

            unsigned ArgNo = CB->getArgOperandNo(&U);

            const auto &NoCaptureAA = A.getAAFor<AANoCapture>(
                *this, IRPosition::callsite_argument(*CB, ArgNo));

            if (NoCaptureAA.isAssumedNoCapture())
              return true;
          }
        }
      }

      // For cases which can potentially have more users
      if (isa<GetElementPtrInst>(U) || isa<BitCastInst>(U) || isa<PHINode>(U) ||
          isa<SelectInst>(U)) {
        Follow = true;
        return true;
      }

      LLVM_DEBUG(dbgs() << "[AANoAliasCSArg] Unknown user: " << *U << "\n");
      return false;
    };

    if (!NoCaptureAA.isAssumedNoCaptureMaybeReturned()) {
      if (!A.checkForAllUses(UsePred, *this, getAssociatedValue())) {
        LLVM_DEBUG(
            dbgs() << "[AANoAliasCSArg] " << getAssociatedValue()
                   << " cannot be noalias as it is potentially captured\n");
        return false;
      }
    }
    A.recordDependence(NoCaptureAA, *this, DepClassTy::OPTIONAL);

    // Check there is no other pointer argument which could alias with the
    // value passed at this call site.
    // TODO: AbstractCallSite
    const auto &CB = cast<CallBase>(getAnchorValue());
    for (unsigned OtherArgNo = 0; OtherArgNo < CB.getNumArgOperands();
         OtherArgNo++)
      if (mayAliasWithArgument(A, AAR, MemBehaviorAA, CB, OtherArgNo))
        return false;

    return true;
  }

  /// See AbstractAttribute::updateImpl(...).
  ChangeStatus updateImpl(Attributor &A) override {
    // If the argument is readnone we are done as there are no accesses via the
    // argument.
    auto &MemBehaviorAA =
        A.getAAFor<AAMemoryBehavior>(*this, getIRPosition(),
                                     /* TrackDependence */ false);
    if (MemBehaviorAA.isAssumedReadNone()) {
      A.recordDependence(MemBehaviorAA, *this, DepClassTy::OPTIONAL);
      return ChangeStatus::UNCHANGED;
    }

    const IRPosition &VIRP = IRPosition::value(getAssociatedValue());
    const auto &NoAliasAA = A.getAAFor<AANoAlias>(*this, VIRP,
                                                  /* TrackDependence */ false);

    AAResults *AAR = nullptr;
    if (isKnownNoAliasDueToNoAliasPreservation(A, AAR, MemBehaviorAA,
                                               NoAliasAA)) {
      LLVM_DEBUG(
          dbgs() << "[AANoAlias] No-Alias deduced via no-alias preservation\n");
      return ChangeStatus::UNCHANGED;
    }

    return indicatePessimisticFixpoint();
  }

  /// See AbstractAttribute::trackStatistics()
  void trackStatistics() const override { STATS_DECLTRACK_CSARG_ATTR(noalias) }
};

/// NoAlias attribute for function return value.
struct AANoAliasReturned final : AANoAliasImpl {
  AANoAliasReturned(const IRPosition &IRP, Attributor &A)
      : AANoAliasImpl(IRP, A) {}

  /// See AbstractAttribute::updateImpl(...).
  virtual ChangeStatus updateImpl(Attributor &A) override {

    auto CheckReturnValue = [&](Value &RV) -> bool {
      if (Constant *C = dyn_cast<Constant>(&RV))
        if (C->isNullValue() || isa<UndefValue>(C))
          return true;

      /// For now, we can only deduce noalias if we have call sites.
      /// FIXME: add more support.
      if (!isa<CallBase>(&RV))
        return false;

      const IRPosition &RVPos = IRPosition::value(RV);
      const auto &NoAliasAA = A.getAAFor<AANoAlias>(*this, RVPos);
      if (!NoAliasAA.isAssumedNoAlias())
        return false;

      const auto &NoCaptureAA = A.getAAFor<AANoCapture>(*this, RVPos);
      return NoCaptureAA.isAssumedNoCaptureMaybeReturned();
    };

    if (!A.checkForAllReturnedValues(CheckReturnValue, *this))
      return indicatePessimisticFixpoint();

    return ChangeStatus::UNCHANGED;
  }

  /// See AbstractAttribute::trackStatistics()
  void trackStatistics() const override { STATS_DECLTRACK_FNRET_ATTR(noalias) }
};

/// NoAlias attribute deduction for a call site return value.
struct AANoAliasCallSiteReturned final : AANoAliasImpl {
  AANoAliasCallSiteReturned(const IRPosition &IRP, Attributor &A)
      : AANoAliasImpl(IRP, A) {}

  /// See AbstractAttribute::initialize(...).
  void initialize(Attributor &A) override {
    AANoAliasImpl::initialize(A);
    Function *F = getAssociatedFunction();
    if (!F)
      indicatePessimisticFixpoint();
  }

  /// See AbstractAttribute::updateImpl(...).
  ChangeStatus updateImpl(Attributor &A) override {
    // TODO: Once we have call site specific value information we can provide
    //       call site specific liveness information and then it makes
    //       sense to specialize attributes for call sites arguments instead of
    //       redirecting requests to the callee argument.
    Function *F = getAssociatedFunction();
    const IRPosition &FnPos = IRPosition::returned(*F);
    auto &FnAA = A.getAAFor<AANoAlias>(*this, FnPos);
    return clampStateAndIndicateChange(
        getState(), static_cast<const AANoAlias::StateType &>(FnAA.getState()));
  }

  /// See AbstractAttribute::trackStatistics()
  void trackStatistics() const override { STATS_DECLTRACK_CSRET_ATTR(noalias); }
};

/// -------------------AAIsDead Function Attribute-----------------------

struct AAIsDeadValueImpl : public AAIsDead {
  AAIsDeadValueImpl(const IRPosition &IRP, Attributor &A) : AAIsDead(IRP, A) {}

  /// See AAIsDead::isAssumedDead().
  bool isAssumedDead() const override { return getAssumed(); }

  /// See AAIsDead::isKnownDead().
  bool isKnownDead() const override { return getKnown(); }

  /// See AAIsDead::isAssumedDead(BasicBlock *).
  bool isAssumedDead(const BasicBlock *BB) const override { return false; }

  /// See AAIsDead::isKnownDead(BasicBlock *).
  bool isKnownDead(const BasicBlock *BB) const override { return false; }

  /// See AAIsDead::isAssumedDead(Instruction *I).
  bool isAssumedDead(const Instruction *I) const override {
    return I == getCtxI() && isAssumedDead();
  }

  /// See AAIsDead::isKnownDead(Instruction *I).
  bool isKnownDead(const Instruction *I) const override {
    return isAssumedDead(I) && getKnown();
  }

  /// See AbstractAttribute::getAsStr().
  const std::string getAsStr() const override {
    return isAssumedDead() ? "assumed-dead" : "assumed-live";
  }

  /// Check if all uses are assumed dead.
  bool areAllUsesAssumedDead(Attributor &A, Value &V) {
    auto UsePred = [&](const Use &U, bool &Follow) { return false; };
    // Explicitly set the dependence class to required because we want a long
    // chain of N dependent instructions to be considered live as soon as one is
    // without going through N update cycles. This is not required for
    // correctness.
    return A.checkForAllUses(UsePred, *this, V, DepClassTy::REQUIRED);
  }

  /// Determine if \p I is assumed to be side-effect free.
  bool isAssumedSideEffectFree(Attributor &A, Instruction *I) {
    if (!I || wouldInstructionBeTriviallyDead(I))
      return true;

    auto *CB = dyn_cast<CallBase>(I);
    if (!CB || isa<IntrinsicInst>(CB))
      return false;

    const IRPosition &CallIRP = IRPosition::callsite_function(*CB);
    const auto &NoUnwindAA = A.getAAFor<AANoUnwind>(*this, CallIRP);
    if (!NoUnwindAA.isAssumedNoUnwind())
      return false;

    const auto &MemBehaviorAA = A.getAAFor<AAMemoryBehavior>(*this, CallIRP);
    if (!MemBehaviorAA.isAssumedReadOnly())
      return false;

    return true;
  }
};

struct AAIsDeadFloating : public AAIsDeadValueImpl {
  AAIsDeadFloating(const IRPosition &IRP, Attributor &A)
      : AAIsDeadValueImpl(IRP, A) {}

  /// See AbstractAttribute::initialize(...).
  void initialize(Attributor &A) override {
    if (isa<UndefValue>(getAssociatedValue())) {
      indicatePessimisticFixpoint();
      return;
    }

    Instruction *I = dyn_cast<Instruction>(&getAssociatedValue());
    if (!isAssumedSideEffectFree(A, I))
      indicatePessimisticFixpoint();
  }

  /// See AbstractAttribute::updateImpl(...).
  ChangeStatus updateImpl(Attributor &A) override {
    Instruction *I = dyn_cast<Instruction>(&getAssociatedValue());
    if (!isAssumedSideEffectFree(A, I))
      return indicatePessimisticFixpoint();

    if (!areAllUsesAssumedDead(A, getAssociatedValue()))
      return indicatePessimisticFixpoint();
    return ChangeStatus::UNCHANGED;
  }

  /// See AbstractAttribute::manifest(...).
  ChangeStatus manifest(Attributor &A) override {
    Value &V = getAssociatedValue();
    if (auto *I = dyn_cast<Instruction>(&V)) {
      // If we get here we basically know the users are all dead. We check if
      // isAssumedSideEffectFree returns true here again because it might not be
      // the case and only the users are dead but the instruction (=call) is
      // still needed.
      if (isAssumedSideEffectFree(A, I) && !isa<InvokeInst>(I)) {
        A.deleteAfterManifest(*I);
        return ChangeStatus::CHANGED;
      }
    }
    if (V.use_empty())
      return ChangeStatus::UNCHANGED;

    bool UsedAssumedInformation = false;
    Optional<Constant *> C =
        A.getAssumedConstant(V, *this, UsedAssumedInformation);
    if (C.hasValue() && C.getValue())
      return ChangeStatus::UNCHANGED;

    // Replace the value with undef as it is dead but keep droppable uses around
    // as they provide information we don't want to give up on just yet.
    UndefValue &UV = *UndefValue::get(V.getType());
    bool AnyChange =
        A.changeValueAfterManifest(V, UV, /* ChangeDropppable */ false);
    return AnyChange ? ChangeStatus::CHANGED : ChangeStatus::UNCHANGED;
  }

  /// See AbstractAttribute::trackStatistics()
  void trackStatistics() const override {
    STATS_DECLTRACK_FLOATING_ATTR(IsDead)
  }
};

struct AAIsDeadArgument : public AAIsDeadFloating {
  AAIsDeadArgument(const IRPosition &IRP, Attributor &A)
      : AAIsDeadFloating(IRP, A) {}

  /// See AbstractAttribute::initialize(...).
  void initialize(Attributor &A) override {
    if (!A.isFunctionIPOAmendable(*getAnchorScope()))
      indicatePessimisticFixpoint();
  }

  /// See AbstractAttribute::manifest(...).
  ChangeStatus manifest(Attributor &A) override {
    ChangeStatus Changed = AAIsDeadFloating::manifest(A);
    Argument &Arg = *getAssociatedArgument();
    if (A.isValidFunctionSignatureRewrite(Arg, /* ReplacementTypes */ {}))
      if (A.registerFunctionSignatureRewrite(
              Arg, /* ReplacementTypes */ {},
              Attributor::ArgumentReplacementInfo::CalleeRepairCBTy{},
              Attributor::ArgumentReplacementInfo::ACSRepairCBTy{})) {
        Arg.dropDroppableUses();
        return ChangeStatus::CHANGED;
      }
    return Changed;
  }

  /// See AbstractAttribute::trackStatistics()
  void trackStatistics() const override { STATS_DECLTRACK_ARG_ATTR(IsDead) }
};

struct AAIsDeadCallSiteArgument : public AAIsDeadValueImpl {
  AAIsDeadCallSiteArgument(const IRPosition &IRP, Attributor &A)
      : AAIsDeadValueImpl(IRP, A) {}

  /// See AbstractAttribute::initialize(...).
  void initialize(Attributor &A) override {
    if (isa<UndefValue>(getAssociatedValue()))
      indicatePessimisticFixpoint();
  }

  /// See AbstractAttribute::updateImpl(...).
  ChangeStatus updateImpl(Attributor &A) override {
    // TODO: Once we have call site specific value information we can provide
    //       call site specific liveness information and then it makes
    //       sense to specialize attributes for call sites arguments instead of
    //       redirecting requests to the callee argument.
    Argument *Arg = getAssociatedArgument();
    if (!Arg)
      return indicatePessimisticFixpoint();
    const IRPosition &ArgPos = IRPosition::argument(*Arg);
    auto &ArgAA = A.getAAFor<AAIsDead>(*this, ArgPos);
    return clampStateAndIndicateChange(
        getState(), static_cast<const AAIsDead::StateType &>(ArgAA.getState()));
  }

  /// See AbstractAttribute::manifest(...).
  ChangeStatus manifest(Attributor &A) override {
    CallBase &CB = cast<CallBase>(getAnchorValue());
    Use &U = CB.getArgOperandUse(getArgNo());
    assert(!isa<UndefValue>(U.get()) &&
           "Expected undef values to be filtered out!");
    UndefValue &UV = *UndefValue::get(U->getType());
    if (A.changeUseAfterManifest(U, UV))
      return ChangeStatus::CHANGED;
    return ChangeStatus::UNCHANGED;
  }

  /// See AbstractAttribute::trackStatistics()
  void trackStatistics() const override { STATS_DECLTRACK_CSARG_ATTR(IsDead) }
};

struct AAIsDeadCallSiteReturned : public AAIsDeadFloating {
  AAIsDeadCallSiteReturned(const IRPosition &IRP, Attributor &A)
      : AAIsDeadFloating(IRP, A), IsAssumedSideEffectFree(true) {}

  /// See AAIsDead::isAssumedDead().
  bool isAssumedDead() const override {
    return AAIsDeadFloating::isAssumedDead() && IsAssumedSideEffectFree;
  }

  /// See AbstractAttribute::initialize(...).
  void initialize(Attributor &A) override {
    if (isa<UndefValue>(getAssociatedValue())) {
      indicatePessimisticFixpoint();
      return;
    }

    // We track this separately as a secondary state.
    IsAssumedSideEffectFree = isAssumedSideEffectFree(A, getCtxI());
  }

  /// See AbstractAttribute::updateImpl(...).
  ChangeStatus updateImpl(Attributor &A) override {
    ChangeStatus Changed = ChangeStatus::UNCHANGED;
    if (IsAssumedSideEffectFree && !isAssumedSideEffectFree(A, getCtxI())) {
      IsAssumedSideEffectFree = false;
      Changed = ChangeStatus::CHANGED;
    }

    if (!areAllUsesAssumedDead(A, getAssociatedValue()))
      return indicatePessimisticFixpoint();
    return Changed;
  }

  /// See AbstractAttribute::trackStatistics()
  void trackStatistics() const override {
    if (IsAssumedSideEffectFree)
      STATS_DECLTRACK_CSRET_ATTR(IsDead)
    else
      STATS_DECLTRACK_CSRET_ATTR(UnusedResult)
  }

  /// See AbstractAttribute::getAsStr().
  const std::string getAsStr() const override {
    return isAssumedDead()
               ? "assumed-dead"
               : (getAssumed() ? "assumed-dead-users" : "assumed-live");
  }

private:
  bool IsAssumedSideEffectFree;
};

struct AAIsDeadReturned : public AAIsDeadValueImpl {
  AAIsDeadReturned(const IRPosition &IRP, Attributor &A)
      : AAIsDeadValueImpl(IRP, A) {}

  /// See AbstractAttribute::updateImpl(...).
  ChangeStatus updateImpl(Attributor &A) override {

    A.checkForAllInstructions([](Instruction &) { return true; }, *this,
                              {Instruction::Ret});

    auto PredForCallSite = [&](AbstractCallSite ACS) {
      if (ACS.isCallbackCall() || !ACS.getInstruction())
        return false;
      return areAllUsesAssumedDead(A, *ACS.getInstruction());
    };

    bool AllCallSitesKnown;
    if (!A.checkForAllCallSites(PredForCallSite, *this, true,
                                AllCallSitesKnown))
      return indicatePessimisticFixpoint();

    return ChangeStatus::UNCHANGED;
  }

  /// See AbstractAttribute::manifest(...).
  ChangeStatus manifest(Attributor &A) override {
    // TODO: Rewrite the signature to return void?
    bool AnyChange = false;
    UndefValue &UV = *UndefValue::get(getAssociatedFunction()->getReturnType());
    auto RetInstPred = [&](Instruction &I) {
      ReturnInst &RI = cast<ReturnInst>(I);
      if (!isa<UndefValue>(RI.getReturnValue()))
        AnyChange |= A.changeUseAfterManifest(RI.getOperandUse(0), UV);
      return true;
    };
    A.checkForAllInstructions(RetInstPred, *this, {Instruction::Ret});
    return AnyChange ? ChangeStatus::CHANGED : ChangeStatus::UNCHANGED;
  }

  /// See AbstractAttribute::trackStatistics()
  void trackStatistics() const override { STATS_DECLTRACK_FNRET_ATTR(IsDead) }
};

struct AAIsDeadFunction : public AAIsDead {
  AAIsDeadFunction(const IRPosition &IRP, Attributor &A) : AAIsDead(IRP, A) {}

  /// See AbstractAttribute::initialize(...).
  void initialize(Attributor &A) override {
    const Function *F = getAnchorScope();
    if (F && !F->isDeclaration()) {
      ToBeExploredFrom.insert(&F->getEntryBlock().front());
      assumeLive(A, F->getEntryBlock());
    }
  }

  /// See AbstractAttribute::getAsStr().
  const std::string getAsStr() const override {
    return "Live[#BB " + std::to_string(AssumedLiveBlocks.size()) + "/" +
           std::to_string(getAnchorScope()->size()) + "][#TBEP " +
           std::to_string(ToBeExploredFrom.size()) + "][#KDE " +
           std::to_string(KnownDeadEnds.size()) + "]";
  }

  /// See AbstractAttribute::manifest(...).
  ChangeStatus manifest(Attributor &A) override {
    assert(getState().isValidState() &&
           "Attempted to manifest an invalid state!");

    ChangeStatus HasChanged = ChangeStatus::UNCHANGED;
    Function &F = *getAnchorScope();

    if (AssumedLiveBlocks.empty()) {
      A.deleteAfterManifest(F);
      return ChangeStatus::CHANGED;
    }

    // Flag to determine if we can change an invoke to a call assuming the
    // callee is nounwind. This is not possible if the personality of the
    // function allows to catch asynchronous exceptions.
    bool Invoke2CallAllowed = !mayCatchAsynchronousExceptions(F);

    KnownDeadEnds.set_union(ToBeExploredFrom);
    for (const Instruction *DeadEndI : KnownDeadEnds) {
      auto *CB = dyn_cast<CallBase>(DeadEndI);
      if (!CB)
        continue;
      const auto &NoReturnAA =
          A.getAAFor<AANoReturn>(*this, IRPosition::callsite_function(*CB));
      bool MayReturn = !NoReturnAA.isAssumedNoReturn();
      if (MayReturn && (!Invoke2CallAllowed || !isa<InvokeInst>(CB)))
        continue;

      if (auto *II = dyn_cast<InvokeInst>(DeadEndI))
        A.registerInvokeWithDeadSuccessor(const_cast<InvokeInst &>(*II));
      else
        A.changeToUnreachableAfterManifest(
            const_cast<Instruction *>(DeadEndI->getNextNode()));
      HasChanged = ChangeStatus::CHANGED;
    }

    STATS_DECL(AAIsDead, BasicBlock, "Number of dead basic blocks deleted.");
    for (BasicBlock &BB : F)
      if (!AssumedLiveBlocks.count(&BB)) {
        A.deleteAfterManifest(BB);
        ++BUILD_STAT_NAME(AAIsDead, BasicBlock);
      }

    return HasChanged;
  }

  /// See AbstractAttribute::updateImpl(...).
  ChangeStatus updateImpl(Attributor &A) override;

  /// See AbstractAttribute::trackStatistics()
  void trackStatistics() const override {}

  /// Returns true if the function is assumed dead.
  bool isAssumedDead() const override { return false; }

  /// See AAIsDead::isKnownDead().
  bool isKnownDead() const override { return false; }

  /// See AAIsDead::isAssumedDead(BasicBlock *).
  bool isAssumedDead(const BasicBlock *BB) const override {
    assert(BB->getParent() == getAnchorScope() &&
           "BB must be in the same anchor scope function.");

    if (!getAssumed())
      return false;
    return !AssumedLiveBlocks.count(BB);
  }

  /// See AAIsDead::isKnownDead(BasicBlock *).
  bool isKnownDead(const BasicBlock *BB) const override {
    return getKnown() && isAssumedDead(BB);
  }

  /// See AAIsDead::isAssumed(Instruction *I).
  bool isAssumedDead(const Instruction *I) const override {
    assert(I->getParent()->getParent() == getAnchorScope() &&
           "Instruction must be in the same anchor scope function.");

    if (!getAssumed())
      return false;

    // If it is not in AssumedLiveBlocks then it for sure dead.
    // Otherwise, it can still be after noreturn call in a live block.
    if (!AssumedLiveBlocks.count(I->getParent()))
      return true;

    // If it is not after a liveness barrier it is live.
    const Instruction *PrevI = I->getPrevNode();
    while (PrevI) {
      if (KnownDeadEnds.count(PrevI) || ToBeExploredFrom.count(PrevI))
        return true;
      PrevI = PrevI->getPrevNode();
    }
    return false;
  }

  /// See AAIsDead::isKnownDead(Instruction *I).
  bool isKnownDead(const Instruction *I) const override {
    return getKnown() && isAssumedDead(I);
  }

  /// Assume \p BB is (partially) live now and indicate to the Attributor \p A
  /// that internal function called from \p BB should now be looked at.
  bool assumeLive(Attributor &A, const BasicBlock &BB) {
    if (!AssumedLiveBlocks.insert(&BB).second)
      return false;

    // We assume that all of BB is (probably) live now and if there are calls to
    // internal functions we will assume that those are now live as well. This
    // is a performance optimization for blocks with calls to a lot of internal
    // functions. It can however cause dead functions to be treated as live.
    for (const Instruction &I : BB)
      if (const auto *CB = dyn_cast<CallBase>(&I))
        if (const Function *F = CB->getCalledFunction())
          if (F->hasLocalLinkage())
            A.markLiveInternalFunction(*F);
    return true;
  }

  /// Collection of instructions that need to be explored again, e.g., we
  /// did assume they do not transfer control to (one of their) successors.
  SmallSetVector<const Instruction *, 8> ToBeExploredFrom;

  /// Collection of instructions that are known to not transfer control.
  SmallSetVector<const Instruction *, 8> KnownDeadEnds;

  /// Collection of all assumed live BasicBlocks.
  DenseSet<const BasicBlock *> AssumedLiveBlocks;
};

static bool
identifyAliveSuccessors(Attributor &A, const CallBase &CB,
                        AbstractAttribute &AA,
                        SmallVectorImpl<const Instruction *> &AliveSuccessors) {
  const IRPosition &IPos = IRPosition::callsite_function(CB);

  const auto &NoReturnAA = A.getAAFor<AANoReturn>(AA, IPos);
  if (NoReturnAA.isAssumedNoReturn())
    return !NoReturnAA.isKnownNoReturn();
  if (CB.isTerminator())
    AliveSuccessors.push_back(&CB.getSuccessor(0)->front());
  else
    AliveSuccessors.push_back(CB.getNextNode());
  return false;
}

static bool
identifyAliveSuccessors(Attributor &A, const InvokeInst &II,
                        AbstractAttribute &AA,
                        SmallVectorImpl<const Instruction *> &AliveSuccessors) {
  bool UsedAssumedInformation =
      identifyAliveSuccessors(A, cast<CallBase>(II), AA, AliveSuccessors);

  // First, determine if we can change an invoke to a call assuming the
  // callee is nounwind. This is not possible if the personality of the
  // function allows to catch asynchronous exceptions.
  if (AAIsDeadFunction::mayCatchAsynchronousExceptions(*II.getFunction())) {
    AliveSuccessors.push_back(&II.getUnwindDest()->front());
  } else {
    const IRPosition &IPos = IRPosition::callsite_function(II);
    const auto &AANoUnw = A.getAAFor<AANoUnwind>(AA, IPos);
    if (AANoUnw.isAssumedNoUnwind()) {
      UsedAssumedInformation |= !AANoUnw.isKnownNoUnwind();
    } else {
      AliveSuccessors.push_back(&II.getUnwindDest()->front());
    }
  }
  return UsedAssumedInformation;
}

static bool
identifyAliveSuccessors(Attributor &A, const BranchInst &BI,
                        AbstractAttribute &AA,
                        SmallVectorImpl<const Instruction *> &AliveSuccessors) {
  bool UsedAssumedInformation = false;
  if (BI.getNumSuccessors() == 1) {
    AliveSuccessors.push_back(&BI.getSuccessor(0)->front());
  } else {
    Optional<ConstantInt *> CI = getAssumedConstantInt(
        A, *BI.getCondition(), AA, UsedAssumedInformation);
    if (!CI.hasValue()) {
      // No value yet, assume both edges are dead.
    } else if (CI.getValue()) {
      const BasicBlock *SuccBB =
          BI.getSuccessor(1 - CI.getValue()->getZExtValue());
      AliveSuccessors.push_back(&SuccBB->front());
    } else {
      AliveSuccessors.push_back(&BI.getSuccessor(0)->front());
      AliveSuccessors.push_back(&BI.getSuccessor(1)->front());
      UsedAssumedInformation = false;
    }
  }
  return UsedAssumedInformation;
}

static bool
identifyAliveSuccessors(Attributor &A, const SwitchInst &SI,
                        AbstractAttribute &AA,
                        SmallVectorImpl<const Instruction *> &AliveSuccessors) {
  bool UsedAssumedInformation = false;
  Optional<ConstantInt *> CI =
      getAssumedConstantInt(A, *SI.getCondition(), AA, UsedAssumedInformation);
  if (!CI.hasValue()) {
    // No value yet, assume all edges are dead.
  } else if (CI.getValue()) {
    for (auto &CaseIt : SI.cases()) {
      if (CaseIt.getCaseValue() == CI.getValue()) {
        AliveSuccessors.push_back(&CaseIt.getCaseSuccessor()->front());
        return UsedAssumedInformation;
      }
    }
    AliveSuccessors.push_back(&SI.getDefaultDest()->front());
    return UsedAssumedInformation;
  } else {
    for (const BasicBlock *SuccBB : successors(SI.getParent()))
      AliveSuccessors.push_back(&SuccBB->front());
  }
  return UsedAssumedInformation;
}

ChangeStatus AAIsDeadFunction::updateImpl(Attributor &A) {
  ChangeStatus Change = ChangeStatus::UNCHANGED;

  LLVM_DEBUG(dbgs() << "[AAIsDead] Live [" << AssumedLiveBlocks.size() << "/"
                    << getAnchorScope()->size() << "] BBs and "
                    << ToBeExploredFrom.size() << " exploration points and "
                    << KnownDeadEnds.size() << " known dead ends\n");

  // Copy and clear the list of instructions we need to explore from. It is
  // refilled with instructions the next update has to look at.
  SmallVector<const Instruction *, 8> Worklist(ToBeExploredFrom.begin(),
                                               ToBeExploredFrom.end());
  decltype(ToBeExploredFrom) NewToBeExploredFrom;

  SmallVector<const Instruction *, 8> AliveSuccessors;
  while (!Worklist.empty()) {
    const Instruction *I = Worklist.pop_back_val();
    LLVM_DEBUG(dbgs() << "[AAIsDead] Exploration inst: " << *I << "\n");

    AliveSuccessors.clear();

    bool UsedAssumedInformation = false;
    switch (I->getOpcode()) {
    // TODO: look for (assumed) UB to backwards propagate "deadness".
    default:
      if (I->isTerminator()) {
        for (const BasicBlock *SuccBB : successors(I->getParent()))
          AliveSuccessors.push_back(&SuccBB->front());
      } else {
        AliveSuccessors.push_back(I->getNextNode());
      }
      break;
    case Instruction::Call:
      UsedAssumedInformation = identifyAliveSuccessors(A, cast<CallInst>(*I),
                                                       *this, AliveSuccessors);
      break;
    case Instruction::Invoke:
      UsedAssumedInformation = identifyAliveSuccessors(A, cast<InvokeInst>(*I),
                                                       *this, AliveSuccessors);
      break;
    case Instruction::Br:
      UsedAssumedInformation = identifyAliveSuccessors(A, cast<BranchInst>(*I),
                                                       *this, AliveSuccessors);
      break;
    case Instruction::Switch:
      UsedAssumedInformation = identifyAliveSuccessors(A, cast<SwitchInst>(*I),
                                                       *this, AliveSuccessors);
      break;
    }

    if (UsedAssumedInformation) {
      NewToBeExploredFrom.insert(I);
    } else {
      Change = ChangeStatus::CHANGED;
      if (AliveSuccessors.empty() ||
          (I->isTerminator() && AliveSuccessors.size() < I->getNumSuccessors()))
        KnownDeadEnds.insert(I);
    }

    LLVM_DEBUG(dbgs() << "[AAIsDead] #AliveSuccessors: "
                      << AliveSuccessors.size() << " UsedAssumedInformation: "
                      << UsedAssumedInformation << "\n");

    for (const Instruction *AliveSuccessor : AliveSuccessors) {
      if (!I->isTerminator()) {
        assert(AliveSuccessors.size() == 1 &&
               "Non-terminator expected to have a single successor!");
        Worklist.push_back(AliveSuccessor);
      } else {
        if (assumeLive(A, *AliveSuccessor->getParent()))
          Worklist.push_back(AliveSuccessor);
      }
    }
  }

  ToBeExploredFrom = std::move(NewToBeExploredFrom);

  // If we know everything is live there is no need to query for liveness.
  // Instead, indicating a pessimistic fixpoint will cause the state to be
  // "invalid" and all queries to be answered conservatively without lookups.
  // To be in this state we have to (1) finished the exploration and (3) not
  // discovered any non-trivial dead end and (2) not ruled unreachable code
  // dead.
  if (ToBeExploredFrom.empty() &&
      getAnchorScope()->size() == AssumedLiveBlocks.size() &&
      llvm::all_of(KnownDeadEnds, [](const Instruction *DeadEndI) {
        return DeadEndI->isTerminator() && DeadEndI->getNumSuccessors() == 0;
      }))
    return indicatePessimisticFixpoint();
  return Change;
}

/// Liveness information for a call sites.
struct AAIsDeadCallSite final : AAIsDeadFunction {
  AAIsDeadCallSite(const IRPosition &IRP, Attributor &A)
      : AAIsDeadFunction(IRP, A) {}

  /// See AbstractAttribute::initialize(...).
  void initialize(Attributor &A) override {
    // TODO: Once we have call site specific value information we can provide
    //       call site specific liveness information and then it makes
    //       sense to specialize attributes for call sites instead of
    //       redirecting requests to the callee.
    llvm_unreachable("Abstract attributes for liveness are not "
                     "supported for call sites yet!");
  }

  /// See AbstractAttribute::updateImpl(...).
  ChangeStatus updateImpl(Attributor &A) override {
    return indicatePessimisticFixpoint();
  }

  /// See AbstractAttribute::trackStatistics()
  void trackStatistics() const override {}
};

/// -------------------- Dereferenceable Argument Attribute --------------------

template <>
ChangeStatus clampStateAndIndicateChange<DerefState>(DerefState &S,
                                                     const DerefState &R) {
  ChangeStatus CS0 =
      clampStateAndIndicateChange(S.DerefBytesState, R.DerefBytesState);
  ChangeStatus CS1 = clampStateAndIndicateChange(S.GlobalState, R.GlobalState);
  return CS0 | CS1;
}

struct AADereferenceableImpl : AADereferenceable {
  AADereferenceableImpl(const IRPosition &IRP, Attributor &A)
      : AADereferenceable(IRP, A) {}
  using StateType = DerefState;

  /// See AbstractAttribute::initialize(...).
  void initialize(Attributor &A) override {
    SmallVector<Attribute, 4> Attrs;
    getAttrs({Attribute::Dereferenceable, Attribute::DereferenceableOrNull},
             Attrs, /* IgnoreSubsumingPositions */ false, &A);
    for (const Attribute &Attr : Attrs)
      takeKnownDerefBytesMaximum(Attr.getValueAsInt());

    NonNullAA = &A.getAAFor<AANonNull>(*this, getIRPosition(),
                                       /* TrackDependence */ false);

    const IRPosition &IRP = this->getIRPosition();
    bool IsFnInterface = IRP.isFnInterfaceKind();
    Function *FnScope = IRP.getAnchorScope();
    if (IsFnInterface && (!FnScope || !A.isFunctionIPOAmendable(*FnScope))) {
      indicatePessimisticFixpoint();
      return;
    }

    if (Instruction *CtxI = getCtxI())
      followUsesInMBEC(*this, A, getState(), *CtxI);
  }

  /// See AbstractAttribute::getState()
  /// {
  StateType &getState() override { return *this; }
  const StateType &getState() const override { return *this; }
  /// }

  /// Helper function for collecting accessed bytes in must-be-executed-context
  void addAccessedBytesForUse(Attributor &A, const Use *U, const Instruction *I,
                              DerefState &State) {
    const Value *UseV = U->get();
    if (!UseV->getType()->isPointerTy())
      return;

    Type *PtrTy = UseV->getType();
    const DataLayout &DL = A.getDataLayout();
    int64_t Offset;
    if (const Value *Base = getBasePointerOfAccessPointerOperand(
            I, Offset, DL, /*AllowNonInbounds*/ true)) {
      if (Base == &getAssociatedValue() &&
          getPointerOperand(I, /* AllowVolatile */ false) == UseV) {
        uint64_t Size = DL.getTypeStoreSize(PtrTy->getPointerElementType());
        State.addAccessedBytes(Offset, Size);
      }
    }
    return;
  }

  /// See followUsesInMBEC
  bool followUseInMBEC(Attributor &A, const Use *U, const Instruction *I,
                       AADereferenceable::StateType &State) {
    bool IsNonNull = false;
    bool TrackUse = false;
    int64_t DerefBytes = getKnownNonNullAndDerefBytesForUse(
        A, *this, getAssociatedValue(), U, I, IsNonNull, TrackUse);

    addAccessedBytesForUse(A, U, I, State);
    State.takeKnownDerefBytesMaximum(DerefBytes);
    return TrackUse;
  }

  /// See AbstractAttribute::manifest(...).
  ChangeStatus manifest(Attributor &A) override {
    ChangeStatus Change = AADereferenceable::manifest(A);
    if (isAssumedNonNull() && hasAttr(Attribute::DereferenceableOrNull)) {
      removeAttrs({Attribute::DereferenceableOrNull});
      return ChangeStatus::CHANGED;
    }
    return Change;
  }

  void getDeducedAttributes(LLVMContext &Ctx,
                            SmallVectorImpl<Attribute> &Attrs) const override {
    // TODO: Add *_globally support
    if (isAssumedNonNull())
      Attrs.emplace_back(Attribute::getWithDereferenceableBytes(
          Ctx, getAssumedDereferenceableBytes()));
    else
      Attrs.emplace_back(Attribute::getWithDereferenceableOrNullBytes(
          Ctx, getAssumedDereferenceableBytes()));
  }

  /// See AbstractAttribute::getAsStr().
  const std::string getAsStr() const override {
    if (!getAssumedDereferenceableBytes())
      return "unknown-dereferenceable";
    return std::string("dereferenceable") +
           (isAssumedNonNull() ? "" : "_or_null") +
           (isAssumedGlobal() ? "_globally" : "") + "<" +
           std::to_string(getKnownDereferenceableBytes()) + "-" +
           std::to_string(getAssumedDereferenceableBytes()) + ">";
  }
};

/// Dereferenceable attribute for a floating value.
<<<<<<< HEAD
struct AADereferenceableFloating
    : AAFromMustBeExecutedContext<AADereferenceable, AADereferenceableImpl> {
  using Base =
      AAFromMustBeExecutedContext<AADereferenceable, AADereferenceableImpl>;
  AADereferenceableFloating(const IRPosition &IRP, Attributor &A)
      : Base(IRP, A) {}
=======
struct AADereferenceableFloating : AADereferenceableImpl {
  AADereferenceableFloating(const IRPosition &IRP, Attributor &A)
      : AADereferenceableImpl(IRP, A) {}
>>>>>>> 918d599f

  /// See AbstractAttribute::updateImpl(...).
  ChangeStatus updateImpl(Attributor &A) override {
    const DataLayout &DL = A.getDataLayout();

    auto VisitValueCB = [&](Value &V, const Instruction *, DerefState &T,
                            bool Stripped) -> bool {
      unsigned IdxWidth =
          DL.getIndexSizeInBits(V.getType()->getPointerAddressSpace());
      APInt Offset(IdxWidth, 0);
      const Value *Base =
          V.stripAndAccumulateInBoundsConstantOffsets(DL, Offset);

      const auto &AA =
          A.getAAFor<AADereferenceable>(*this, IRPosition::value(*Base));
      int64_t DerefBytes = 0;
      if (!Stripped && this == &AA) {
        // Use IR information if we did not strip anything.
        // TODO: track globally.
        bool CanBeNull;
        DerefBytes = Base->getPointerDereferenceableBytes(DL, CanBeNull);
        T.GlobalState.indicatePessimisticFixpoint();
      } else {
        const DerefState &DS = static_cast<const DerefState &>(AA.getState());
        DerefBytes = DS.DerefBytesState.getAssumed();
        T.GlobalState &= DS.GlobalState;
      }

      // TODO: Use `AAConstantRange` to infer dereferenceable bytes.

      // For now we do not try to "increase" dereferenceability due to negative
      // indices as we first have to come up with code to deal with loops and
      // for overflows of the dereferenceable bytes.
      int64_t OffsetSExt = Offset.getSExtValue();
      if (OffsetSExt < 0)
        OffsetSExt = 0;

      T.takeAssumedDerefBytesMinimum(
          std::max(int64_t(0), DerefBytes - OffsetSExt));

      if (this == &AA) {
        if (!Stripped) {
          // If nothing was stripped IR information is all we got.
          T.takeKnownDerefBytesMaximum(
              std::max(int64_t(0), DerefBytes - OffsetSExt));
          T.indicatePessimisticFixpoint();
        } else if (OffsetSExt > 0) {
          // If something was stripped but there is circular reasoning we look
          // for the offset. If it is positive we basically decrease the
          // dereferenceable bytes in a circluar loop now, which will simply
          // drive them down to the known value in a very slow way which we
          // can accelerate.
          T.indicatePessimisticFixpoint();
        }
      }

      return T.isValidState();
    };

    DerefState T;
    if (!genericValueTraversal<AADereferenceable, DerefState>(
            A, getIRPosition(), *this, T, VisitValueCB, getCtxI()))
      return indicatePessimisticFixpoint();

    return clampStateAndIndicateChange(getState(), T);
  }

  /// See AbstractAttribute::trackStatistics()
  void trackStatistics() const override {
    STATS_DECLTRACK_FLOATING_ATTR(dereferenceable)
  }
};

/// Dereferenceable attribute for a return value.
struct AADereferenceableReturned final
    : AAReturnedFromReturnedValues<AADereferenceable, AADereferenceableImpl> {
  AADereferenceableReturned(const IRPosition &IRP, Attributor &A)
      : AAReturnedFromReturnedValues<AADereferenceable, AADereferenceableImpl>(
            IRP, A) {}

  /// See AbstractAttribute::trackStatistics()
  void trackStatistics() const override {
    STATS_DECLTRACK_FNRET_ATTR(dereferenceable)
  }
};

/// Dereferenceable attribute for an argument
struct AADereferenceableArgument final
<<<<<<< HEAD
    : AAArgumentFromCallSiteArgumentsAndMustBeExecutedContext<
          AADereferenceable, AADereferenceableImpl> {
  using Base = AAArgumentFromCallSiteArgumentsAndMustBeExecutedContext<
      AADereferenceable, AADereferenceableImpl>;
=======
    : AAArgumentFromCallSiteArguments<AADereferenceable,
                                      AADereferenceableImpl> {
  using Base =
      AAArgumentFromCallSiteArguments<AADereferenceable, AADereferenceableImpl>;
>>>>>>> 918d599f
  AADereferenceableArgument(const IRPosition &IRP, Attributor &A)
      : Base(IRP, A) {}

  /// See AbstractAttribute::trackStatistics()
  void trackStatistics() const override {
    STATS_DECLTRACK_ARG_ATTR(dereferenceable)
  }
};

/// Dereferenceable attribute for a call site argument.
struct AADereferenceableCallSiteArgument final : AADereferenceableFloating {
  AADereferenceableCallSiteArgument(const IRPosition &IRP, Attributor &A)
      : AADereferenceableFloating(IRP, A) {}

  /// See AbstractAttribute::trackStatistics()
  void trackStatistics() const override {
    STATS_DECLTRACK_CSARG_ATTR(dereferenceable)
  }
};

/// Dereferenceable attribute deduction for a call site return value.
struct AADereferenceableCallSiteReturned final
<<<<<<< HEAD
    : AACallSiteReturnedFromReturnedAndMustBeExecutedContext<
          AADereferenceable, AADereferenceableImpl> {
  using Base = AACallSiteReturnedFromReturnedAndMustBeExecutedContext<
      AADereferenceable, AADereferenceableImpl>;
=======
    : AACallSiteReturnedFromReturned<AADereferenceable, AADereferenceableImpl> {
  using Base =
      AACallSiteReturnedFromReturned<AADereferenceable, AADereferenceableImpl>;
>>>>>>> 918d599f
  AADereferenceableCallSiteReturned(const IRPosition &IRP, Attributor &A)
      : Base(IRP, A) {}

  /// See AbstractAttribute::trackStatistics()
  void trackStatistics() const override {
    STATS_DECLTRACK_CS_ATTR(dereferenceable);
  }
};

// ------------------------ Align Argument Attribute ------------------------

/// \p Ptr is accessed so we can get alignment information if the ABI requires
/// the element type to be aligned.
static MaybeAlign getKnownAlignmentFromAccessedPtr(const Value *Ptr,
                                                   const DataLayout &DL) {
  MaybeAlign KnownAlignment = Ptr->getPointerAlignment(DL);
  Type *ElementTy = Ptr->getType()->getPointerElementType();
  if (ElementTy->isSized())
    KnownAlignment = max(KnownAlignment, DL.getABITypeAlign(ElementTy));
  return KnownAlignment;
}

static unsigned getKnownAlignForUse(Attributor &A,
                                    AbstractAttribute &QueryingAA,
                                    Value &AssociatedValue, const Use *U,
                                    const Instruction *I, bool &TrackUse) {
  // We need to follow common pointer manipulation uses to the accesses they
  // feed into.
  if (isa<CastInst>(I)) {
    // Follow all but ptr2int casts.
    TrackUse = !isa<PtrToIntInst>(I);
    return 0;
  }
  if (auto *GEP = dyn_cast<GetElementPtrInst>(I)) {
    if (GEP->hasAllConstantIndices()) {
      TrackUse = true;
      return 0;
    }
  }

  MaybeAlign MA;
  if (const auto *CB = dyn_cast<CallBase>(I)) {
    if (CB->isBundleOperand(U) || CB->isCallee(U))
      return 0;

    unsigned ArgNo = CB->getArgOperandNo(U);
    IRPosition IRP = IRPosition::callsite_argument(*CB, ArgNo);
    // As long as we only use known information there is no need to track
    // dependences here.
    auto &AlignAA = A.getAAFor<AAAlign>(QueryingAA, IRP,
                                        /* TrackDependence */ false);
    MA = MaybeAlign(AlignAA.getKnownAlign());
  }

  const DataLayout &DL = A.getDataLayout();
  const Value *UseV = U->get();
  if (auto *SI = dyn_cast<StoreInst>(I)) {
    if (SI->getPointerOperand() == UseV) {
      if (unsigned SIAlign = SI->getAlignment())
        MA = MaybeAlign(SIAlign);
      else
        MA = getKnownAlignmentFromAccessedPtr(UseV, DL);
    }
  } else if (auto *LI = dyn_cast<LoadInst>(I)) {
    if (LI->getPointerOperand() == UseV) {
      if (unsigned LIAlign = LI->getAlignment())
        MA = MaybeAlign(LIAlign);
      else
        MA = getKnownAlignmentFromAccessedPtr(UseV, DL);
    }
  }

  if (!MA.hasValue() || MA <= 1)
    return 0;

  unsigned Alignment = MA->value();
  int64_t Offset;

  if (const Value *Base = GetPointerBaseWithConstantOffset(UseV, Offset, DL)) {
    if (Base == &AssociatedValue) {
      // BasePointerAddr + Offset = Alignment * Q for some integer Q.
      // So we can say that the maximum power of two which is a divisor of
      // gcd(Offset, Alignment) is an alignment.

      uint32_t gcd =
          greatestCommonDivisor(uint32_t(abs((int32_t)Offset)), Alignment);
      Alignment = llvm::PowerOf2Floor(gcd);
    }
  }

  return Alignment;
}

struct AAAlignImpl : AAAlign {
  AAAlignImpl(const IRPosition &IRP, Attributor &A) : AAAlign(IRP, A) {}

  /// See AbstractAttribute::initialize(...).
  void initialize(Attributor &A) override {
    SmallVector<Attribute, 4> Attrs;
    getAttrs({Attribute::Alignment}, Attrs);
    for (const Attribute &Attr : Attrs)
      takeKnownMaximum(Attr.getValueAsInt());

    if (getIRPosition().isFnInterfaceKind() &&
        (!getAnchorScope() ||
         !A.isFunctionIPOAmendable(*getAssociatedFunction()))) {
      indicatePessimisticFixpoint();
      return;
    }

    if (Instruction *CtxI = getCtxI())
      followUsesInMBEC(*this, A, getState(), *CtxI);
  }

  /// See AbstractAttribute::manifest(...).
  ChangeStatus manifest(Attributor &A) override {
    ChangeStatus LoadStoreChanged = ChangeStatus::UNCHANGED;

    // Check for users that allow alignment annotations.
    Value &AssociatedValue = getAssociatedValue();
    for (const Use &U : AssociatedValue.uses()) {
      if (auto *SI = dyn_cast<StoreInst>(U.getUser())) {
        if (SI->getPointerOperand() == &AssociatedValue)
          if (SI->getAlignment() < getAssumedAlign()) {
            STATS_DECLTRACK(AAAlign, Store,
                            "Number of times alignment added to a store");
            SI->setAlignment(Align(getAssumedAlign()));
            LoadStoreChanged = ChangeStatus::CHANGED;
          }
      } else if (auto *LI = dyn_cast<LoadInst>(U.getUser())) {
        if (LI->getPointerOperand() == &AssociatedValue)
          if (LI->getAlignment() < getAssumedAlign()) {
            LI->setAlignment(Align(getAssumedAlign()));
            STATS_DECLTRACK(AAAlign, Load,
                            "Number of times alignment added to a load");
            LoadStoreChanged = ChangeStatus::CHANGED;
          }
      }
    }

    ChangeStatus Changed = AAAlign::manifest(A);

    MaybeAlign InheritAlign =
        getAssociatedValue().getPointerAlignment(A.getDataLayout());
    if (InheritAlign.valueOrOne() >= getAssumedAlign())
      return LoadStoreChanged;
    return Changed | LoadStoreChanged;
  }

  // TODO: Provide a helper to determine the implied ABI alignment and check in
  //       the existing manifest method and a new one for AAAlignImpl that value
  //       to avoid making the alignment explicit if it did not improve.

  /// See AbstractAttribute::getDeducedAttributes
  virtual void
  getDeducedAttributes(LLVMContext &Ctx,
                       SmallVectorImpl<Attribute> &Attrs) const override {
    if (getAssumedAlign() > 1)
      Attrs.emplace_back(
          Attribute::getWithAlignment(Ctx, Align(getAssumedAlign())));
  }

  /// See followUsesInMBEC
  bool followUseInMBEC(Attributor &A, const Use *U, const Instruction *I,
                       AAAlign::StateType &State) {
    bool TrackUse = false;

    unsigned int KnownAlign =
        getKnownAlignForUse(A, *this, getAssociatedValue(), U, I, TrackUse);
    State.takeKnownMaximum(KnownAlign);

    return TrackUse;
  }

  /// See AbstractAttribute::getAsStr().
  const std::string getAsStr() const override {
    return getAssumedAlign() ? ("align<" + std::to_string(getKnownAlign()) +
                                "-" + std::to_string(getAssumedAlign()) + ">")
                             : "unknown-align";
  }
};

/// Align attribute for a floating value.
<<<<<<< HEAD
struct AAAlignFloating : AAFromMustBeExecutedContext<AAAlign, AAAlignImpl> {
  using Base = AAFromMustBeExecutedContext<AAAlign, AAAlignImpl>;
  AAAlignFloating(const IRPosition &IRP, Attributor &A) : Base(IRP, A) {}
=======
struct AAAlignFloating : AAAlignImpl {
  AAAlignFloating(const IRPosition &IRP, Attributor &A) : AAAlignImpl(IRP, A) {}
>>>>>>> 918d599f

  /// See AbstractAttribute::updateImpl(...).
  ChangeStatus updateImpl(Attributor &A) override {
    const DataLayout &DL = A.getDataLayout();

    auto VisitValueCB = [&](Value &V, const Instruction *,
                            AAAlign::StateType &T, bool Stripped) -> bool {
      const auto &AA = A.getAAFor<AAAlign>(*this, IRPosition::value(V));
      if (!Stripped && this == &AA) {
        // Use only IR information if we did not strip anything.
        const MaybeAlign PA = V.getPointerAlignment(DL);
        T.takeKnownMaximum(PA ? PA->value() : 0);
        T.indicatePessimisticFixpoint();
      } else {
        // Use abstract attribute information.
        const AAAlign::StateType &DS =
            static_cast<const AAAlign::StateType &>(AA.getState());
        T ^= DS;
      }
      return T.isValidState();
    };

    StateType T;
    if (!genericValueTraversal<AAAlign, StateType>(A, getIRPosition(), *this, T,
                                                   VisitValueCB, getCtxI()))
      return indicatePessimisticFixpoint();

    // TODO: If we know we visited all incoming values, thus no are assumed
    // dead, we can take the known information from the state T.
    return clampStateAndIndicateChange(getState(), T);
  }

  /// See AbstractAttribute::trackStatistics()
  void trackStatistics() const override { STATS_DECLTRACK_FLOATING_ATTR(align) }
};

/// Align attribute for function return value.
struct AAAlignReturned final
    : AAReturnedFromReturnedValues<AAAlign, AAAlignImpl> {
  AAAlignReturned(const IRPosition &IRP, Attributor &A)
      : AAReturnedFromReturnedValues<AAAlign, AAAlignImpl>(IRP, A) {}

  /// See AbstractAttribute::trackStatistics()
  void trackStatistics() const override { STATS_DECLTRACK_FNRET_ATTR(aligned) }
};

/// Align attribute for function argument.
struct AAAlignArgument final
<<<<<<< HEAD
    : AAArgumentFromCallSiteArgumentsAndMustBeExecutedContext<AAAlign,
                                                              AAAlignImpl> {
  using Base =
      AAArgumentFromCallSiteArgumentsAndMustBeExecutedContext<AAAlign,
                                                              AAAlignImpl>;
=======
    : AAArgumentFromCallSiteArguments<AAAlign, AAAlignImpl> {
  using Base = AAArgumentFromCallSiteArguments<AAAlign, AAAlignImpl>;
>>>>>>> 918d599f
  AAAlignArgument(const IRPosition &IRP, Attributor &A) : Base(IRP, A) {}

  /// See AbstractAttribute::manifest(...).
  ChangeStatus manifest(Attributor &A) override {
    // If the associated argument is involved in a must-tail call we give up
    // because we would need to keep the argument alignments of caller and
    // callee in-sync. Just does not seem worth the trouble right now.
    if (A.getInfoCache().isInvolvedInMustTailCall(*getAssociatedArgument()))
      return ChangeStatus::UNCHANGED;
    return Base::manifest(A);
  }

  /// See AbstractAttribute::trackStatistics()
  void trackStatistics() const override { STATS_DECLTRACK_ARG_ATTR(aligned) }
};

struct AAAlignCallSiteArgument final : AAAlignFloating {
  AAAlignCallSiteArgument(const IRPosition &IRP, Attributor &A)
      : AAAlignFloating(IRP, A) {}

  /// See AbstractAttribute::manifest(...).
  ChangeStatus manifest(Attributor &A) override {
    // If the associated argument is involved in a must-tail call we give up
    // because we would need to keep the argument alignments of caller and
    // callee in-sync. Just does not seem worth the trouble right now.
    if (Argument *Arg = getAssociatedArgument())
      if (A.getInfoCache().isInvolvedInMustTailCall(*Arg))
        return ChangeStatus::UNCHANGED;
    ChangeStatus Changed = AAAlignImpl::manifest(A);
    MaybeAlign InheritAlign =
        getAssociatedValue().getPointerAlignment(A.getDataLayout());
    if (InheritAlign.valueOrOne() >= getAssumedAlign())
      Changed = ChangeStatus::UNCHANGED;
    return Changed;
  }

  /// See AbstractAttribute::updateImpl(Attributor &A).
  ChangeStatus updateImpl(Attributor &A) override {
    ChangeStatus Changed = AAAlignFloating::updateImpl(A);
    if (Argument *Arg = getAssociatedArgument()) {
      // We only take known information from the argument
      // so we do not need to track a dependence.
      const auto &ArgAlignAA = A.getAAFor<AAAlign>(
          *this, IRPosition::argument(*Arg), /* TrackDependence */ false);
      takeKnownMaximum(ArgAlignAA.getKnownAlign());
    }
    return Changed;
  }

  /// See AbstractAttribute::trackStatistics()
  void trackStatistics() const override { STATS_DECLTRACK_CSARG_ATTR(aligned) }
};

/// Align attribute deduction for a call site return value.
struct AAAlignCallSiteReturned final
<<<<<<< HEAD
    : AACallSiteReturnedFromReturnedAndMustBeExecutedContext<AAAlign,
                                                             AAAlignImpl> {
  using Base =
      AACallSiteReturnedFromReturnedAndMustBeExecutedContext<AAAlign,
                                                             AAAlignImpl>;
=======
    : AACallSiteReturnedFromReturned<AAAlign, AAAlignImpl> {
  using Base = AACallSiteReturnedFromReturned<AAAlign, AAAlignImpl>;
>>>>>>> 918d599f
  AAAlignCallSiteReturned(const IRPosition &IRP, Attributor &A)
      : Base(IRP, A) {}

  /// See AbstractAttribute::initialize(...).
  void initialize(Attributor &A) override {
    Base::initialize(A);
    Function *F = getAssociatedFunction();
    if (!F)
      indicatePessimisticFixpoint();
  }

  /// See AbstractAttribute::trackStatistics()
  void trackStatistics() const override { STATS_DECLTRACK_CS_ATTR(align); }
};

/// ------------------ Function No-Return Attribute ----------------------------
struct AANoReturnImpl : public AANoReturn {
  AANoReturnImpl(const IRPosition &IRP, Attributor &A) : AANoReturn(IRP, A) {}

  /// See AbstractAttribute::initialize(...).
  void initialize(Attributor &A) override {
    AANoReturn::initialize(A);
    Function *F = getAssociatedFunction();
    if (!F)
      indicatePessimisticFixpoint();
  }

  /// See AbstractAttribute::getAsStr().
  const std::string getAsStr() const override {
    return getAssumed() ? "noreturn" : "may-return";
  }

  /// See AbstractAttribute::updateImpl(Attributor &A).
  virtual ChangeStatus updateImpl(Attributor &A) override {
    auto CheckForNoReturn = [](Instruction &) { return false; };
    if (!A.checkForAllInstructions(CheckForNoReturn, *this,
                                   {(unsigned)Instruction::Ret}))
      return indicatePessimisticFixpoint();
    return ChangeStatus::UNCHANGED;
  }
};

struct AANoReturnFunction final : AANoReturnImpl {
  AANoReturnFunction(const IRPosition &IRP, Attributor &A)
      : AANoReturnImpl(IRP, A) {}

  /// See AbstractAttribute::trackStatistics()
  void trackStatistics() const override { STATS_DECLTRACK_FN_ATTR(noreturn) }
};

/// NoReturn attribute deduction for a call sites.
struct AANoReturnCallSite final : AANoReturnImpl {
  AANoReturnCallSite(const IRPosition &IRP, Attributor &A)
      : AANoReturnImpl(IRP, A) {}

  /// See AbstractAttribute::updateImpl(...).
  ChangeStatus updateImpl(Attributor &A) override {
    // TODO: Once we have call site specific value information we can provide
    //       call site specific liveness information and then it makes
    //       sense to specialize attributes for call sites arguments instead of
    //       redirecting requests to the callee argument.
    Function *F = getAssociatedFunction();
    const IRPosition &FnPos = IRPosition::function(*F);
    auto &FnAA = A.getAAFor<AANoReturn>(*this, FnPos);
    return clampStateAndIndicateChange(
        getState(),
        static_cast<const AANoReturn::StateType &>(FnAA.getState()));
  }

  /// See AbstractAttribute::trackStatistics()
  void trackStatistics() const override { STATS_DECLTRACK_CS_ATTR(noreturn); }
};

/// ----------------------- Variable Capturing ---------------------------------

/// A class to hold the state of for no-capture attributes.
struct AANoCaptureImpl : public AANoCapture {
  AANoCaptureImpl(const IRPosition &IRP, Attributor &A) : AANoCapture(IRP, A) {}

  /// See AbstractAttribute::initialize(...).
  void initialize(Attributor &A) override {
    if (hasAttr(getAttrKind(), /* IgnoreSubsumingPositions */ true)) {
      indicateOptimisticFixpoint();
      return;
    }
    Function *AnchorScope = getAnchorScope();
    if (isFnInterfaceKind() &&
        (!AnchorScope || !A.isFunctionIPOAmendable(*AnchorScope))) {
      indicatePessimisticFixpoint();
      return;
    }

    // You cannot "capture" null in the default address space.
    if (isa<ConstantPointerNull>(getAssociatedValue()) &&
        getAssociatedValue().getType()->getPointerAddressSpace() == 0) {
      indicateOptimisticFixpoint();
      return;
    }

    const Function *F = getArgNo() >= 0 ? getAssociatedFunction() : AnchorScope;

    // Check what state the associated function can actually capture.
    if (F)
      determineFunctionCaptureCapabilities(getIRPosition(), *F, *this);
    else
      indicatePessimisticFixpoint();
  }

  /// See AbstractAttribute::updateImpl(...).
  ChangeStatus updateImpl(Attributor &A) override;

  /// see AbstractAttribute::isAssumedNoCaptureMaybeReturned(...).
  virtual void
  getDeducedAttributes(LLVMContext &Ctx,
                       SmallVectorImpl<Attribute> &Attrs) const override {
    if (!isAssumedNoCaptureMaybeReturned())
      return;

    if (getArgNo() >= 0) {
      if (isAssumedNoCapture())
        Attrs.emplace_back(Attribute::get(Ctx, Attribute::NoCapture));
      else if (ManifestInternal)
        Attrs.emplace_back(Attribute::get(Ctx, "no-capture-maybe-returned"));
    }
  }

  /// Set the NOT_CAPTURED_IN_MEM and NOT_CAPTURED_IN_RET bits in \p Known
  /// depending on the ability of the function associated with \p IRP to capture
  /// state in memory and through "returning/throwing", respectively.
  static void determineFunctionCaptureCapabilities(const IRPosition &IRP,
                                                   const Function &F,
                                                   BitIntegerState &State) {
    // TODO: Once we have memory behavior attributes we should use them here.

    // If we know we cannot communicate or write to memory, we do not care about
    // ptr2int anymore.
    if (F.onlyReadsMemory() && F.doesNotThrow() &&
        F.getReturnType()->isVoidTy()) {
      State.addKnownBits(NO_CAPTURE);
      return;
    }

    // A function cannot capture state in memory if it only reads memory, it can
    // however return/throw state and the state might be influenced by the
    // pointer value, e.g., loading from a returned pointer might reveal a bit.
    if (F.onlyReadsMemory())
      State.addKnownBits(NOT_CAPTURED_IN_MEM);

    // A function cannot communicate state back if it does not through
    // exceptions and doesn not return values.
    if (F.doesNotThrow() && F.getReturnType()->isVoidTy())
      State.addKnownBits(NOT_CAPTURED_IN_RET);

    // Check existing "returned" attributes.
    int ArgNo = IRP.getArgNo();
    if (F.doesNotThrow() && ArgNo >= 0) {
      for (unsigned u = 0, e = F.arg_size(); u < e; ++u)
        if (F.hasParamAttribute(u, Attribute::Returned)) {
          if (u == unsigned(ArgNo))
            State.removeAssumedBits(NOT_CAPTURED_IN_RET);
          else if (F.onlyReadsMemory())
            State.addKnownBits(NO_CAPTURE);
          else
            State.addKnownBits(NOT_CAPTURED_IN_RET);
          break;
        }
    }
  }

  /// See AbstractState::getAsStr().
  const std::string getAsStr() const override {
    if (isKnownNoCapture())
      return "known not-captured";
    if (isAssumedNoCapture())
      return "assumed not-captured";
    if (isKnownNoCaptureMaybeReturned())
      return "known not-captured-maybe-returned";
    if (isAssumedNoCaptureMaybeReturned())
      return "assumed not-captured-maybe-returned";
    return "assumed-captured";
  }
};

/// Attributor-aware capture tracker.
struct AACaptureUseTracker final : public CaptureTracker {

  /// Create a capture tracker that can lookup in-flight abstract attributes
  /// through the Attributor \p A.
  ///
  /// If a use leads to a potential capture, \p CapturedInMemory is set and the
  /// search is stopped. If a use leads to a return instruction,
  /// \p CommunicatedBack is set to true and \p CapturedInMemory is not changed.
  /// If a use leads to a ptr2int which may capture the value,
  /// \p CapturedInInteger is set. If a use is found that is currently assumed
  /// "no-capture-maybe-returned", the user is added to the \p PotentialCopies
  /// set. All values in \p PotentialCopies are later tracked as well. For every
  /// explored use we decrement \p RemainingUsesToExplore. Once it reaches 0,
  /// the search is stopped with \p CapturedInMemory and \p CapturedInInteger
  /// conservatively set to true.
  AACaptureUseTracker(Attributor &A, AANoCapture &NoCaptureAA,
                      const AAIsDead &IsDeadAA, AANoCapture::StateType &State,
                      SmallVectorImpl<const Value *> &PotentialCopies,
                      unsigned &RemainingUsesToExplore)
      : A(A), NoCaptureAA(NoCaptureAA), IsDeadAA(IsDeadAA), State(State),
        PotentialCopies(PotentialCopies),
        RemainingUsesToExplore(RemainingUsesToExplore) {}

  /// Determine if \p V maybe captured. *Also updates the state!*
  bool valueMayBeCaptured(const Value *V) {
    if (V->getType()->isPointerTy()) {
      PointerMayBeCaptured(V, this);
    } else {
      State.indicatePessimisticFixpoint();
    }
    return State.isAssumed(AANoCapture::NO_CAPTURE_MAYBE_RETURNED);
  }

  /// See CaptureTracker::tooManyUses().
  void tooManyUses() override {
    State.removeAssumedBits(AANoCapture::NO_CAPTURE);
  }

  bool isDereferenceableOrNull(Value *O, const DataLayout &DL) override {
    if (CaptureTracker::isDereferenceableOrNull(O, DL))
      return true;
    const auto &DerefAA = A.getAAFor<AADereferenceable>(
        NoCaptureAA, IRPosition::value(*O), /* TrackDependence */ true,
        DepClassTy::OPTIONAL);
    return DerefAA.getAssumedDereferenceableBytes();
  }

  /// See CaptureTracker::captured(...).
  bool captured(const Use *U) override {
    Instruction *UInst = cast<Instruction>(U->getUser());
    LLVM_DEBUG(dbgs() << "Check use: " << *U->get() << " in " << *UInst
                      << "\n");

    // Because we may reuse the tracker multiple times we keep track of the
    // number of explored uses ourselves as well.
    if (RemainingUsesToExplore-- == 0) {
      LLVM_DEBUG(dbgs() << " - too many uses to explore!\n");
      return isCapturedIn(/* Memory */ true, /* Integer */ true,
                          /* Return */ true);
    }

    // Deal with ptr2int by following uses.
    if (isa<PtrToIntInst>(UInst)) {
      LLVM_DEBUG(dbgs() << " - ptr2int assume the worst!\n");
      return valueMayBeCaptured(UInst);
    }

    // Explicitly catch return instructions.
    if (isa<ReturnInst>(UInst))
      return isCapturedIn(/* Memory */ false, /* Integer */ false,
                          /* Return */ true);

    // For now we only use special logic for call sites. However, the tracker
    // itself knows about a lot of other non-capturing cases already.
    auto *CB = dyn_cast<CallBase>(UInst);
    if (!CB || !CB->isArgOperand(U))
      return isCapturedIn(/* Memory */ true, /* Integer */ true,
                          /* Return */ true);

    unsigned ArgNo = CB->getArgOperandNo(U);
    const IRPosition &CSArgPos = IRPosition::callsite_argument(*CB, ArgNo);
    // If we have a abstract no-capture attribute for the argument we can use
    // it to justify a non-capture attribute here. This allows recursion!
    auto &ArgNoCaptureAA = A.getAAFor<AANoCapture>(NoCaptureAA, CSArgPos);
    if (ArgNoCaptureAA.isAssumedNoCapture())
      return isCapturedIn(/* Memory */ false, /* Integer */ false,
                          /* Return */ false);
    if (ArgNoCaptureAA.isAssumedNoCaptureMaybeReturned()) {
      addPotentialCopy(*CB);
      return isCapturedIn(/* Memory */ false, /* Integer */ false,
                          /* Return */ false);
    }

    // Lastly, we could not find a reason no-capture can be assumed so we don't.
    return isCapturedIn(/* Memory */ true, /* Integer */ true,
                        /* Return */ true);
  }

  /// Register \p CS as potential copy of the value we are checking.
  void addPotentialCopy(CallBase &CB) { PotentialCopies.push_back(&CB); }

  /// See CaptureTracker::shouldExplore(...).
  bool shouldExplore(const Use *U) override {
    // Check liveness and ignore droppable users.
    return !U->getUser()->isDroppable() &&
           !A.isAssumedDead(*U, &NoCaptureAA, &IsDeadAA);
  }

  /// Update the state according to \p CapturedInMem, \p CapturedInInt, and
  /// \p CapturedInRet, then return the appropriate value for use in the
  /// CaptureTracker::captured() interface.
  bool isCapturedIn(bool CapturedInMem, bool CapturedInInt,
                    bool CapturedInRet) {
    LLVM_DEBUG(dbgs() << " - captures [Mem " << CapturedInMem << "|Int "
                      << CapturedInInt << "|Ret " << CapturedInRet << "]\n");
    if (CapturedInMem)
      State.removeAssumedBits(AANoCapture::NOT_CAPTURED_IN_MEM);
    if (CapturedInInt)
      State.removeAssumedBits(AANoCapture::NOT_CAPTURED_IN_INT);
    if (CapturedInRet)
      State.removeAssumedBits(AANoCapture::NOT_CAPTURED_IN_RET);
    return !State.isAssumed(AANoCapture::NO_CAPTURE_MAYBE_RETURNED);
  }

private:
  /// The attributor providing in-flight abstract attributes.
  Attributor &A;

  /// The abstract attribute currently updated.
  AANoCapture &NoCaptureAA;

  /// The abstract liveness state.
  const AAIsDead &IsDeadAA;

  /// The state currently updated.
  AANoCapture::StateType &State;

  /// Set of potential copies of the tracked value.
  SmallVectorImpl<const Value *> &PotentialCopies;

  /// Global counter to limit the number of explored uses.
  unsigned &RemainingUsesToExplore;
};

ChangeStatus AANoCaptureImpl::updateImpl(Attributor &A) {
  const IRPosition &IRP = getIRPosition();
  const Value *V =
      getArgNo() >= 0 ? IRP.getAssociatedArgument() : &IRP.getAssociatedValue();
  if (!V)
    return indicatePessimisticFixpoint();

  const Function *F =
      getArgNo() >= 0 ? IRP.getAssociatedFunction() : IRP.getAnchorScope();
  assert(F && "Expected a function!");
  const IRPosition &FnPos = IRPosition::function(*F);
  const auto &IsDeadAA =
      A.getAAFor<AAIsDead>(*this, FnPos, /* TrackDependence */ false);

  AANoCapture::StateType T;

  // Readonly means we cannot capture through memory.
  const auto &FnMemAA = A.getAAFor<AAMemoryBehavior>(
      *this, FnPos, /* TrackDependence */ true, DepClassTy::OPTIONAL);
  if (FnMemAA.isAssumedReadOnly()) {
    T.addKnownBits(NOT_CAPTURED_IN_MEM);
    if (FnMemAA.isKnownReadOnly())
      addKnownBits(NOT_CAPTURED_IN_MEM);
  }

  // Make sure all returned values are different than the underlying value.
  // TODO: we could do this in a more sophisticated way inside
  //       AAReturnedValues, e.g., track all values that escape through returns
  //       directly somehow.
  auto CheckReturnedArgs = [&](const AAReturnedValues &RVAA) {
    bool SeenConstant = false;
    for (auto &It : RVAA.returned_values()) {
      if (isa<Constant>(It.first)) {
        if (SeenConstant)
          return false;
        SeenConstant = true;
      } else if (!isa<Argument>(It.first) ||
                 It.first == getAssociatedArgument())
        return false;
    }
    return true;
  };

  const auto &NoUnwindAA = A.getAAFor<AANoUnwind>(
      *this, FnPos, /* TrackDependence */ true, DepClassTy::OPTIONAL);
  if (NoUnwindAA.isAssumedNoUnwind()) {
    bool IsVoidTy = F->getReturnType()->isVoidTy();
    const AAReturnedValues *RVAA =
        IsVoidTy ? nullptr
                 : &A.getAAFor<AAReturnedValues>(*this, FnPos,
                                                 /* TrackDependence */ true,
                                                 DepClassTy::OPTIONAL);
    if (IsVoidTy || CheckReturnedArgs(*RVAA)) {
      T.addKnownBits(NOT_CAPTURED_IN_RET);
      if (T.isKnown(NOT_CAPTURED_IN_MEM))
        return ChangeStatus::UNCHANGED;
      if (NoUnwindAA.isKnownNoUnwind() &&
          (IsVoidTy || RVAA->getState().isAtFixpoint())) {
        addKnownBits(NOT_CAPTURED_IN_RET);
        if (isKnown(NOT_CAPTURED_IN_MEM))
          return indicateOptimisticFixpoint();
      }
    }
  }

  // Use the CaptureTracker interface and logic with the specialized tracker,
  // defined in AACaptureUseTracker, that can look at in-flight abstract
  // attributes and directly updates the assumed state.
  SmallVector<const Value *, 4> PotentialCopies;
  unsigned RemainingUsesToExplore =
      getDefaultMaxUsesToExploreForCaptureTracking();
  AACaptureUseTracker Tracker(A, *this, IsDeadAA, T, PotentialCopies,
                              RemainingUsesToExplore);

  // Check all potential copies of the associated value until we can assume
  // none will be captured or we have to assume at least one might be.
  unsigned Idx = 0;
  PotentialCopies.push_back(V);
  while (T.isAssumed(NO_CAPTURE_MAYBE_RETURNED) && Idx < PotentialCopies.size())
    Tracker.valueMayBeCaptured(PotentialCopies[Idx++]);

  AANoCapture::StateType &S = getState();
  auto Assumed = S.getAssumed();
  S.intersectAssumedBits(T.getAssumed());
  if (!isAssumedNoCaptureMaybeReturned())
    return indicatePessimisticFixpoint();
  return Assumed == S.getAssumed() ? ChangeStatus::UNCHANGED
                                   : ChangeStatus::CHANGED;
}

/// NoCapture attribute for function arguments.
struct AANoCaptureArgument final : AANoCaptureImpl {
  AANoCaptureArgument(const IRPosition &IRP, Attributor &A)
      : AANoCaptureImpl(IRP, A) {}

  /// See AbstractAttribute::trackStatistics()
  void trackStatistics() const override { STATS_DECLTRACK_ARG_ATTR(nocapture) }
};

/// NoCapture attribute for call site arguments.
struct AANoCaptureCallSiteArgument final : AANoCaptureImpl {
  AANoCaptureCallSiteArgument(const IRPosition &IRP, Attributor &A)
      : AANoCaptureImpl(IRP, A) {}

  /// See AbstractAttribute::initialize(...).
  void initialize(Attributor &A) override {
    if (Argument *Arg = getAssociatedArgument())
      if (Arg->hasByValAttr())
        indicateOptimisticFixpoint();
    AANoCaptureImpl::initialize(A);
  }

  /// See AbstractAttribute::updateImpl(...).
  ChangeStatus updateImpl(Attributor &A) override {
    // TODO: Once we have call site specific value information we can provide
    //       call site specific liveness information and then it makes
    //       sense to specialize attributes for call sites arguments instead of
    //       redirecting requests to the callee argument.
    Argument *Arg = getAssociatedArgument();
    if (!Arg)
      return indicatePessimisticFixpoint();
    const IRPosition &ArgPos = IRPosition::argument(*Arg);
    auto &ArgAA = A.getAAFor<AANoCapture>(*this, ArgPos);
    return clampStateAndIndicateChange(
        getState(),
        static_cast<const AANoCapture::StateType &>(ArgAA.getState()));
  }

  /// See AbstractAttribute::trackStatistics()
  void trackStatistics() const override{STATS_DECLTRACK_CSARG_ATTR(nocapture)};
};

/// NoCapture attribute for floating values.
struct AANoCaptureFloating final : AANoCaptureImpl {
  AANoCaptureFloating(const IRPosition &IRP, Attributor &A)
      : AANoCaptureImpl(IRP, A) {}

  /// See AbstractAttribute::trackStatistics()
  void trackStatistics() const override {
    STATS_DECLTRACK_FLOATING_ATTR(nocapture)
  }
};

/// NoCapture attribute for function return value.
struct AANoCaptureReturned final : AANoCaptureImpl {
  AANoCaptureReturned(const IRPosition &IRP, Attributor &A)
      : AANoCaptureImpl(IRP, A) {
    llvm_unreachable("NoCapture is not applicable to function returns!");
  }

  /// See AbstractAttribute::initialize(...).
  void initialize(Attributor &A) override {
    llvm_unreachable("NoCapture is not applicable to function returns!");
  }

  /// See AbstractAttribute::updateImpl(...).
  ChangeStatus updateImpl(Attributor &A) override {
    llvm_unreachable("NoCapture is not applicable to function returns!");
  }

  /// See AbstractAttribute::trackStatistics()
  void trackStatistics() const override {}
};

/// NoCapture attribute deduction for a call site return value.
struct AANoCaptureCallSiteReturned final : AANoCaptureImpl {
  AANoCaptureCallSiteReturned(const IRPosition &IRP, Attributor &A)
      : AANoCaptureImpl(IRP, A) {}

  /// See AbstractAttribute::trackStatistics()
  void trackStatistics() const override {
    STATS_DECLTRACK_CSRET_ATTR(nocapture)
  }
};

/// ------------------ Value Simplify Attribute ----------------------------
struct AAValueSimplifyImpl : AAValueSimplify {
  AAValueSimplifyImpl(const IRPosition &IRP, Attributor &A)
      : AAValueSimplify(IRP, A) {}

  /// See AbstractAttribute::initialize(...).
  void initialize(Attributor &A) override {
    if (getAssociatedValue().getType()->isVoidTy())
      indicatePessimisticFixpoint();
  }

  /// See AbstractAttribute::getAsStr().
  const std::string getAsStr() const override {
    return getAssumed() ? (getKnown() ? "simplified" : "maybe-simple")
                        : "not-simple";
  }

  /// See AbstractAttribute::trackStatistics()
  void trackStatistics() const override {}

  /// See AAValueSimplify::getAssumedSimplifiedValue()
  Optional<Value *> getAssumedSimplifiedValue(Attributor &A) const override {
    if (!getAssumed())
      return const_cast<Value *>(&getAssociatedValue());
    return SimplifiedAssociatedValue;
  }

  /// Helper function for querying AAValueSimplify and updating candicate.
  /// \param QueryingValue Value trying to unify with SimplifiedValue
  /// \param AccumulatedSimplifiedValue Current simplification result.
  static bool checkAndUpdate(Attributor &A, const AbstractAttribute &QueryingAA,
                             Value &QueryingValue,
                             Optional<Value *> &AccumulatedSimplifiedValue) {
    // FIXME: Add a typecast support.

    auto &ValueSimplifyAA = A.getAAFor<AAValueSimplify>(
        QueryingAA, IRPosition::value(QueryingValue));

    Optional<Value *> QueryingValueSimplified =
        ValueSimplifyAA.getAssumedSimplifiedValue(A);

    if (!QueryingValueSimplified.hasValue())
      return true;

    if (!QueryingValueSimplified.getValue())
      return false;

    Value &QueryingValueSimplifiedUnwrapped =
        *QueryingValueSimplified.getValue();

    if (AccumulatedSimplifiedValue.hasValue() &&
        !isa<UndefValue>(AccumulatedSimplifiedValue.getValue()) &&
        !isa<UndefValue>(QueryingValueSimplifiedUnwrapped))
      return AccumulatedSimplifiedValue == QueryingValueSimplified;
    if (AccumulatedSimplifiedValue.hasValue() &&
        isa<UndefValue>(QueryingValueSimplifiedUnwrapped))
      return true;

    LLVM_DEBUG(dbgs() << "[ValueSimplify] " << QueryingValue
                      << " is assumed to be "
                      << QueryingValueSimplifiedUnwrapped << "\n");

    AccumulatedSimplifiedValue = QueryingValueSimplified;
    return true;
  }

  bool askSimplifiedValueForAAValueConstantRange(Attributor &A) {
    if (!getAssociatedValue().getType()->isIntegerTy())
      return false;

    const auto &ValueConstantRangeAA =
        A.getAAFor<AAValueConstantRange>(*this, getIRPosition());

    Optional<ConstantInt *> COpt =
        ValueConstantRangeAA.getAssumedConstantInt(A);
    if (COpt.hasValue()) {
      if (auto *C = COpt.getValue())
        SimplifiedAssociatedValue = C;
      else
        return false;
    } else {
      SimplifiedAssociatedValue = llvm::None;
    }
    return true;
  }

  /// See AbstractAttribute::manifest(...).
  ChangeStatus manifest(Attributor &A) override {
    ChangeStatus Changed = ChangeStatus::UNCHANGED;

    if (SimplifiedAssociatedValue.hasValue() &&
        !SimplifiedAssociatedValue.getValue())
      return Changed;

    Value &V = getAssociatedValue();
    auto *C = SimplifiedAssociatedValue.hasValue()
                  ? dyn_cast<Constant>(SimplifiedAssociatedValue.getValue())
                  : UndefValue::get(V.getType());
    if (C) {
      // We can replace the AssociatedValue with the constant.
      if (!V.user_empty() && &V != C && V.getType() == C->getType()) {
        LLVM_DEBUG(dbgs() << "[ValueSimplify] " << V << " -> " << *C
                          << " :: " << *this << "\n");
        if (A.changeValueAfterManifest(V, *C))
          Changed = ChangeStatus::CHANGED;
      }
    }

    return Changed | AAValueSimplify::manifest(A);
  }

  /// See AbstractState::indicatePessimisticFixpoint(...).
  ChangeStatus indicatePessimisticFixpoint() override {
    // NOTE: Associated value will be returned in a pessimistic fixpoint and is
    // regarded as known. That's why`indicateOptimisticFixpoint` is called.
    SimplifiedAssociatedValue = &getAssociatedValue();
    indicateOptimisticFixpoint();
    return ChangeStatus::CHANGED;
  }

protected:
  // An assumed simplified value. Initially, it is set to Optional::None, which
  // means that the value is not clear under current assumption. If in the
  // pessimistic state, getAssumedSimplifiedValue doesn't return this value but
  // returns orignal associated value.
  Optional<Value *> SimplifiedAssociatedValue;
};

struct AAValueSimplifyArgument final : AAValueSimplifyImpl {
  AAValueSimplifyArgument(const IRPosition &IRP, Attributor &A)
      : AAValueSimplifyImpl(IRP, A) {}

  void initialize(Attributor &A) override {
    AAValueSimplifyImpl::initialize(A);
    if (!getAnchorScope() || getAnchorScope()->isDeclaration())
      indicatePessimisticFixpoint();
    if (hasAttr({Attribute::InAlloca, Attribute::StructRet, Attribute::Nest},
                /* IgnoreSubsumingPositions */ true))
      indicatePessimisticFixpoint();

    // FIXME: This is a hack to prevent us from propagating function poiner in
    // the new pass manager CGSCC pass as it creates call edges the
    // CallGraphUpdater cannot handle yet.
    Value &V = getAssociatedValue();
    if (V.getType()->isPointerTy() &&
        V.getType()->getPointerElementType()->isFunctionTy() &&
        !A.isModulePass())
      indicatePessimisticFixpoint();
  }

  /// See AbstractAttribute::updateImpl(...).
  ChangeStatus updateImpl(Attributor &A) override {
    // Byval is only replacable if it is readonly otherwise we would write into
    // the replaced value and not the copy that byval creates implicitly.
    Argument *Arg = getAssociatedArgument();
    if (Arg->hasByValAttr()) {
      // TODO: We probably need to verify synchronization is not an issue, e.g.,
      //       there is no race by not copying a constant byval.
      const auto &MemAA = A.getAAFor<AAMemoryBehavior>(*this, getIRPosition());
      if (!MemAA.isAssumedReadOnly())
        return indicatePessimisticFixpoint();
    }

    bool HasValueBefore = SimplifiedAssociatedValue.hasValue();

    auto PredForCallSite = [&](AbstractCallSite ACS) {
      const IRPosition &ACSArgPos =
          IRPosition::callsite_argument(ACS, getArgNo());
      // Check if a coresponding argument was found or if it is on not
      // associated (which can happen for callback calls).
      if (ACSArgPos.getPositionKind() == IRPosition::IRP_INVALID)
        return false;

      // We can only propagate thread independent values through callbacks.
      // This is different to direct/indirect call sites because for them we
      // know the thread executing the caller and callee is the same. For
      // callbacks this is not guaranteed, thus a thread dependent value could
      // be different for the caller and callee, making it invalid to propagate.
      Value &ArgOp = ACSArgPos.getAssociatedValue();
      if (ACS.isCallbackCall())
        if (auto *C = dyn_cast<Constant>(&ArgOp))
          if (C->isThreadDependent())
            return false;
      return checkAndUpdate(A, *this, ArgOp, SimplifiedAssociatedValue);
    };

    bool AllCallSitesKnown;
    if (!A.checkForAllCallSites(PredForCallSite, *this, true,
                                AllCallSitesKnown))
      if (!askSimplifiedValueForAAValueConstantRange(A))
        return indicatePessimisticFixpoint();

    // If a candicate was found in this update, return CHANGED.
    return HasValueBefore == SimplifiedAssociatedValue.hasValue()
               ? ChangeStatus::UNCHANGED
               : ChangeStatus ::CHANGED;
  }

  /// See AbstractAttribute::trackStatistics()
  void trackStatistics() const override {
    STATS_DECLTRACK_ARG_ATTR(value_simplify)
  }
};

struct AAValueSimplifyReturned : AAValueSimplifyImpl {
  AAValueSimplifyReturned(const IRPosition &IRP, Attributor &A)
      : AAValueSimplifyImpl(IRP, A) {}

  /// See AbstractAttribute::updateImpl(...).
  ChangeStatus updateImpl(Attributor &A) override {
    bool HasValueBefore = SimplifiedAssociatedValue.hasValue();

    auto PredForReturned = [&](Value &V) {
      return checkAndUpdate(A, *this, V, SimplifiedAssociatedValue);
    };

    if (!A.checkForAllReturnedValues(PredForReturned, *this))
      if (!askSimplifiedValueForAAValueConstantRange(A))
        return indicatePessimisticFixpoint();

    // If a candicate was found in this update, return CHANGED.
    return HasValueBefore == SimplifiedAssociatedValue.hasValue()
               ? ChangeStatus::UNCHANGED
               : ChangeStatus ::CHANGED;
  }

  ChangeStatus manifest(Attributor &A) override {
    ChangeStatus Changed = ChangeStatus::UNCHANGED;

    if (SimplifiedAssociatedValue.hasValue() &&
        !SimplifiedAssociatedValue.getValue())
      return Changed;

    Value &V = getAssociatedValue();
    auto *C = SimplifiedAssociatedValue.hasValue()
                  ? dyn_cast<Constant>(SimplifiedAssociatedValue.getValue())
                  : UndefValue::get(V.getType());
    if (C) {
      auto PredForReturned =
          [&](Value &V, const SmallSetVector<ReturnInst *, 4> &RetInsts) {
            // We can replace the AssociatedValue with the constant.
            if (&V == C || V.getType() != C->getType() || isa<UndefValue>(V))
              return true;

            for (ReturnInst *RI : RetInsts) {
              if (RI->getFunction() != getAnchorScope())
                continue;
              auto *RC = C;
              if (RC->getType() != RI->getReturnValue()->getType())
                RC = ConstantExpr::getBitCast(RC,
                                              RI->getReturnValue()->getType());
              LLVM_DEBUG(dbgs() << "[ValueSimplify] " << V << " -> " << *RC
                                << " in " << *RI << " :: " << *this << "\n");
              if (A.changeUseAfterManifest(RI->getOperandUse(0), *RC))
                Changed = ChangeStatus::CHANGED;
            }
            return true;
          };
      A.checkForAllReturnedValuesAndReturnInsts(PredForReturned, *this);
    }

    return Changed | AAValueSimplify::manifest(A);
  }

  /// See AbstractAttribute::trackStatistics()
  void trackStatistics() const override {
    STATS_DECLTRACK_FNRET_ATTR(value_simplify)
  }
};

struct AAValueSimplifyFloating : AAValueSimplifyImpl {
  AAValueSimplifyFloating(const IRPosition &IRP, Attributor &A)
      : AAValueSimplifyImpl(IRP, A) {}

  /// See AbstractAttribute::initialize(...).
  void initialize(Attributor &A) override {
    // FIXME: This might have exposed a SCC iterator update bug in the old PM.
    //        Needs investigation.
    // AAValueSimplifyImpl::initialize(A);
    Value &V = getAnchorValue();

    // TODO: add other stuffs
    if (isa<Constant>(V))
      indicatePessimisticFixpoint();
  }

  /// See AbstractAttribute::updateImpl(...).
  ChangeStatus updateImpl(Attributor &A) override {
    bool HasValueBefore = SimplifiedAssociatedValue.hasValue();

    auto VisitValueCB = [&](Value &V, const Instruction *CtxI, bool &,
                            bool Stripped) -> bool {
      auto &AA = A.getAAFor<AAValueSimplify>(*this, IRPosition::value(V));
      if (!Stripped && this == &AA) {
        // TODO: Look the instruction and check recursively.

        LLVM_DEBUG(dbgs() << "[ValueSimplify] Can't be stripped more : " << V
                          << "\n");
        return false;
      }
      return checkAndUpdate(A, *this, V, SimplifiedAssociatedValue);
    };

    bool Dummy = false;
    if (!genericValueTraversal<AAValueSimplify, bool>(
            A, getIRPosition(), *this, Dummy, VisitValueCB, getCtxI()))
      if (!askSimplifiedValueForAAValueConstantRange(A))
        return indicatePessimisticFixpoint();

    // If a candicate was found in this update, return CHANGED.

    return HasValueBefore == SimplifiedAssociatedValue.hasValue()
               ? ChangeStatus::UNCHANGED
               : ChangeStatus ::CHANGED;
  }

  /// See AbstractAttribute::trackStatistics()
  void trackStatistics() const override {
    STATS_DECLTRACK_FLOATING_ATTR(value_simplify)
  }
};

struct AAValueSimplifyFunction : AAValueSimplifyImpl {
  AAValueSimplifyFunction(const IRPosition &IRP, Attributor &A)
      : AAValueSimplifyImpl(IRP, A) {}

  /// See AbstractAttribute::initialize(...).
  void initialize(Attributor &A) override {
    SimplifiedAssociatedValue = &getAnchorValue();
    indicateOptimisticFixpoint();
  }
  /// See AbstractAttribute::initialize(...).
  ChangeStatus updateImpl(Attributor &A) override {
    llvm_unreachable(
        "AAValueSimplify(Function|CallSite)::updateImpl will not be called");
  }
  /// See AbstractAttribute::trackStatistics()
  void trackStatistics() const override {
    STATS_DECLTRACK_FN_ATTR(value_simplify)
  }
};

struct AAValueSimplifyCallSite : AAValueSimplifyFunction {
  AAValueSimplifyCallSite(const IRPosition &IRP, Attributor &A)
      : AAValueSimplifyFunction(IRP, A) {}
  /// See AbstractAttribute::trackStatistics()
  void trackStatistics() const override {
    STATS_DECLTRACK_CS_ATTR(value_simplify)
  }
};

struct AAValueSimplifyCallSiteReturned : AAValueSimplifyReturned {
  AAValueSimplifyCallSiteReturned(const IRPosition &IRP, Attributor &A)
      : AAValueSimplifyReturned(IRP, A) {}

  /// See AbstractAttribute::manifest(...).
  ChangeStatus manifest(Attributor &A) override {
    return AAValueSimplifyImpl::manifest(A);
  }

  void trackStatistics() const override {
    STATS_DECLTRACK_CSRET_ATTR(value_simplify)
  }
};
struct AAValueSimplifyCallSiteArgument : AAValueSimplifyFloating {
  AAValueSimplifyCallSiteArgument(const IRPosition &IRP, Attributor &A)
      : AAValueSimplifyFloating(IRP, A) {}

  void trackStatistics() const override {
    STATS_DECLTRACK_CSARG_ATTR(value_simplify)
  }
};

/// ----------------------- Heap-To-Stack Conversion ---------------------------
struct AAHeapToStackImpl : public AAHeapToStack {
  AAHeapToStackImpl(const IRPosition &IRP, Attributor &A)
      : AAHeapToStack(IRP, A) {}

  const std::string getAsStr() const override {
    return "[H2S] Mallocs: " + std::to_string(MallocCalls.size());
  }

  ChangeStatus manifest(Attributor &A) override {
    assert(getState().isValidState() &&
           "Attempted to manifest an invalid state!");

    ChangeStatus HasChanged = ChangeStatus::UNCHANGED;
    Function *F = getAnchorScope();
    const auto *TLI = A.getInfoCache().getTargetLibraryInfoForFunction(*F);

    for (Instruction *MallocCall : MallocCalls) {
      // This malloc cannot be replaced.
      if (BadMallocCalls.count(MallocCall))
        continue;

      for (Instruction *FreeCall : FreesForMalloc[MallocCall]) {
        LLVM_DEBUG(dbgs() << "H2S: Removing free call: " << *FreeCall << "\n");
        A.deleteAfterManifest(*FreeCall);
        HasChanged = ChangeStatus::CHANGED;
      }

      LLVM_DEBUG(dbgs() << "H2S: Removing malloc call: " << *MallocCall
                        << "\n");

      MaybeAlign Alignment;
      Constant *Size;
      if (isCallocLikeFn(MallocCall, TLI)) {
        auto *Num = cast<ConstantInt>(MallocCall->getOperand(0));
        auto *SizeT = cast<ConstantInt>(MallocCall->getOperand(1));
        APInt TotalSize = SizeT->getValue() * Num->getValue();
        Size =
            ConstantInt::get(MallocCall->getOperand(0)->getType(), TotalSize);
      } else if (isAlignedAllocLikeFn(MallocCall, TLI)) {
        Size = cast<ConstantInt>(MallocCall->getOperand(1));
        Alignment = MaybeAlign(cast<ConstantInt>(MallocCall->getOperand(0))
                                   ->getValue()
                                   .getZExtValue());
      } else {
        Size = cast<ConstantInt>(MallocCall->getOperand(0));
      }

      unsigned AS = cast<PointerType>(MallocCall->getType())->getAddressSpace();
      Instruction *AI =
          new AllocaInst(Type::getInt8Ty(F->getContext()), AS, Size, Alignment,
                         "", MallocCall->getNextNode());

      if (AI->getType() != MallocCall->getType())
        AI = new BitCastInst(AI, MallocCall->getType(), "malloc_bc",
                             AI->getNextNode());

      A.changeValueAfterManifest(*MallocCall, *AI);

      if (auto *II = dyn_cast<InvokeInst>(MallocCall)) {
        auto *NBB = II->getNormalDest();
        BranchInst::Create(NBB, MallocCall->getParent());
        A.deleteAfterManifest(*MallocCall);
      } else {
        A.deleteAfterManifest(*MallocCall);
      }

      // Zero out the allocated memory if it was a calloc.
      if (isCallocLikeFn(MallocCall, TLI)) {
        auto *BI = new BitCastInst(AI, MallocCall->getType(), "calloc_bc",
                                   AI->getNextNode());
        Value *Ops[] = {
            BI, ConstantInt::get(F->getContext(), APInt(8, 0, false)), Size,
            ConstantInt::get(Type::getInt1Ty(F->getContext()), false)};

        Type *Tys[] = {BI->getType(), MallocCall->getOperand(0)->getType()};
        Module *M = F->getParent();
        Function *Fn = Intrinsic::getDeclaration(M, Intrinsic::memset, Tys);
        CallInst::Create(Fn, Ops, "", BI->getNextNode());
      }
      HasChanged = ChangeStatus::CHANGED;
    }

    return HasChanged;
  }

  /// Collection of all malloc calls in a function.
  SmallSetVector<Instruction *, 4> MallocCalls;

  /// Collection of malloc calls that cannot be converted.
  DenseSet<const Instruction *> BadMallocCalls;

  /// A map for each malloc call to the set of associated free calls.
  DenseMap<Instruction *, SmallPtrSet<Instruction *, 4>> FreesForMalloc;

  ChangeStatus updateImpl(Attributor &A) override;
};

ChangeStatus AAHeapToStackImpl::updateImpl(Attributor &A) {
  const Function *F = getAnchorScope();
  const auto *TLI = A.getInfoCache().getTargetLibraryInfoForFunction(*F);

  MustBeExecutedContextExplorer &Explorer =
      A.getInfoCache().getMustBeExecutedContextExplorer();

  auto FreeCheck = [&](Instruction &I) {
    const auto &Frees = FreesForMalloc.lookup(&I);
    if (Frees.size() != 1)
      return false;
    Instruction *UniqueFree = *Frees.begin();
    return Explorer.findInContextOf(UniqueFree, I.getNextNode());
  };

  auto UsesCheck = [&](Instruction &I) {
    bool ValidUsesOnly = true;
    bool MustUse = true;
    auto Pred = [&](const Use &U, bool &Follow) -> bool {
      Instruction *UserI = cast<Instruction>(U.getUser());
      if (isa<LoadInst>(UserI))
        return true;
      if (auto *SI = dyn_cast<StoreInst>(UserI)) {
        if (SI->getValueOperand() == U.get()) {
          LLVM_DEBUG(dbgs()
                     << "[H2S] escaping store to memory: " << *UserI << "\n");
          ValidUsesOnly = false;
        } else {
          // A store into the malloc'ed memory is fine.
        }
        return true;
      }
      if (auto *CB = dyn_cast<CallBase>(UserI)) {
        if (!CB->isArgOperand(&U) || CB->isLifetimeStartOrEnd())
          return true;
        // Record malloc.
        if (isFreeCall(UserI, TLI)) {
          if (MustUse) {
            FreesForMalloc[&I].insert(UserI);
          } else {
            LLVM_DEBUG(dbgs() << "[H2S] free potentially on different mallocs: "
                              << *UserI << "\n");
            ValidUsesOnly = false;
          }
          return true;
        }

        unsigned ArgNo = CB->getArgOperandNo(&U);

        const auto &NoCaptureAA = A.getAAFor<AANoCapture>(
            *this, IRPosition::callsite_argument(*CB, ArgNo));

        // If a callsite argument use is nofree, we are fine.
        const auto &ArgNoFreeAA = A.getAAFor<AANoFree>(
            *this, IRPosition::callsite_argument(*CB, ArgNo));

        if (!NoCaptureAA.isAssumedNoCapture() ||
            !ArgNoFreeAA.isAssumedNoFree()) {
          LLVM_DEBUG(dbgs() << "[H2S] Bad user: " << *UserI << "\n");
          ValidUsesOnly = false;
        }
        return true;
      }

      if (isa<GetElementPtrInst>(UserI) || isa<BitCastInst>(UserI) ||
          isa<PHINode>(UserI) || isa<SelectInst>(UserI)) {
        MustUse &= !(isa<PHINode>(UserI) || isa<SelectInst>(UserI));
        Follow = true;
        return true;
      }
      // Unknown user for which we can not track uses further (in a way that
      // makes sense).
      LLVM_DEBUG(dbgs() << "[H2S] Unknown user: " << *UserI << "\n");
      ValidUsesOnly = false;
      return true;
    };
    A.checkForAllUses(Pred, *this, I);
    return ValidUsesOnly;
  };

  auto MallocCallocCheck = [&](Instruction &I) {
    if (BadMallocCalls.count(&I))
      return true;

    bool IsMalloc = isMallocLikeFn(&I, TLI);
    bool IsAlignedAllocLike = isAlignedAllocLikeFn(&I, TLI);
    bool IsCalloc = !IsMalloc && isCallocLikeFn(&I, TLI);
    if (!IsMalloc && !IsAlignedAllocLike && !IsCalloc) {
      BadMallocCalls.insert(&I);
      return true;
    }

    if (IsMalloc) {
      if (auto *Size = dyn_cast<ConstantInt>(I.getOperand(0)))
        if (Size->getValue().ule(MaxHeapToStackSize))
          if (UsesCheck(I) || FreeCheck(I)) {
            MallocCalls.insert(&I);
            return true;
          }
    } else if (IsAlignedAllocLike && isa<ConstantInt>(I.getOperand(0))) {
      // Only if the alignment and sizes are constant.
      if (auto *Size = dyn_cast<ConstantInt>(I.getOperand(1)))
        if (Size->getValue().ule(MaxHeapToStackSize))
          if (UsesCheck(I) || FreeCheck(I)) {
            MallocCalls.insert(&I);
            return true;
          }
    } else if (IsCalloc) {
      bool Overflow = false;
      if (auto *Num = dyn_cast<ConstantInt>(I.getOperand(0)))
        if (auto *Size = dyn_cast<ConstantInt>(I.getOperand(1)))
          if ((Size->getValue().umul_ov(Num->getValue(), Overflow))
                  .ule(MaxHeapToStackSize))
            if (!Overflow && (UsesCheck(I) || FreeCheck(I))) {
              MallocCalls.insert(&I);
              return true;
            }
    }

    BadMallocCalls.insert(&I);
    return true;
  };

  size_t NumBadMallocs = BadMallocCalls.size();

  A.checkForAllCallLikeInstructions(MallocCallocCheck, *this);

  if (NumBadMallocs != BadMallocCalls.size())
    return ChangeStatus::CHANGED;

  return ChangeStatus::UNCHANGED;
}

struct AAHeapToStackFunction final : public AAHeapToStackImpl {
  AAHeapToStackFunction(const IRPosition &IRP, Attributor &A)
      : AAHeapToStackImpl(IRP, A) {}

  /// See AbstractAttribute::trackStatistics().
  void trackStatistics() const override {
    STATS_DECL(
        MallocCalls, Function,
        "Number of malloc/calloc/aligned_alloc calls converted to allocas");
    for (auto *C : MallocCalls)
      if (!BadMallocCalls.count(C))
        ++BUILD_STAT_NAME(MallocCalls, Function);
  }
};

/// ----------------------- Privatizable Pointers ------------------------------
struct AAPrivatizablePtrImpl : public AAPrivatizablePtr {
  AAPrivatizablePtrImpl(const IRPosition &IRP, Attributor &A)
      : AAPrivatizablePtr(IRP, A), PrivatizableType(llvm::None) {}

  ChangeStatus indicatePessimisticFixpoint() override {
    AAPrivatizablePtr::indicatePessimisticFixpoint();
    PrivatizableType = nullptr;
    return ChangeStatus::CHANGED;
  }

  /// Identify the type we can chose for a private copy of the underlying
  /// argument. None means it is not clear yet, nullptr means there is none.
  virtual Optional<Type *> identifyPrivatizableType(Attributor &A) = 0;

  /// Return a privatizable type that encloses both T0 and T1.
  /// TODO: This is merely a stub for now as we should manage a mapping as well.
  Optional<Type *> combineTypes(Optional<Type *> T0, Optional<Type *> T1) {
    if (!T0.hasValue())
      return T1;
    if (!T1.hasValue())
      return T0;
    if (T0 == T1)
      return T0;
    return nullptr;
  }

  Optional<Type *> getPrivatizableType() const override {
    return PrivatizableType;
  }

  const std::string getAsStr() const override {
    return isAssumedPrivatizablePtr() ? "[priv]" : "[no-priv]";
  }

protected:
  Optional<Type *> PrivatizableType;
};

// TODO: Do this for call site arguments (probably also other values) as well.

struct AAPrivatizablePtrArgument final : public AAPrivatizablePtrImpl {
  AAPrivatizablePtrArgument(const IRPosition &IRP, Attributor &A)
      : AAPrivatizablePtrImpl(IRP, A) {}

  /// See AAPrivatizablePtrImpl::identifyPrivatizableType(...)
  Optional<Type *> identifyPrivatizableType(Attributor &A) override {
    // If this is a byval argument and we know all the call sites (so we can
    // rewrite them), there is no need to check them explicitly.
    bool AllCallSitesKnown;
    if (getIRPosition().hasAttr(Attribute::ByVal) &&
        A.checkForAllCallSites([](AbstractCallSite ACS) { return true; }, *this,
                               true, AllCallSitesKnown))
      return getAssociatedValue().getType()->getPointerElementType();

    Optional<Type *> Ty;
    unsigned ArgNo = getIRPosition().getArgNo();

    // Make sure the associated call site argument has the same type at all call
    // sites and it is an allocation we know is safe to privatize, for now that
    // means we only allow alloca instructions.
    // TODO: We can additionally analyze the accesses in the callee to  create
    //       the type from that information instead. That is a little more
    //       involved and will be done in a follow up patch.
    auto CallSiteCheck = [&](AbstractCallSite ACS) {
      IRPosition ACSArgPos = IRPosition::callsite_argument(ACS, ArgNo);
      // Check if a coresponding argument was found or if it is one not
      // associated (which can happen for callback calls).
      if (ACSArgPos.getPositionKind() == IRPosition::IRP_INVALID)
        return false;

      // Check that all call sites agree on a type.
      auto &PrivCSArgAA = A.getAAFor<AAPrivatizablePtr>(*this, ACSArgPos);
      Optional<Type *> CSTy = PrivCSArgAA.getPrivatizableType();

      LLVM_DEBUG({
        dbgs() << "[AAPrivatizablePtr] ACSPos: " << ACSArgPos << ", CSTy: ";
        if (CSTy.hasValue() && CSTy.getValue())
          CSTy.getValue()->print(dbgs());
        else if (CSTy.hasValue())
          dbgs() << "<nullptr>";
        else
          dbgs() << "<none>";
      });

      Ty = combineTypes(Ty, CSTy);

      LLVM_DEBUG({
        dbgs() << " : New Type: ";
        if (Ty.hasValue() && Ty.getValue())
          Ty.getValue()->print(dbgs());
        else if (Ty.hasValue())
          dbgs() << "<nullptr>";
        else
          dbgs() << "<none>";
        dbgs() << "\n";
      });

      return !Ty.hasValue() || Ty.getValue();
    };

    if (!A.checkForAllCallSites(CallSiteCheck, *this, true, AllCallSitesKnown))
      return nullptr;
    return Ty;
  }

  /// See AbstractAttribute::updateImpl(...).
  ChangeStatus updateImpl(Attributor &A) override {
    PrivatizableType = identifyPrivatizableType(A);
    if (!PrivatizableType.hasValue())
      return ChangeStatus::UNCHANGED;
    if (!PrivatizableType.getValue())
      return indicatePessimisticFixpoint();

    // Avoid arguments with padding for now.
    if (!getIRPosition().hasAttr(Attribute::ByVal) &&
        !ArgumentPromotionPass::isDenselyPacked(PrivatizableType.getValue(),
                                                A.getInfoCache().getDL())) {
      LLVM_DEBUG(dbgs() << "[AAPrivatizablePtr] Padding detected\n");
      return indicatePessimisticFixpoint();
    }

    // Verify callee and caller agree on how the promoted argument would be
    // passed.
    // TODO: The use of the ArgumentPromotion interface here is ugly, we need a
    // specialized form of TargetTransformInfo::areFunctionArgsABICompatible
    // which doesn't require the arguments ArgumentPromotion wanted to pass.
    Function &Fn = *getIRPosition().getAnchorScope();
    SmallPtrSet<Argument *, 1> ArgsToPromote, Dummy;
    ArgsToPromote.insert(getAssociatedArgument());
    const auto *TTI =
        A.getInfoCache().getAnalysisResultForFunction<TargetIRAnalysis>(Fn);
    if (!TTI ||
        !ArgumentPromotionPass::areFunctionArgsABICompatible(
            Fn, *TTI, ArgsToPromote, Dummy) ||
        ArgsToPromote.empty()) {
      LLVM_DEBUG(
          dbgs() << "[AAPrivatizablePtr] ABI incompatibility detected for "
                 << Fn.getName() << "\n");
      return indicatePessimisticFixpoint();
    }

    // Collect the types that will replace the privatizable type in the function
    // signature.
    SmallVector<Type *, 16> ReplacementTypes;
    identifyReplacementTypes(PrivatizableType.getValue(), ReplacementTypes);

    // Register a rewrite of the argument.
    Argument *Arg = getAssociatedArgument();
    if (!A.isValidFunctionSignatureRewrite(*Arg, ReplacementTypes)) {
      LLVM_DEBUG(dbgs() << "[AAPrivatizablePtr] Rewrite not valid\n");
      return indicatePessimisticFixpoint();
    }

    unsigned ArgNo = Arg->getArgNo();

    // Helper to check if for the given call site the associated argument is
    // passed to a callback where the privatization would be different.
    auto IsCompatiblePrivArgOfCallback = [&](CallBase &CB) {
      SmallVector<const Use *, 4> CallbackUses;
      AbstractCallSite::getCallbackUses(CB, CallbackUses);
      for (const Use *U : CallbackUses) {
        AbstractCallSite CBACS(U);
        assert(CBACS && CBACS.isCallbackCall());
        for (Argument &CBArg : CBACS.getCalledFunction()->args()) {
          int CBArgNo = CBACS.getCallArgOperandNo(CBArg);

          LLVM_DEBUG({
            dbgs()
                << "[AAPrivatizablePtr] Argument " << *Arg
                << "check if can be privatized in the context of its parent ("
                << Arg->getParent()->getName()
                << ")\n[AAPrivatizablePtr] because it is an argument in a "
                   "callback ("
                << CBArgNo << "@" << CBACS.getCalledFunction()->getName()
                << ")\n[AAPrivatizablePtr] " << CBArg << " : "
                << CBACS.getCallArgOperand(CBArg) << " vs "
                << CB.getArgOperand(ArgNo) << "\n"
                << "[AAPrivatizablePtr] " << CBArg << " : "
                << CBACS.getCallArgOperandNo(CBArg) << " vs " << ArgNo << "\n";
          });

          if (CBArgNo != int(ArgNo))
            continue;
          const auto &CBArgPrivAA =
              A.getAAFor<AAPrivatizablePtr>(*this, IRPosition::argument(CBArg));
          if (CBArgPrivAA.isValidState()) {
            auto CBArgPrivTy = CBArgPrivAA.getPrivatizableType();
            if (!CBArgPrivTy.hasValue())
              continue;
            if (CBArgPrivTy.getValue() == PrivatizableType)
              continue;
          }

          LLVM_DEBUG({
            dbgs() << "[AAPrivatizablePtr] Argument " << *Arg
                   << " cannot be privatized in the context of its parent ("
                   << Arg->getParent()->getName()
                   << ")\n[AAPrivatizablePtr] because it is an argument in a "
                      "callback ("
                   << CBArgNo << "@" << CBACS.getCalledFunction()->getName()
                   << ").\n[AAPrivatizablePtr] for which the argument "
                      "privatization is not compatible.\n";
          });
          return false;
        }
      }
      return true;
    };

    // Helper to check if for the given call site the associated argument is
    // passed to a direct call where the privatization would be different.
    auto IsCompatiblePrivArgOfDirectCS = [&](AbstractCallSite ACS) {
      CallBase *DC = cast<CallBase>(ACS.getInstruction());
      int DCArgNo = ACS.getCallArgOperandNo(ArgNo);
      assert(DCArgNo >= 0 && unsigned(DCArgNo) < DC->getNumArgOperands() &&
             "Expected a direct call operand for callback call operand");

      LLVM_DEBUG({
        dbgs() << "[AAPrivatizablePtr] Argument " << *Arg
               << " check if be privatized in the context of its parent ("
               << Arg->getParent()->getName()
               << ")\n[AAPrivatizablePtr] because it is an argument in a "
                  "direct call of ("
               << DCArgNo << "@" << DC->getCalledFunction()->getName()
               << ").\n";
      });

      Function *DCCallee = DC->getCalledFunction();
      if (unsigned(DCArgNo) < DCCallee->arg_size()) {
        const auto &DCArgPrivAA = A.getAAFor<AAPrivatizablePtr>(
            *this, IRPosition::argument(*DCCallee->getArg(DCArgNo)));
        if (DCArgPrivAA.isValidState()) {
          auto DCArgPrivTy = DCArgPrivAA.getPrivatizableType();
          if (!DCArgPrivTy.hasValue())
            return true;
          if (DCArgPrivTy.getValue() == PrivatizableType)
            return true;
        }
      }

      LLVM_DEBUG({
        dbgs() << "[AAPrivatizablePtr] Argument " << *Arg
               << " cannot be privatized in the context of its parent ("
               << Arg->getParent()->getName()
               << ")\n[AAPrivatizablePtr] because it is an argument in a "
                  "direct call of ("
               << ACS.getInstruction()->getCalledFunction()->getName()
               << ").\n[AAPrivatizablePtr] for which the argument "
                  "privatization is not compatible.\n";
      });
      return false;
    };

    // Helper to check if the associated argument is used at the given abstract
    // call site in a way that is incompatible with the privatization assumed
    // here.
    auto IsCompatiblePrivArgOfOtherCallSite = [&](AbstractCallSite ACS) {
      if (ACS.isDirectCall())
        return IsCompatiblePrivArgOfCallback(*ACS.getInstruction());
      if (ACS.isCallbackCall())
        return IsCompatiblePrivArgOfDirectCS(ACS);
      return false;
    };

    bool AllCallSitesKnown;
    if (!A.checkForAllCallSites(IsCompatiblePrivArgOfOtherCallSite, *this, true,
                                AllCallSitesKnown))
      return indicatePessimisticFixpoint();

    return ChangeStatus::UNCHANGED;
  }

  /// Given a type to private \p PrivType, collect the constituates (which are
  /// used) in \p ReplacementTypes.
  static void
  identifyReplacementTypes(Type *PrivType,
                           SmallVectorImpl<Type *> &ReplacementTypes) {
    // TODO: For now we expand the privatization type to the fullest which can
    //       lead to dead arguments that need to be removed later.
    assert(PrivType && "Expected privatizable type!");

    // Traverse the type, extract constituate types on the outermost level.
    if (auto *PrivStructType = dyn_cast<StructType>(PrivType)) {
      for (unsigned u = 0, e = PrivStructType->getNumElements(); u < e; u++)
        ReplacementTypes.push_back(PrivStructType->getElementType(u));
    } else if (auto *PrivArrayType = dyn_cast<ArrayType>(PrivType)) {
      ReplacementTypes.append(PrivArrayType->getNumElements(),
                              PrivArrayType->getElementType());
    } else {
      ReplacementTypes.push_back(PrivType);
    }
  }

  /// Initialize \p Base according to the type \p PrivType at position \p IP.
  /// The values needed are taken from the arguments of \p F starting at
  /// position \p ArgNo.
  static void createInitialization(Type *PrivType, Value &Base, Function &F,
                                   unsigned ArgNo, Instruction &IP) {
    assert(PrivType && "Expected privatizable type!");

    IRBuilder<NoFolder> IRB(&IP);
    const DataLayout &DL = F.getParent()->getDataLayout();

    // Traverse the type, build GEPs and stores.
    if (auto *PrivStructType = dyn_cast<StructType>(PrivType)) {
      const StructLayout *PrivStructLayout = DL.getStructLayout(PrivStructType);
      for (unsigned u = 0, e = PrivStructType->getNumElements(); u < e; u++) {
        Type *PointeeTy = PrivStructType->getElementType(u)->getPointerTo();
        Value *Ptr = constructPointer(
            PointeeTy, &Base, PrivStructLayout->getElementOffset(u), IRB, DL);
        new StoreInst(F.getArg(ArgNo + u), Ptr, &IP);
      }
    } else if (auto *PrivArrayType = dyn_cast<ArrayType>(PrivType)) {
      Type *PointeePtrTy = PrivArrayType->getElementType()->getPointerTo();
      uint64_t PointeeTySize = DL.getTypeStoreSize(PointeePtrTy);
      for (unsigned u = 0, e = PrivArrayType->getNumElements(); u < e; u++) {
        Value *Ptr =
            constructPointer(PointeePtrTy, &Base, u * PointeeTySize, IRB, DL);
        new StoreInst(F.getArg(ArgNo + u), Ptr, &IP);
      }
    } else {
      new StoreInst(F.getArg(ArgNo), &Base, &IP);
    }
  }

  /// Extract values from \p Base according to the type \p PrivType at the
  /// call position \p ACS. The values are appended to \p ReplacementValues.
  void createReplacementValues(Type *PrivType, AbstractCallSite ACS,
                               Value *Base,
                               SmallVectorImpl<Value *> &ReplacementValues) {
    assert(Base && "Expected base value!");
    assert(PrivType && "Expected privatizable type!");
    Instruction *IP = ACS.getInstruction();

    IRBuilder<NoFolder> IRB(IP);
    const DataLayout &DL = IP->getModule()->getDataLayout();

    if (Base->getType()->getPointerElementType() != PrivType)
      Base = BitCastInst::CreateBitOrPointerCast(Base, PrivType->getPointerTo(),
                                                 "", ACS.getInstruction());

    // TODO: Improve the alignment of the loads.
    // Traverse the type, build GEPs and loads.
    if (auto *PrivStructType = dyn_cast<StructType>(PrivType)) {
      const StructLayout *PrivStructLayout = DL.getStructLayout(PrivStructType);
      for (unsigned u = 0, e = PrivStructType->getNumElements(); u < e; u++) {
        Type *PointeeTy = PrivStructType->getElementType(u);
        Value *Ptr =
            constructPointer(PointeeTy->getPointerTo(), Base,
                             PrivStructLayout->getElementOffset(u), IRB, DL);
        LoadInst *L = new LoadInst(PointeeTy, Ptr, "", IP);
        L->setAlignment(Align(1));
        ReplacementValues.push_back(L);
      }
    } else if (auto *PrivArrayType = dyn_cast<ArrayType>(PrivType)) {
      Type *PointeeTy = PrivArrayType->getElementType();
      uint64_t PointeeTySize = DL.getTypeStoreSize(PointeeTy);
      Type *PointeePtrTy = PointeeTy->getPointerTo();
      for (unsigned u = 0, e = PrivArrayType->getNumElements(); u < e; u++) {
        Value *Ptr =
            constructPointer(PointeePtrTy, Base, u * PointeeTySize, IRB, DL);
        LoadInst *L = new LoadInst(PointeePtrTy, Ptr, "", IP);
        L->setAlignment(Align(1));
        ReplacementValues.push_back(L);
      }
    } else {
      LoadInst *L = new LoadInst(PrivType, Base, "", IP);
      L->setAlignment(Align(1));
      ReplacementValues.push_back(L);
    }
  }

  /// See AbstractAttribute::manifest(...)
  ChangeStatus manifest(Attributor &A) override {
    if (!PrivatizableType.hasValue())
      return ChangeStatus::UNCHANGED;
    assert(PrivatizableType.getValue() && "Expected privatizable type!");

    // Collect all tail calls in the function as we cannot allow new allocas to
    // escape into tail recursion.
    // TODO: Be smarter about new allocas escaping into tail calls.
    SmallVector<CallInst *, 16> TailCalls;
    if (!A.checkForAllInstructions(
            [&](Instruction &I) {
              CallInst &CI = cast<CallInst>(I);
              if (CI.isTailCall())
                TailCalls.push_back(&CI);
              return true;
            },
            *this, {Instruction::Call}))
      return ChangeStatus::UNCHANGED;

    Argument *Arg = getAssociatedArgument();

    // Callback to repair the associated function. A new alloca is placed at the
    // beginning and initialized with the values passed through arguments. The
    // new alloca replaces the use of the old pointer argument.
    Attributor::ArgumentReplacementInfo::CalleeRepairCBTy FnRepairCB =
        [=](const Attributor::ArgumentReplacementInfo &ARI,
            Function &ReplacementFn, Function::arg_iterator ArgIt) {
          BasicBlock &EntryBB = ReplacementFn.getEntryBlock();
          Instruction *IP = &*EntryBB.getFirstInsertionPt();
          auto *AI = new AllocaInst(PrivatizableType.getValue(), 0,
                                    Arg->getName() + ".priv", IP);
          createInitialization(PrivatizableType.getValue(), *AI, ReplacementFn,
                               ArgIt->getArgNo(), *IP);
          Arg->replaceAllUsesWith(AI);

          for (CallInst *CI : TailCalls)
            CI->setTailCall(false);
        };

    // Callback to repair a call site of the associated function. The elements
    // of the privatizable type are loaded prior to the call and passed to the
    // new function version.
    Attributor::ArgumentReplacementInfo::ACSRepairCBTy ACSRepairCB =
        [=](const Attributor::ArgumentReplacementInfo &ARI,
            AbstractCallSite ACS, SmallVectorImpl<Value *> &NewArgOperands) {
          createReplacementValues(
              PrivatizableType.getValue(), ACS,
              ACS.getCallArgOperand(ARI.getReplacedArg().getArgNo()),
              NewArgOperands);
        };

    // Collect the types that will replace the privatizable type in the function
    // signature.
    SmallVector<Type *, 16> ReplacementTypes;
    identifyReplacementTypes(PrivatizableType.getValue(), ReplacementTypes);

    // Register a rewrite of the argument.
    if (A.registerFunctionSignatureRewrite(*Arg, ReplacementTypes,
                                           std::move(FnRepairCB),
                                           std::move(ACSRepairCB)))
      return ChangeStatus::CHANGED;
    return ChangeStatus::UNCHANGED;
  }

  /// See AbstractAttribute::trackStatistics()
  void trackStatistics() const override {
    STATS_DECLTRACK_ARG_ATTR(privatizable_ptr);
  }
};

struct AAPrivatizablePtrFloating : public AAPrivatizablePtrImpl {
  AAPrivatizablePtrFloating(const IRPosition &IRP, Attributor &A)
      : AAPrivatizablePtrImpl(IRP, A) {}

  /// See AbstractAttribute::initialize(...).
  virtual void initialize(Attributor &A) override {
    // TODO: We can privatize more than arguments.
    indicatePessimisticFixpoint();
  }

  ChangeStatus updateImpl(Attributor &A) override {
    llvm_unreachable("AAPrivatizablePtr(Floating|Returned|CallSiteReturned)::"
                     "updateImpl will not be called");
  }

  /// See AAPrivatizablePtrImpl::identifyPrivatizableType(...)
  Optional<Type *> identifyPrivatizableType(Attributor &A) override {
    Value *Obj =
        GetUnderlyingObject(&getAssociatedValue(), A.getInfoCache().getDL());
    if (!Obj) {
      LLVM_DEBUG(dbgs() << "[AAPrivatizablePtr] No underlying object found!\n");
      return nullptr;
    }

    if (auto *AI = dyn_cast<AllocaInst>(Obj))
      if (auto *CI = dyn_cast<ConstantInt>(AI->getArraySize()))
        if (CI->isOne())
          return Obj->getType()->getPointerElementType();
    if (auto *Arg = dyn_cast<Argument>(Obj)) {
      auto &PrivArgAA =
          A.getAAFor<AAPrivatizablePtr>(*this, IRPosition::argument(*Arg));
      if (PrivArgAA.isAssumedPrivatizablePtr())
        return Obj->getType()->getPointerElementType();
    }

    LLVM_DEBUG(dbgs() << "[AAPrivatizablePtr] Underlying object neither valid "
                         "alloca nor privatizable argument: "
                      << *Obj << "!\n");
    return nullptr;
  }

  /// See AbstractAttribute::trackStatistics()
  void trackStatistics() const override {
    STATS_DECLTRACK_FLOATING_ATTR(privatizable_ptr);
  }
};

struct AAPrivatizablePtrCallSiteArgument final
    : public AAPrivatizablePtrFloating {
  AAPrivatizablePtrCallSiteArgument(const IRPosition &IRP, Attributor &A)
      : AAPrivatizablePtrFloating(IRP, A) {}

  /// See AbstractAttribute::initialize(...).
  void initialize(Attributor &A) override {
    if (getIRPosition().hasAttr(Attribute::ByVal))
      indicateOptimisticFixpoint();
  }

  /// See AbstractAttribute::updateImpl(...).
  ChangeStatus updateImpl(Attributor &A) override {
    PrivatizableType = identifyPrivatizableType(A);
    if (!PrivatizableType.hasValue())
      return ChangeStatus::UNCHANGED;
    if (!PrivatizableType.getValue())
      return indicatePessimisticFixpoint();

    const IRPosition &IRP = getIRPosition();
    auto &NoCaptureAA = A.getAAFor<AANoCapture>(*this, IRP);
    if (!NoCaptureAA.isAssumedNoCapture()) {
      LLVM_DEBUG(dbgs() << "[AAPrivatizablePtr] pointer might be captured!\n");
      return indicatePessimisticFixpoint();
    }

    auto &NoAliasAA = A.getAAFor<AANoAlias>(*this, IRP);
    if (!NoAliasAA.isAssumedNoAlias()) {
      LLVM_DEBUG(dbgs() << "[AAPrivatizablePtr] pointer might alias!\n");
      return indicatePessimisticFixpoint();
    }

    const auto &MemBehaviorAA = A.getAAFor<AAMemoryBehavior>(*this, IRP);
    if (!MemBehaviorAA.isAssumedReadOnly()) {
      LLVM_DEBUG(dbgs() << "[AAPrivatizablePtr] pointer is written!\n");
      return indicatePessimisticFixpoint();
    }

    return ChangeStatus::UNCHANGED;
  }

  /// See AbstractAttribute::trackStatistics()
  void trackStatistics() const override {
    STATS_DECLTRACK_CSARG_ATTR(privatizable_ptr);
  }
};

struct AAPrivatizablePtrCallSiteReturned final
    : public AAPrivatizablePtrFloating {
  AAPrivatizablePtrCallSiteReturned(const IRPosition &IRP, Attributor &A)
      : AAPrivatizablePtrFloating(IRP, A) {}

  /// See AbstractAttribute::initialize(...).
  void initialize(Attributor &A) override {
    // TODO: We can privatize more than arguments.
    indicatePessimisticFixpoint();
  }

  /// See AbstractAttribute::trackStatistics()
  void trackStatistics() const override {
    STATS_DECLTRACK_CSRET_ATTR(privatizable_ptr);
  }
};

struct AAPrivatizablePtrReturned final : public AAPrivatizablePtrFloating {
  AAPrivatizablePtrReturned(const IRPosition &IRP, Attributor &A)
      : AAPrivatizablePtrFloating(IRP, A) {}

  /// See AbstractAttribute::initialize(...).
  void initialize(Attributor &A) override {
    // TODO: We can privatize more than arguments.
    indicatePessimisticFixpoint();
  }

  /// See AbstractAttribute::trackStatistics()
  void trackStatistics() const override {
    STATS_DECLTRACK_FNRET_ATTR(privatizable_ptr);
  }
};

/// -------------------- Memory Behavior Attributes ----------------------------
/// Includes read-none, read-only, and write-only.
/// ----------------------------------------------------------------------------
struct AAMemoryBehaviorImpl : public AAMemoryBehavior {
  AAMemoryBehaviorImpl(const IRPosition &IRP, Attributor &A)
      : AAMemoryBehavior(IRP, A) {}

  /// See AbstractAttribute::initialize(...).
  void initialize(Attributor &A) override {
    intersectAssumedBits(BEST_STATE);
    getKnownStateFromValue(getIRPosition(), getState());
    IRAttribute::initialize(A);
  }

  /// Return the memory behavior information encoded in the IR for \p IRP.
  static void getKnownStateFromValue(const IRPosition &IRP,
                                     BitIntegerState &State,
                                     bool IgnoreSubsumingPositions = false) {
    SmallVector<Attribute, 2> Attrs;
    IRP.getAttrs(AttrKinds, Attrs, IgnoreSubsumingPositions);
    for (const Attribute &Attr : Attrs) {
      switch (Attr.getKindAsEnum()) {
      case Attribute::ReadNone:
        State.addKnownBits(NO_ACCESSES);
        break;
      case Attribute::ReadOnly:
        State.addKnownBits(NO_WRITES);
        break;
      case Attribute::WriteOnly:
        State.addKnownBits(NO_READS);
        break;
      default:
        llvm_unreachable("Unexpected attribute!");
      }
    }

    if (auto *I = dyn_cast<Instruction>(&IRP.getAnchorValue())) {
      if (!I->mayReadFromMemory())
        State.addKnownBits(NO_READS);
      if (!I->mayWriteToMemory())
        State.addKnownBits(NO_WRITES);
    }
  }

  /// See AbstractAttribute::getDeducedAttributes(...).
  void getDeducedAttributes(LLVMContext &Ctx,
                            SmallVectorImpl<Attribute> &Attrs) const override {
    assert(Attrs.size() == 0);
    if (isAssumedReadNone())
      Attrs.push_back(Attribute::get(Ctx, Attribute::ReadNone));
    else if (isAssumedReadOnly())
      Attrs.push_back(Attribute::get(Ctx, Attribute::ReadOnly));
    else if (isAssumedWriteOnly())
      Attrs.push_back(Attribute::get(Ctx, Attribute::WriteOnly));
    assert(Attrs.size() <= 1);
  }

  /// See AbstractAttribute::manifest(...).
  ChangeStatus manifest(Attributor &A) override {
    if (hasAttr(Attribute::ReadNone, /* IgnoreSubsumingPositions */ true))
      return ChangeStatus::UNCHANGED;

    const IRPosition &IRP = getIRPosition();

    // Check if we would improve the existing attributes first.
    SmallVector<Attribute, 4> DeducedAttrs;
    getDeducedAttributes(IRP.getAnchorValue().getContext(), DeducedAttrs);
    if (llvm::all_of(DeducedAttrs, [&](const Attribute &Attr) {
          return IRP.hasAttr(Attr.getKindAsEnum(),
                             /* IgnoreSubsumingPositions */ true);
        }))
      return ChangeStatus::UNCHANGED;

    // Clear existing attributes.
    IRP.removeAttrs(AttrKinds);

    // Use the generic manifest method.
    return IRAttribute::manifest(A);
  }

  /// See AbstractState::getAsStr().
  const std::string getAsStr() const override {
    if (isAssumedReadNone())
      return "readnone";
    if (isAssumedReadOnly())
      return "readonly";
    if (isAssumedWriteOnly())
      return "writeonly";
    return "may-read/write";
  }

  /// The set of IR attributes AAMemoryBehavior deals with.
  static const Attribute::AttrKind AttrKinds[3];
};

const Attribute::AttrKind AAMemoryBehaviorImpl::AttrKinds[] = {
    Attribute::ReadNone, Attribute::ReadOnly, Attribute::WriteOnly};

/// Memory behavior attribute for a floating value.
struct AAMemoryBehaviorFloating : AAMemoryBehaviorImpl {
  AAMemoryBehaviorFloating(const IRPosition &IRP, Attributor &A)
      : AAMemoryBehaviorImpl(IRP, A) {}

  /// See AbstractAttribute::initialize(...).
  void initialize(Attributor &A) override {
    AAMemoryBehaviorImpl::initialize(A);
    // Initialize the use vector with all direct uses of the associated value.
    for (const Use &U : getAssociatedValue().uses())
      Uses.insert(&U);
  }

  /// See AbstractAttribute::updateImpl(...).
  ChangeStatus updateImpl(Attributor &A) override;

  /// See AbstractAttribute::trackStatistics()
  void trackStatistics() const override {
    if (isAssumedReadNone())
      STATS_DECLTRACK_FLOATING_ATTR(readnone)
    else if (isAssumedReadOnly())
      STATS_DECLTRACK_FLOATING_ATTR(readonly)
    else if (isAssumedWriteOnly())
      STATS_DECLTRACK_FLOATING_ATTR(writeonly)
  }

private:
  /// Return true if users of \p UserI might access the underlying
  /// variable/location described by \p U and should therefore be analyzed.
  bool followUsersOfUseIn(Attributor &A, const Use *U,
                          const Instruction *UserI);

  /// Update the state according to the effect of use \p U in \p UserI.
  void analyzeUseIn(Attributor &A, const Use *U, const Instruction *UserI);

protected:
  /// Container for (transitive) uses of the associated argument.
  SetVector<const Use *> Uses;
};

/// Memory behavior attribute for function argument.
struct AAMemoryBehaviorArgument : AAMemoryBehaviorFloating {
  AAMemoryBehaviorArgument(const IRPosition &IRP, Attributor &A)
      : AAMemoryBehaviorFloating(IRP, A) {}

  /// See AbstractAttribute::initialize(...).
  void initialize(Attributor &A) override {
    intersectAssumedBits(BEST_STATE);
    const IRPosition &IRP = getIRPosition();
    // TODO: Make IgnoreSubsumingPositions a property of an IRAttribute so we
    // can query it when we use has/getAttr. That would allow us to reuse the
    // initialize of the base class here.
    bool HasByVal =
        IRP.hasAttr({Attribute::ByVal}, /* IgnoreSubsumingPositions */ true);
    getKnownStateFromValue(IRP, getState(),
                           /* IgnoreSubsumingPositions */ HasByVal);

    // Initialize the use vector with all direct uses of the associated value.
    Argument *Arg = getAssociatedArgument();
    if (!Arg || !A.isFunctionIPOAmendable(*(Arg->getParent()))) {
      indicatePessimisticFixpoint();
    } else {
      // Initialize the use vector with all direct uses of the associated value.
      for (const Use &U : Arg->uses())
        Uses.insert(&U);
    }
  }

  ChangeStatus manifest(Attributor &A) override {
    // TODO: Pointer arguments are not supported on vectors of pointers yet.
    if (!getAssociatedValue().getType()->isPointerTy())
      return ChangeStatus::UNCHANGED;

    // TODO: From readattrs.ll: "inalloca parameters are always
    //                           considered written"
    if (hasAttr({Attribute::InAlloca})) {
      removeKnownBits(NO_WRITES);
      removeAssumedBits(NO_WRITES);
    }
    return AAMemoryBehaviorFloating::manifest(A);
  }

  /// See AbstractAttribute::trackStatistics()
  void trackStatistics() const override {
    if (isAssumedReadNone())
      STATS_DECLTRACK_ARG_ATTR(readnone)
    else if (isAssumedReadOnly())
      STATS_DECLTRACK_ARG_ATTR(readonly)
    else if (isAssumedWriteOnly())
      STATS_DECLTRACK_ARG_ATTR(writeonly)
  }
};

struct AAMemoryBehaviorCallSiteArgument final : AAMemoryBehaviorArgument {
  AAMemoryBehaviorCallSiteArgument(const IRPosition &IRP, Attributor &A)
      : AAMemoryBehaviorArgument(IRP, A) {}

  /// See AbstractAttribute::initialize(...).
  void initialize(Attributor &A) override {
    if (Argument *Arg = getAssociatedArgument()) {
      if (Arg->hasByValAttr()) {
        addKnownBits(NO_WRITES);
        removeKnownBits(NO_READS);
        removeAssumedBits(NO_READS);
      }
    } else {
    }
    AAMemoryBehaviorArgument::initialize(A);
  }

  /// See AbstractAttribute::updateImpl(...).
  ChangeStatus updateImpl(Attributor &A) override {
    // TODO: Once we have call site specific value information we can provide
    //       call site specific liveness liveness information and then it makes
    //       sense to specialize attributes for call sites arguments instead of
    //       redirecting requests to the callee argument.
    Argument *Arg = getAssociatedArgument();
    const IRPosition &ArgPos = IRPosition::argument(*Arg);
    auto &ArgAA = A.getAAFor<AAMemoryBehavior>(*this, ArgPos);
    return clampStateAndIndicateChange(
        getState(),
        static_cast<const AAMemoryBehavior::StateType &>(ArgAA.getState()));
  }

  /// See AbstractAttribute::trackStatistics()
  void trackStatistics() const override {
    if (isAssumedReadNone())
      STATS_DECLTRACK_CSARG_ATTR(readnone)
    else if (isAssumedReadOnly())
      STATS_DECLTRACK_CSARG_ATTR(readonly)
    else if (isAssumedWriteOnly())
      STATS_DECLTRACK_CSARG_ATTR(writeonly)
  }
};

/// Memory behavior attribute for a call site return position.
struct AAMemoryBehaviorCallSiteReturned final : AAMemoryBehaviorFloating {
  AAMemoryBehaviorCallSiteReturned(const IRPosition &IRP, Attributor &A)
      : AAMemoryBehaviorFloating(IRP, A) {}

  /// See AbstractAttribute::manifest(...).
  ChangeStatus manifest(Attributor &A) override {
    // We do not annotate returned values.
    return ChangeStatus::UNCHANGED;
  }

  /// See AbstractAttribute::trackStatistics()
  void trackStatistics() const override {}
};

/// An AA to represent the memory behavior function attributes.
struct AAMemoryBehaviorFunction final : public AAMemoryBehaviorImpl {
  AAMemoryBehaviorFunction(const IRPosition &IRP, Attributor &A)
      : AAMemoryBehaviorImpl(IRP, A) {}

  /// See AbstractAttribute::updateImpl(Attributor &A).
  virtual ChangeStatus updateImpl(Attributor &A) override;

  /// See AbstractAttribute::manifest(...).
  ChangeStatus manifest(Attributor &A) override {
    Function &F = cast<Function>(getAnchorValue());
    if (isAssumedReadNone()) {
      F.removeFnAttr(Attribute::ArgMemOnly);
      F.removeFnAttr(Attribute::InaccessibleMemOnly);
      F.removeFnAttr(Attribute::InaccessibleMemOrArgMemOnly);
    }
    return AAMemoryBehaviorImpl::manifest(A);
  }

  /// See AbstractAttribute::trackStatistics()
  void trackStatistics() const override {
    if (isAssumedReadNone())
      STATS_DECLTRACK_FN_ATTR(readnone)
    else if (isAssumedReadOnly())
      STATS_DECLTRACK_FN_ATTR(readonly)
    else if (isAssumedWriteOnly())
      STATS_DECLTRACK_FN_ATTR(writeonly)
  }
};

/// AAMemoryBehavior attribute for call sites.
struct AAMemoryBehaviorCallSite final : AAMemoryBehaviorImpl {
  AAMemoryBehaviorCallSite(const IRPosition &IRP, Attributor &A)
      : AAMemoryBehaviorImpl(IRP, A) {}

  /// See AbstractAttribute::initialize(...).
  void initialize(Attributor &A) override {
    AAMemoryBehaviorImpl::initialize(A);
    Function *F = getAssociatedFunction();
    if (!F || !A.isFunctionIPOAmendable(*F))
      indicatePessimisticFixpoint();
  }

  /// See AbstractAttribute::updateImpl(...).
  ChangeStatus updateImpl(Attributor &A) override {
    // TODO: Once we have call site specific value information we can provide
    //       call site specific liveness liveness information and then it makes
    //       sense to specialize attributes for call sites arguments instead of
    //       redirecting requests to the callee argument.
    Function *F = getAssociatedFunction();
    const IRPosition &FnPos = IRPosition::function(*F);
    auto &FnAA = A.getAAFor<AAMemoryBehavior>(*this, FnPos);
    return clampStateAndIndicateChange(
        getState(),
        static_cast<const AAMemoryBehavior::StateType &>(FnAA.getState()));
  }

  /// See AbstractAttribute::trackStatistics()
  void trackStatistics() const override {
    if (isAssumedReadNone())
      STATS_DECLTRACK_CS_ATTR(readnone)
    else if (isAssumedReadOnly())
      STATS_DECLTRACK_CS_ATTR(readonly)
    else if (isAssumedWriteOnly())
      STATS_DECLTRACK_CS_ATTR(writeonly)
  }
};

ChangeStatus AAMemoryBehaviorFunction::updateImpl(Attributor &A) {

  // The current assumed state used to determine a change.
  auto AssumedState = getAssumed();

  auto CheckRWInst = [&](Instruction &I) {
    // If the instruction has an own memory behavior state, use it to restrict
    // the local state. No further analysis is required as the other memory
    // state is as optimistic as it gets.
    if (const auto *CB = dyn_cast<CallBase>(&I)) {
      const auto &MemBehaviorAA = A.getAAFor<AAMemoryBehavior>(
          *this, IRPosition::callsite_function(*CB));
      intersectAssumedBits(MemBehaviorAA.getAssumed());
      return !isAtFixpoint();
    }

    // Remove access kind modifiers if necessary.
    if (I.mayReadFromMemory())
      removeAssumedBits(NO_READS);
    if (I.mayWriteToMemory())
      removeAssumedBits(NO_WRITES);
    return !isAtFixpoint();
  };

  if (!A.checkForAllReadWriteInstructions(CheckRWInst, *this))
    return indicatePessimisticFixpoint();

  return (AssumedState != getAssumed()) ? ChangeStatus::CHANGED
                                        : ChangeStatus::UNCHANGED;
}

ChangeStatus AAMemoryBehaviorFloating::updateImpl(Attributor &A) {

  const IRPosition &IRP = getIRPosition();
  const IRPosition &FnPos = IRPosition::function_scope(IRP);
  AAMemoryBehavior::StateType &S = getState();

  // First, check the function scope. We take the known information and we avoid
  // work if the assumed information implies the current assumed information for
  // this attribute. This is a valid for all but byval arguments.
  Argument *Arg = IRP.getAssociatedArgument();
  AAMemoryBehavior::base_t FnMemAssumedState =
      AAMemoryBehavior::StateType::getWorstState();
  if (!Arg || !Arg->hasByValAttr()) {
    const auto &FnMemAA = A.getAAFor<AAMemoryBehavior>(
        *this, FnPos, /* TrackDependence */ true, DepClassTy::OPTIONAL);
    FnMemAssumedState = FnMemAA.getAssumed();
    S.addKnownBits(FnMemAA.getKnown());
    if ((S.getAssumed() & FnMemAA.getAssumed()) == S.getAssumed())
      return ChangeStatus::UNCHANGED;
  }

  // Make sure the value is not captured (except through "return"), if
  // it is, any information derived would be irrelevant anyway as we cannot
  // check the potential aliases introduced by the capture. However, no need
  // to fall back to anythign less optimistic than the function state.
  const auto &ArgNoCaptureAA = A.getAAFor<AANoCapture>(
      *this, IRP, /* TrackDependence */ true, DepClassTy::OPTIONAL);
  if (!ArgNoCaptureAA.isAssumedNoCaptureMaybeReturned()) {
    S.intersectAssumedBits(FnMemAssumedState);
    return ChangeStatus::CHANGED;
  }

  // The current assumed state used to determine a change.
  auto AssumedState = S.getAssumed();

  // Liveness information to exclude dead users.
  // TODO: Take the FnPos once we have call site specific liveness information.
  const auto &LivenessAA = A.getAAFor<AAIsDead>(
      *this, IRPosition::function(*IRP.getAssociatedFunction()),
      /* TrackDependence */ false);

  // Visit and expand uses until all are analyzed or a fixpoint is reached.
  for (unsigned i = 0; i < Uses.size() && !isAtFixpoint(); i++) {
    const Use *U = Uses[i];
    Instruction *UserI = cast<Instruction>(U->getUser());
    LLVM_DEBUG(dbgs() << "[AAMemoryBehavior] Use: " << **U << " in " << *UserI
                      << " [Dead: " << (A.isAssumedDead(*U, this, &LivenessAA))
                      << "]\n");
    if (A.isAssumedDead(*U, this, &LivenessAA))
      continue;

    // Droppable users, e.g., llvm::assume does not actually perform any action.
    if (UserI->isDroppable())
      continue;

    // Check if the users of UserI should also be visited.
    if (followUsersOfUseIn(A, U, UserI))
      for (const Use &UserIUse : UserI->uses())
        Uses.insert(&UserIUse);

    // If UserI might touch memory we analyze the use in detail.
    if (UserI->mayReadOrWriteMemory())
      analyzeUseIn(A, U, UserI);
  }

  return (AssumedState != getAssumed()) ? ChangeStatus::CHANGED
                                        : ChangeStatus::UNCHANGED;
}

bool AAMemoryBehaviorFloating::followUsersOfUseIn(Attributor &A, const Use *U,
                                                  const Instruction *UserI) {
  // The loaded value is unrelated to the pointer argument, no need to
  // follow the users of the load.
  if (isa<LoadInst>(UserI))
    return false;

  // By default we follow all uses assuming UserI might leak information on U,
  // we have special handling for call sites operands though.
  const auto *CB = dyn_cast<CallBase>(UserI);
  if (!CB || !CB->isArgOperand(U))
    return true;

  // If the use is a call argument known not to be captured, the users of
  // the call do not need to be visited because they have to be unrelated to
  // the input. Note that this check is not trivial even though we disallow
  // general capturing of the underlying argument. The reason is that the
  // call might the argument "through return", which we allow and for which we
  // need to check call users.
  if (U->get()->getType()->isPointerTy()) {
    unsigned ArgNo = CB->getArgOperandNo(U);
    const auto &ArgNoCaptureAA = A.getAAFor<AANoCapture>(
        *this, IRPosition::callsite_argument(*CB, ArgNo),
        /* TrackDependence */ true, DepClassTy::OPTIONAL);
    return !ArgNoCaptureAA.isAssumedNoCapture();
  }

  return true;
}

void AAMemoryBehaviorFloating::analyzeUseIn(Attributor &A, const Use *U,
                                            const Instruction *UserI) {
  assert(UserI->mayReadOrWriteMemory());

  switch (UserI->getOpcode()) {
  default:
    // TODO: Handle all atomics and other side-effect operations we know of.
    break;
  case Instruction::Load:
    // Loads cause the NO_READS property to disappear.
    removeAssumedBits(NO_READS);
    return;

  case Instruction::Store:
    // Stores cause the NO_WRITES property to disappear if the use is the
    // pointer operand. Note that we do assume that capturing was taken care of
    // somewhere else.
    if (cast<StoreInst>(UserI)->getPointerOperand() == U->get())
      removeAssumedBits(NO_WRITES);
    return;

  case Instruction::Call:
  case Instruction::CallBr:
  case Instruction::Invoke: {
    // For call sites we look at the argument memory behavior attribute (this
    // could be recursive!) in order to restrict our own state.
    const auto *CB = cast<CallBase>(UserI);

    // Give up on operand bundles.
    if (CB->isBundleOperand(U)) {
      indicatePessimisticFixpoint();
      return;
    }

    // Calling a function does read the function pointer, maybe write it if the
    // function is self-modifying.
    if (CB->isCallee(U)) {
      removeAssumedBits(NO_READS);
      break;
    }

    // Adjust the possible access behavior based on the information on the
    // argument.
    IRPosition Pos;
    if (U->get()->getType()->isPointerTy())
      Pos = IRPosition::callsite_argument(*CB, CB->getArgOperandNo(U));
    else
      Pos = IRPosition::callsite_function(*CB);
    const auto &MemBehaviorAA = A.getAAFor<AAMemoryBehavior>(
        *this, Pos,
        /* TrackDependence */ true, DepClassTy::OPTIONAL);
    // "assumed" has at most the same bits as the MemBehaviorAA assumed
    // and at least "known".
    intersectAssumedBits(MemBehaviorAA.getAssumed());
    return;
  }
  };

  // Generally, look at the "may-properties" and adjust the assumed state if we
  // did not trigger special handling before.
  if (UserI->mayReadFromMemory())
    removeAssumedBits(NO_READS);
  if (UserI->mayWriteToMemory())
    removeAssumedBits(NO_WRITES);
}

} // namespace

/// -------------------- Memory Locations Attributes ---------------------------
/// Includes read-none, argmemonly, inaccessiblememonly,
/// inaccessiblememorargmemonly
/// ----------------------------------------------------------------------------

std::string AAMemoryLocation::getMemoryLocationsAsStr(
    AAMemoryLocation::MemoryLocationsKind MLK) {
  if (0 == (MLK & AAMemoryLocation::NO_LOCATIONS))
    return "all memory";
  if (MLK == AAMemoryLocation::NO_LOCATIONS)
    return "no memory";
  std::string S = "memory:";
  if (0 == (MLK & AAMemoryLocation::NO_LOCAL_MEM))
    S += "stack,";
  if (0 == (MLK & AAMemoryLocation::NO_CONST_MEM))
    S += "constant,";
  if (0 == (MLK & AAMemoryLocation::NO_GLOBAL_INTERNAL_MEM))
    S += "internal global,";
  if (0 == (MLK & AAMemoryLocation::NO_GLOBAL_EXTERNAL_MEM))
    S += "external global,";
  if (0 == (MLK & AAMemoryLocation::NO_ARGUMENT_MEM))
    S += "argument,";
  if (0 == (MLK & AAMemoryLocation::NO_INACCESSIBLE_MEM))
    S += "inaccessible,";
  if (0 == (MLK & AAMemoryLocation::NO_MALLOCED_MEM))
    S += "malloced,";
  if (0 == (MLK & AAMemoryLocation::NO_UNKOWN_MEM))
    S += "unknown,";
  S.pop_back();
  return S;
}

namespace {
struct AAMemoryLocationImpl : public AAMemoryLocation {

  AAMemoryLocationImpl(const IRPosition &IRP, Attributor &A)
      : AAMemoryLocation(IRP, A), Allocator(A.Allocator) {
    for (unsigned u = 0; u < llvm::CTLog2<VALID_STATE>(); ++u)
      AccessKind2Accesses[u] = nullptr;
  }

  ~AAMemoryLocationImpl() {
    // The AccessSets are allocated via a BumpPtrAllocator, we call
    // the destructor manually.
    for (unsigned u = 0; u < llvm::CTLog2<VALID_STATE>(); ++u)
      if (AccessKind2Accesses[u])
        AccessKind2Accesses[u]->~AccessSet();
  }

  /// See AbstractAttribute::initialize(...).
  void initialize(Attributor &A) override {
    intersectAssumedBits(BEST_STATE);
    getKnownStateFromValue(getIRPosition(), getState());
    IRAttribute::initialize(A);
  }

  /// Return the memory behavior information encoded in the IR for \p IRP.
  static void getKnownStateFromValue(const IRPosition &IRP,
                                     BitIntegerState &State,
                                     bool IgnoreSubsumingPositions = false) {
    SmallVector<Attribute, 2> Attrs;
    IRP.getAttrs(AttrKinds, Attrs, IgnoreSubsumingPositions);
    for (const Attribute &Attr : Attrs) {
      switch (Attr.getKindAsEnum()) {
      case Attribute::ReadNone:
        State.addKnownBits(NO_LOCAL_MEM | NO_CONST_MEM);
        break;
      case Attribute::InaccessibleMemOnly:
        State.addKnownBits(inverseLocation(NO_INACCESSIBLE_MEM, true, true));
        break;
      case Attribute::ArgMemOnly:
        State.addKnownBits(inverseLocation(NO_ARGUMENT_MEM, true, true));
        break;
      case Attribute::InaccessibleMemOrArgMemOnly:
        State.addKnownBits(
            inverseLocation(NO_INACCESSIBLE_MEM | NO_ARGUMENT_MEM, true, true));
        break;
      default:
        llvm_unreachable("Unexpected attribute!");
      }
    }
  }

  /// See AbstractAttribute::getDeducedAttributes(...).
  void getDeducedAttributes(LLVMContext &Ctx,
                            SmallVectorImpl<Attribute> &Attrs) const override {
    assert(Attrs.size() == 0);
    if (isAssumedReadNone()) {
      Attrs.push_back(Attribute::get(Ctx, Attribute::ReadNone));
    } else if (getIRPosition().getPositionKind() == IRPosition::IRP_FUNCTION) {
      if (isAssumedInaccessibleMemOnly())
        Attrs.push_back(Attribute::get(Ctx, Attribute::InaccessibleMemOnly));
      else if (isAssumedArgMemOnly())
        Attrs.push_back(Attribute::get(Ctx, Attribute::ArgMemOnly));
      else if (isAssumedInaccessibleOrArgMemOnly())
        Attrs.push_back(
            Attribute::get(Ctx, Attribute::InaccessibleMemOrArgMemOnly));
    }
    assert(Attrs.size() <= 1);
  }

  /// See AbstractAttribute::manifest(...).
  ChangeStatus manifest(Attributor &A) override {
    const IRPosition &IRP = getIRPosition();

    // Check if we would improve the existing attributes first.
    SmallVector<Attribute, 4> DeducedAttrs;
    getDeducedAttributes(IRP.getAnchorValue().getContext(), DeducedAttrs);
    if (llvm::all_of(DeducedAttrs, [&](const Attribute &Attr) {
          return IRP.hasAttr(Attr.getKindAsEnum(),
                             /* IgnoreSubsumingPositions */ true);
        }))
      return ChangeStatus::UNCHANGED;

    // Clear existing attributes.
    IRP.removeAttrs(AttrKinds);
    if (isAssumedReadNone())
      IRP.removeAttrs(AAMemoryBehaviorImpl::AttrKinds);

    // Use the generic manifest method.
    return IRAttribute::manifest(A);
  }

  /// See AAMemoryLocation::checkForAllAccessesToMemoryKind(...).
  bool checkForAllAccessesToMemoryKind(
      function_ref<bool(const Instruction *, const Value *, AccessKind,
                        MemoryLocationsKind)>
          Pred,
      MemoryLocationsKind RequestedMLK) const override {
    if (!isValidState())
      return false;

    MemoryLocationsKind AssumedMLK = getAssumedNotAccessedLocation();
    if (AssumedMLK == NO_LOCATIONS)
      return true;

    unsigned Idx = 0;
    for (MemoryLocationsKind CurMLK = 1; CurMLK < NO_LOCATIONS;
         CurMLK *= 2, ++Idx) {
      if (CurMLK & RequestedMLK)
        continue;

      if (const AccessSet *Accesses = AccessKind2Accesses[Idx])
        for (const AccessInfo &AI : *Accesses)
          if (!Pred(AI.I, AI.Ptr, AI.Kind, CurMLK))
            return false;
    }

    return true;
  }

  ChangeStatus indicatePessimisticFixpoint() override {
    // If we give up and indicate a pessimistic fixpoint this instruction will
    // become an access for all potential access kinds:
    // TODO: Add pointers for argmemonly and globals to improve the results of
    //       checkForAllAccessesToMemoryKind.
    bool Changed = false;
    MemoryLocationsKind KnownMLK = getKnown();
    Instruction *I = dyn_cast<Instruction>(&getAssociatedValue());
    for (MemoryLocationsKind CurMLK = 1; CurMLK < NO_LOCATIONS; CurMLK *= 2)
      if (!(CurMLK & KnownMLK))
        updateStateAndAccessesMap(getState(), CurMLK, I, nullptr, Changed);
    return AAMemoryLocation::indicatePessimisticFixpoint();
  }

protected:
  /// Helper struct to tie together an instruction that has a read or write
  /// effect with the pointer it accesses (if any).
  struct AccessInfo {

    /// The instruction that caused the access.
    const Instruction *I;

    /// The base pointer that is accessed, or null if unknown.
    const Value *Ptr;

    /// The kind of access (read/write/read+write).
    AccessKind Kind;

    bool operator==(const AccessInfo &RHS) const {
      return I == RHS.I && Ptr == RHS.Ptr && Kind == RHS.Kind;
    }
    bool operator()(const AccessInfo &LHS, const AccessInfo &RHS) const {
      if (LHS.I != RHS.I)
        return LHS.I < RHS.I;
      if (LHS.Ptr != RHS.Ptr)
        return LHS.Ptr < RHS.Ptr;
      if (LHS.Kind != RHS.Kind)
        return LHS.Kind < RHS.Kind;
      return false;
    }
  };

  /// Mapping from *single* memory location kinds, e.g., LOCAL_MEM with the
  /// value of NO_LOCAL_MEM, to the accesses encountered for this memory kind.
  using AccessSet = SmallSet<AccessInfo, 2, AccessInfo>;
  AccessSet *AccessKind2Accesses[llvm::CTLog2<VALID_STATE>()];

  /// Return the kind(s) of location that may be accessed by \p V.
  AAMemoryLocation::MemoryLocationsKind
  categorizeAccessedLocations(Attributor &A, Instruction &I, bool &Changed);

  /// Update the state \p State and the AccessKind2Accesses given that \p I is
  /// an access to a \p MLK memory location with the access pointer \p Ptr.
  void updateStateAndAccessesMap(AAMemoryLocation::StateType &State,
                                 MemoryLocationsKind MLK, const Instruction *I,
                                 const Value *Ptr, bool &Changed) {
    // TODO: The kind should be determined at the call sites based on the
    // information we have there.
    AccessKind Kind = READ_WRITE;
    if (I) {
      Kind = I->mayReadFromMemory() ? READ : NONE;
      Kind = AccessKind(Kind | (I->mayWriteToMemory() ? WRITE : NONE));
    }

    assert(isPowerOf2_32(MLK) && "Expected a single location set!");
    auto *&Accesses = AccessKind2Accesses[llvm::Log2_32(MLK)];
    if (!Accesses)
      Accesses = new (Allocator) AccessSet();
    Changed |= Accesses->insert(AccessInfo{I, Ptr, Kind}).second;
    State.removeAssumedBits(MLK);
  }

  /// Determine the underlying locations kinds for \p Ptr, e.g., globals or
  /// arguments, and update the state and access map accordingly.
  void categorizePtrValue(Attributor &A, const Instruction &I, const Value &Ptr,
                          AAMemoryLocation::StateType &State, bool &Changed);

  /// Used to allocate access sets.
  BumpPtrAllocator &Allocator;

  /// The set of IR attributes AAMemoryLocation deals with.
  static const Attribute::AttrKind AttrKinds[4];
};

const Attribute::AttrKind AAMemoryLocationImpl::AttrKinds[] = {
    Attribute::ReadNone, Attribute::InaccessibleMemOnly, Attribute::ArgMemOnly,
    Attribute::InaccessibleMemOrArgMemOnly};

void AAMemoryLocationImpl::categorizePtrValue(
    Attributor &A, const Instruction &I, const Value &Ptr,
    AAMemoryLocation::StateType &State, bool &Changed) {
  LLVM_DEBUG(dbgs() << "[AAMemoryLocation] Categorize pointer locations for "
                    << Ptr << " ["
                    << getMemoryLocationsAsStr(State.getAssumed()) << "]\n");

  auto StripGEPCB = [](Value *V) -> Value * {
    auto *GEP = dyn_cast<GEPOperator>(V);
    while (GEP) {
      V = GEP->getPointerOperand();
      GEP = dyn_cast<GEPOperator>(V);
    }
    return V;
  };

  auto VisitValueCB = [&](Value &V, const Instruction *,
                          AAMemoryLocation::StateType &T,
                          bool Stripped) -> bool {
    assert(!isa<GEPOperator>(V) && "GEPs should have been stripped.");
    if (isa<UndefValue>(V))
      return true;
    if (auto *Arg = dyn_cast<Argument>(&V)) {
      if (Arg->hasByValAttr())
        updateStateAndAccessesMap(T, NO_LOCAL_MEM, &I, &V, Changed);
      else
        updateStateAndAccessesMap(T, NO_ARGUMENT_MEM, &I, &V, Changed);
      return true;
    }
    if (auto *GV = dyn_cast<GlobalValue>(&V)) {
      if (GV->hasLocalLinkage())
        updateStateAndAccessesMap(T, NO_GLOBAL_INTERNAL_MEM, &I, &V, Changed);
      else
        updateStateAndAccessesMap(T, NO_GLOBAL_EXTERNAL_MEM, &I, &V, Changed);
      return true;
    }
    if (isa<AllocaInst>(V)) {
      updateStateAndAccessesMap(T, NO_LOCAL_MEM, &I, &V, Changed);
      return true;
    }
    if (const auto *CB = dyn_cast<CallBase>(&V)) {
      const auto &NoAliasAA =
          A.getAAFor<AANoAlias>(*this, IRPosition::callsite_returned(*CB));
      if (NoAliasAA.isAssumedNoAlias()) {
        updateStateAndAccessesMap(T, NO_MALLOCED_MEM, &I, &V, Changed);
        return true;
      }
    }

    updateStateAndAccessesMap(T, NO_UNKOWN_MEM, &I, &V, Changed);
    LLVM_DEBUG(dbgs() << "[AAMemoryLocation] Ptr value cannot be categorized: "
                      << V << " -> " << getMemoryLocationsAsStr(T.getAssumed())
                      << "\n");
    return true;
  };

  if (!genericValueTraversal<AAMemoryLocation, AAMemoryLocation::StateType>(
          A, IRPosition::value(Ptr), *this, State, VisitValueCB, getCtxI(),
          /* MaxValues */ 32, StripGEPCB)) {
    LLVM_DEBUG(
        dbgs() << "[AAMemoryLocation] Pointer locations not categorized\n");
    updateStateAndAccessesMap(State, NO_UNKOWN_MEM, &I, nullptr, Changed);
  } else {
    LLVM_DEBUG(
        dbgs()
        << "[AAMemoryLocation] Accessed locations with pointer locations: "
        << getMemoryLocationsAsStr(State.getAssumed()) << "\n");
  }
}

AAMemoryLocation::MemoryLocationsKind
AAMemoryLocationImpl::categorizeAccessedLocations(Attributor &A, Instruction &I,
                                                  bool &Changed) {
  LLVM_DEBUG(dbgs() << "[AAMemoryLocation] Categorize accessed locations for "
                    << I << "\n");

  AAMemoryLocation::StateType AccessedLocs;
  AccessedLocs.intersectAssumedBits(NO_LOCATIONS);

  if (auto *CB = dyn_cast<CallBase>(&I)) {

    // First check if we assume any memory is access is visible.
    const auto &CBMemLocationAA =
        A.getAAFor<AAMemoryLocation>(*this, IRPosition::callsite_function(*CB));
    LLVM_DEBUG(dbgs() << "[AAMemoryLocation] Categorize call site: " << I
                      << " [" << CBMemLocationAA << "]\n");

    if (CBMemLocationAA.isAssumedReadNone())
      return NO_LOCATIONS;

    if (CBMemLocationAA.isAssumedInaccessibleMemOnly()) {
      updateStateAndAccessesMap(AccessedLocs, NO_INACCESSIBLE_MEM, &I, nullptr,
                                Changed);
      return AccessedLocs.getAssumed();
    }

    uint32_t CBAssumedNotAccessedLocs =
        CBMemLocationAA.getAssumedNotAccessedLocation();

    // Set the argmemonly and global bit as we handle them separately below.
    uint32_t CBAssumedNotAccessedLocsNoArgMem =
        CBAssumedNotAccessedLocs | NO_ARGUMENT_MEM | NO_GLOBAL_MEM;

    for (MemoryLocationsKind CurMLK = 1; CurMLK < NO_LOCATIONS; CurMLK *= 2) {
      if (CBAssumedNotAccessedLocsNoArgMem & CurMLK)
        continue;
      updateStateAndAccessesMap(AccessedLocs, CurMLK, &I, nullptr, Changed);
    }

    // Now handle global memory if it might be accessed. This is slightly tricky
    // as NO_GLOBAL_MEM has multiple bits set.
    bool HasGlobalAccesses = ((~CBAssumedNotAccessedLocs) & NO_GLOBAL_MEM);
    if (HasGlobalAccesses) {
      auto AccessPred = [&](const Instruction *, const Value *Ptr,
                            AccessKind Kind, MemoryLocationsKind MLK) {
        updateStateAndAccessesMap(AccessedLocs, MLK, &I, Ptr, Changed);
        return true;
      };
      if (!CBMemLocationAA.checkForAllAccessesToMemoryKind(
              AccessPred, inverseLocation(NO_GLOBAL_MEM, false, false)))
        return AccessedLocs.getWorstState();
    }

    LLVM_DEBUG(
        dbgs() << "[AAMemoryLocation] Accessed state before argument handling: "
               << getMemoryLocationsAsStr(AccessedLocs.getAssumed()) << "\n");

    // Now handle argument memory if it might be accessed.
    bool HasArgAccesses = ((~CBAssumedNotAccessedLocs) & NO_ARGUMENT_MEM);
    if (HasArgAccesses) {
      for (unsigned ArgNo = 0, E = CB->getNumArgOperands(); ArgNo < E;
           ++ArgNo) {

        // Skip non-pointer arguments.
        const Value *ArgOp = CB->getArgOperand(ArgNo);
        if (!ArgOp->getType()->isPtrOrPtrVectorTy())
          continue;

        // Skip readnone arguments.
        const IRPosition &ArgOpIRP = IRPosition::callsite_argument(*CB, ArgNo);
        const auto &ArgOpMemLocationAA = A.getAAFor<AAMemoryBehavior>(
            *this, ArgOpIRP, /* TrackDependence */ true, DepClassTy::OPTIONAL);

        if (ArgOpMemLocationAA.isAssumedReadNone())
          continue;

        // Categorize potentially accessed pointer arguments as if there was an
        // access instruction with them as pointer.
        categorizePtrValue(A, I, *ArgOp, AccessedLocs, Changed);
      }
    }

    LLVM_DEBUG(
        dbgs() << "[AAMemoryLocation] Accessed state after argument handling: "
               << getMemoryLocationsAsStr(AccessedLocs.getAssumed()) << "\n");

    return AccessedLocs.getAssumed();
  }

  if (const Value *Ptr = getPointerOperand(&I, /* AllowVolatile */ true)) {
    LLVM_DEBUG(
        dbgs() << "[AAMemoryLocation] Categorize memory access with pointer: "
               << I << " [" << *Ptr << "]\n");
    categorizePtrValue(A, I, *Ptr, AccessedLocs, Changed);
    return AccessedLocs.getAssumed();
  }

  LLVM_DEBUG(dbgs() << "[AAMemoryLocation] Failed to categorize instruction: "
                    << I << "\n");
  updateStateAndAccessesMap(AccessedLocs, NO_UNKOWN_MEM, &I, nullptr, Changed);
  return AccessedLocs.getAssumed();
}

/// An AA to represent the memory behavior function attributes.
struct AAMemoryLocationFunction final : public AAMemoryLocationImpl {
  AAMemoryLocationFunction(const IRPosition &IRP, Attributor &A)
      : AAMemoryLocationImpl(IRP, A) {}

  /// See AbstractAttribute::updateImpl(Attributor &A).
  virtual ChangeStatus updateImpl(Attributor &A) override {

    const auto &MemBehaviorAA = A.getAAFor<AAMemoryBehavior>(
        *this, getIRPosition(), /* TrackDependence */ false);
    if (MemBehaviorAA.isAssumedReadNone()) {
      if (MemBehaviorAA.isKnownReadNone())
        return indicateOptimisticFixpoint();
      assert(isAssumedReadNone() &&
             "AAMemoryLocation was not read-none but AAMemoryBehavior was!");
      A.recordDependence(MemBehaviorAA, *this, DepClassTy::OPTIONAL);
      return ChangeStatus::UNCHANGED;
    }

    // The current assumed state used to determine a change.
    auto AssumedState = getAssumed();
    bool Changed = false;

    auto CheckRWInst = [&](Instruction &I) {
      MemoryLocationsKind MLK = categorizeAccessedLocations(A, I, Changed);
      LLVM_DEBUG(dbgs() << "[AAMemoryLocation] Accessed locations for " << I
                        << ": " << getMemoryLocationsAsStr(MLK) << "\n");
      removeAssumedBits(inverseLocation(MLK, false, false));
      return true;
    };

    if (!A.checkForAllReadWriteInstructions(CheckRWInst, *this))
      return indicatePessimisticFixpoint();

    Changed |= AssumedState != getAssumed();
    return Changed ? ChangeStatus::CHANGED : ChangeStatus::UNCHANGED;
  }

  /// See AbstractAttribute::trackStatistics()
  void trackStatistics() const override {
    if (isAssumedReadNone())
      STATS_DECLTRACK_FN_ATTR(readnone)
    else if (isAssumedArgMemOnly())
      STATS_DECLTRACK_FN_ATTR(argmemonly)
    else if (isAssumedInaccessibleMemOnly())
      STATS_DECLTRACK_FN_ATTR(inaccessiblememonly)
    else if (isAssumedInaccessibleOrArgMemOnly())
      STATS_DECLTRACK_FN_ATTR(inaccessiblememorargmemonly)
  }
};

/// AAMemoryLocation attribute for call sites.
struct AAMemoryLocationCallSite final : AAMemoryLocationImpl {
  AAMemoryLocationCallSite(const IRPosition &IRP, Attributor &A)
      : AAMemoryLocationImpl(IRP, A) {}

  /// See AbstractAttribute::initialize(...).
  void initialize(Attributor &A) override {
    AAMemoryLocationImpl::initialize(A);
    Function *F = getAssociatedFunction();
    if (!F || !A.isFunctionIPOAmendable(*F))
      indicatePessimisticFixpoint();
  }

  /// See AbstractAttribute::updateImpl(...).
  ChangeStatus updateImpl(Attributor &A) override {
    // TODO: Once we have call site specific value information we can provide
    //       call site specific liveness liveness information and then it makes
    //       sense to specialize attributes for call sites arguments instead of
    //       redirecting requests to the callee argument.
    Function *F = getAssociatedFunction();
    const IRPosition &FnPos = IRPosition::function(*F);
    auto &FnAA = A.getAAFor<AAMemoryLocation>(*this, FnPos);
    bool Changed = false;
    auto AccessPred = [&](const Instruction *I, const Value *Ptr,
                          AccessKind Kind, MemoryLocationsKind MLK) {
      updateStateAndAccessesMap(getState(), MLK, I, Ptr, Changed);
      return true;
    };
    if (!FnAA.checkForAllAccessesToMemoryKind(AccessPred, ALL_LOCATIONS))
      return indicatePessimisticFixpoint();
    return Changed ? ChangeStatus::CHANGED : ChangeStatus::UNCHANGED;
  }

  /// See AbstractAttribute::trackStatistics()
  void trackStatistics() const override {
    if (isAssumedReadNone())
      STATS_DECLTRACK_CS_ATTR(readnone)
  }
};

/// ------------------ Value Constant Range Attribute -------------------------

struct AAValueConstantRangeImpl : AAValueConstantRange {
  using StateType = IntegerRangeState;
  AAValueConstantRangeImpl(const IRPosition &IRP, Attributor &A)
      : AAValueConstantRange(IRP, A) {}

  /// See AbstractAttribute::getAsStr().
  const std::string getAsStr() const override {
    std::string Str;
    llvm::raw_string_ostream OS(Str);
    OS << "range(" << getBitWidth() << ")<";
    getKnown().print(OS);
    OS << " / ";
    getAssumed().print(OS);
    OS << ">";
    return OS.str();
  }

  /// Helper function to get a SCEV expr for the associated value at program
  /// point \p I.
  const SCEV *getSCEV(Attributor &A, const Instruction *I = nullptr) const {
    if (!getAnchorScope())
      return nullptr;

    ScalarEvolution *SE =
        A.getInfoCache().getAnalysisResultForFunction<ScalarEvolutionAnalysis>(
            *getAnchorScope());

    LoopInfo *LI = A.getInfoCache().getAnalysisResultForFunction<LoopAnalysis>(
        *getAnchorScope());

    if (!SE || !LI)
      return nullptr;

    const SCEV *S = SE->getSCEV(&getAssociatedValue());
    if (!I)
      return S;

    return SE->getSCEVAtScope(S, LI->getLoopFor(I->getParent()));
  }

  /// Helper function to get a range from SCEV for the associated value at
  /// program point \p I.
  ConstantRange getConstantRangeFromSCEV(Attributor &A,
                                         const Instruction *I = nullptr) const {
    if (!getAnchorScope())
      return getWorstState(getBitWidth());

    ScalarEvolution *SE =
        A.getInfoCache().getAnalysisResultForFunction<ScalarEvolutionAnalysis>(
            *getAnchorScope());

    const SCEV *S = getSCEV(A, I);
    if (!SE || !S)
      return getWorstState(getBitWidth());

    return SE->getUnsignedRange(S);
  }

  /// Helper function to get a range from LVI for the associated value at
  /// program point \p I.
  ConstantRange
  getConstantRangeFromLVI(Attributor &A,
                          const Instruction *CtxI = nullptr) const {
    if (!getAnchorScope())
      return getWorstState(getBitWidth());

    LazyValueInfo *LVI =
        A.getInfoCache().getAnalysisResultForFunction<LazyValueAnalysis>(
            *getAnchorScope());

    if (!LVI || !CtxI)
      return getWorstState(getBitWidth());
    return LVI->getConstantRange(&getAssociatedValue(),
                                 const_cast<BasicBlock *>(CtxI->getParent()),
                                 const_cast<Instruction *>(CtxI));
  }

  /// See AAValueConstantRange::getKnownConstantRange(..).
  ConstantRange
  getKnownConstantRange(Attributor &A,
                        const Instruction *CtxI = nullptr) const override {
    if (!CtxI || CtxI == getCtxI())
      return getKnown();

    ConstantRange LVIR = getConstantRangeFromLVI(A, CtxI);
    ConstantRange SCEVR = getConstantRangeFromSCEV(A, CtxI);
    return getKnown().intersectWith(SCEVR).intersectWith(LVIR);
  }

  /// See AAValueConstantRange::getAssumedConstantRange(..).
  ConstantRange
  getAssumedConstantRange(Attributor &A,
                          const Instruction *CtxI = nullptr) const override {
    // TODO: Make SCEV use Attributor assumption.
    //       We may be able to bound a variable range via assumptions in
    //       Attributor. ex.) If x is assumed to be in [1, 3] and y is known to
    //       evolve to x^2 + x, then we can say that y is in [2, 12].

    if (!CtxI || CtxI == getCtxI())
      return getAssumed();

    ConstantRange LVIR = getConstantRangeFromLVI(A, CtxI);
    ConstantRange SCEVR = getConstantRangeFromSCEV(A, CtxI);
    return getAssumed().intersectWith(SCEVR).intersectWith(LVIR);
  }

  /// See AbstractAttribute::initialize(..).
  void initialize(Attributor &A) override {
    // Intersect a range given by SCEV.
    intersectKnown(getConstantRangeFromSCEV(A, getCtxI()));

    // Intersect a range given by LVI.
    intersectKnown(getConstantRangeFromLVI(A, getCtxI()));
  }

  /// Helper function to create MDNode for range metadata.
  static MDNode *
  getMDNodeForConstantRange(Type *Ty, LLVMContext &Ctx,
                            const ConstantRange &AssumedConstantRange) {
    Metadata *LowAndHigh[] = {ConstantAsMetadata::get(ConstantInt::get(
                                  Ty, AssumedConstantRange.getLower())),
                              ConstantAsMetadata::get(ConstantInt::get(
                                  Ty, AssumedConstantRange.getUpper()))};
    return MDNode::get(Ctx, LowAndHigh);
  }

  /// Return true if \p Assumed is included in \p KnownRanges.
  static bool isBetterRange(const ConstantRange &Assumed, MDNode *KnownRanges) {

    if (Assumed.isFullSet())
      return false;

    if (!KnownRanges)
      return true;

    // If multiple ranges are annotated in IR, we give up to annotate assumed
    // range for now.

    // TODO:  If there exists a known range which containts assumed range, we
    // can say assumed range is better.
    if (KnownRanges->getNumOperands() > 2)
      return false;

    ConstantInt *Lower =
        mdconst::extract<ConstantInt>(KnownRanges->getOperand(0));
    ConstantInt *Upper =
        mdconst::extract<ConstantInt>(KnownRanges->getOperand(1));

    ConstantRange Known(Lower->getValue(), Upper->getValue());
    return Known.contains(Assumed) && Known != Assumed;
  }

  /// Helper function to set range metadata.
  static bool
  setRangeMetadataIfisBetterRange(Instruction *I,
                                  const ConstantRange &AssumedConstantRange) {
    auto *OldRangeMD = I->getMetadata(LLVMContext::MD_range);
    if (isBetterRange(AssumedConstantRange, OldRangeMD)) {
      if (!AssumedConstantRange.isEmptySet()) {
        I->setMetadata(LLVMContext::MD_range,
                       getMDNodeForConstantRange(I->getType(), I->getContext(),
                                                 AssumedConstantRange));
        return true;
      }
    }
    return false;
  }

  /// See AbstractAttribute::manifest()
  ChangeStatus manifest(Attributor &A) override {
    ChangeStatus Changed = ChangeStatus::UNCHANGED;
    ConstantRange AssumedConstantRange = getAssumedConstantRange(A);
    assert(!AssumedConstantRange.isFullSet() && "Invalid state");

    auto &V = getAssociatedValue();
    if (!AssumedConstantRange.isEmptySet() &&
        !AssumedConstantRange.isSingleElement()) {
      if (Instruction *I = dyn_cast<Instruction>(&V))
        if (isa<CallInst>(I) || isa<LoadInst>(I))
          if (setRangeMetadataIfisBetterRange(I, AssumedConstantRange))
            Changed = ChangeStatus::CHANGED;
    }

    return Changed;
  }
};

struct AAValueConstantRangeArgument final
    : AAArgumentFromCallSiteArguments<
          AAValueConstantRange, AAValueConstantRangeImpl, IntegerRangeState> {
  using Base = AAArgumentFromCallSiteArguments<
      AAValueConstantRange, AAValueConstantRangeImpl, IntegerRangeState>;
  AAValueConstantRangeArgument(const IRPosition &IRP, Attributor &A)
      : Base(IRP, A) {}

  /// See AbstractAttribute::initialize(..).
  void initialize(Attributor &A) override {
    if (!getAnchorScope() || getAnchorScope()->isDeclaration()) {
      indicatePessimisticFixpoint();
    } else {
      Base::initialize(A);
    }
  }

  /// See AbstractAttribute::trackStatistics()
  void trackStatistics() const override {
    STATS_DECLTRACK_ARG_ATTR(value_range)
  }
};

struct AAValueConstantRangeReturned
    : AAReturnedFromReturnedValues<AAValueConstantRange,
                                   AAValueConstantRangeImpl> {
  using Base = AAReturnedFromReturnedValues<AAValueConstantRange,
                                            AAValueConstantRangeImpl>;
  AAValueConstantRangeReturned(const IRPosition &IRP, Attributor &A)
      : Base(IRP, A) {}

  /// See AbstractAttribute::initialize(...).
  void initialize(Attributor &A) override {}

  /// See AbstractAttribute::trackStatistics()
  void trackStatistics() const override {
    STATS_DECLTRACK_FNRET_ATTR(value_range)
  }
};

struct AAValueConstantRangeFloating : AAValueConstantRangeImpl {
  AAValueConstantRangeFloating(const IRPosition &IRP, Attributor &A)
      : AAValueConstantRangeImpl(IRP, A) {}

  /// See AbstractAttribute::initialize(...).
  void initialize(Attributor &A) override {
    AAValueConstantRangeImpl::initialize(A);
    Value &V = getAssociatedValue();

    if (auto *C = dyn_cast<ConstantInt>(&V)) {
      unionAssumed(ConstantRange(C->getValue()));
      indicateOptimisticFixpoint();
      return;
    }

    if (isa<UndefValue>(&V)) {
      // Collapse the undef state to 0.
      unionAssumed(ConstantRange(APInt(getBitWidth(), 0)));
      indicateOptimisticFixpoint();
      return;
    }

    if (isa<BinaryOperator>(&V) || isa<CmpInst>(&V) || isa<CastInst>(&V))
      return;
    // If it is a load instruction with range metadata, use it.
    if (LoadInst *LI = dyn_cast<LoadInst>(&V))
      if (auto *RangeMD = LI->getMetadata(LLVMContext::MD_range)) {
        intersectKnown(getConstantRangeFromMetadata(*RangeMD));
        return;
      }

    // We can work with PHI and select instruction as we traverse their operands
    // during update.
    if (isa<SelectInst>(V) || isa<PHINode>(V))
      return;

    // Otherwise we give up.
    indicatePessimisticFixpoint();

    LLVM_DEBUG(dbgs() << "[AAValueConstantRange] We give up: "
                      << getAssociatedValue() << "\n");
  }

  bool calculateBinaryOperator(
      Attributor &A, BinaryOperator *BinOp, IntegerRangeState &T,
      const Instruction *CtxI,
      SmallVectorImpl<const AAValueConstantRange *> &QuerriedAAs) {
    Value *LHS = BinOp->getOperand(0);
    Value *RHS = BinOp->getOperand(1);
    // TODO: Allow non integers as well.
    if (!LHS->getType()->isIntegerTy() || !RHS->getType()->isIntegerTy())
      return false;

    auto &LHSAA =
        A.getAAFor<AAValueConstantRange>(*this, IRPosition::value(*LHS));
    QuerriedAAs.push_back(&LHSAA);
    auto LHSAARange = LHSAA.getAssumedConstantRange(A, CtxI);

    auto &RHSAA =
        A.getAAFor<AAValueConstantRange>(*this, IRPosition::value(*RHS));
    QuerriedAAs.push_back(&RHSAA);
    auto RHSAARange = RHSAA.getAssumedConstantRange(A, CtxI);

    auto AssumedRange = LHSAARange.binaryOp(BinOp->getOpcode(), RHSAARange);

    T.unionAssumed(AssumedRange);

    // TODO: Track a known state too.

    return T.isValidState();
  }

  bool calculateCastInst(
      Attributor &A, CastInst *CastI, IntegerRangeState &T,
      const Instruction *CtxI,
      SmallVectorImpl<const AAValueConstantRange *> &QuerriedAAs) {
    assert(CastI->getNumOperands() == 1 && "Expected cast to be unary!");
    // TODO: Allow non integers as well.
    Value &OpV = *CastI->getOperand(0);
    if (!OpV.getType()->isIntegerTy())
      return false;

    auto &OpAA =
        A.getAAFor<AAValueConstantRange>(*this, IRPosition::value(OpV));
    QuerriedAAs.push_back(&OpAA);
    T.unionAssumed(
        OpAA.getAssumed().castOp(CastI->getOpcode(), getState().getBitWidth()));
    return T.isValidState();
  }

  bool
  calculateCmpInst(Attributor &A, CmpInst *CmpI, IntegerRangeState &T,
                   const Instruction *CtxI,
                   SmallVectorImpl<const AAValueConstantRange *> &QuerriedAAs) {
    Value *LHS = CmpI->getOperand(0);
    Value *RHS = CmpI->getOperand(1);
    // TODO: Allow non integers as well.
    if (!LHS->getType()->isIntegerTy() || !RHS->getType()->isIntegerTy())
      return false;

    auto &LHSAA =
        A.getAAFor<AAValueConstantRange>(*this, IRPosition::value(*LHS));
    QuerriedAAs.push_back(&LHSAA);
    auto &RHSAA =
        A.getAAFor<AAValueConstantRange>(*this, IRPosition::value(*RHS));
    QuerriedAAs.push_back(&RHSAA);

    auto LHSAARange = LHSAA.getAssumedConstantRange(A, CtxI);
    auto RHSAARange = RHSAA.getAssumedConstantRange(A, CtxI);

    // If one of them is empty set, we can't decide.
    if (LHSAARange.isEmptySet() || RHSAARange.isEmptySet())
      return true;

    bool MustTrue = false, MustFalse = false;

    auto AllowedRegion =
        ConstantRange::makeAllowedICmpRegion(CmpI->getPredicate(), RHSAARange);

    auto SatisfyingRegion = ConstantRange::makeSatisfyingICmpRegion(
        CmpI->getPredicate(), RHSAARange);

    if (AllowedRegion.intersectWith(LHSAARange).isEmptySet())
      MustFalse = true;

    if (SatisfyingRegion.contains(LHSAARange))
      MustTrue = true;

    assert((!MustTrue || !MustFalse) &&
           "Either MustTrue or MustFalse should be false!");

    if (MustTrue)
      T.unionAssumed(ConstantRange(APInt(/* numBits */ 1, /* val */ 1)));
    else if (MustFalse)
      T.unionAssumed(ConstantRange(APInt(/* numBits */ 1, /* val */ 0)));
    else
      T.unionAssumed(ConstantRange(/* BitWidth */ 1, /* isFullSet */ true));

    LLVM_DEBUG(dbgs() << "[AAValueConstantRange] " << *CmpI << " " << LHSAA
                      << " " << RHSAA << "\n");

    // TODO: Track a known state too.
    return T.isValidState();
  }

  /// See AbstractAttribute::updateImpl(...).
  ChangeStatus updateImpl(Attributor &A) override {
    auto VisitValueCB = [&](Value &V, const Instruction *CtxI,
                            IntegerRangeState &T, bool Stripped) -> bool {
      Instruction *I = dyn_cast<Instruction>(&V);
      if (!I || isa<CallBase>(I)) {

        // If the value is not instruction, we query AA to Attributor.
        const auto &AA =
            A.getAAFor<AAValueConstantRange>(*this, IRPosition::value(V));

        // Clamp operator is not used to utilize a program point CtxI.
        T.unionAssumed(AA.getAssumedConstantRange(A, CtxI));

        return T.isValidState();
      }

      SmallVector<const AAValueConstantRange *, 4> QuerriedAAs;
      if (auto *BinOp = dyn_cast<BinaryOperator>(I)) {
        if (!calculateBinaryOperator(A, BinOp, T, CtxI, QuerriedAAs))
          return false;
      } else if (auto *CmpI = dyn_cast<CmpInst>(I)) {
        if (!calculateCmpInst(A, CmpI, T, CtxI, QuerriedAAs))
          return false;
      } else if (auto *CastI = dyn_cast<CastInst>(I)) {
        if (!calculateCastInst(A, CastI, T, CtxI, QuerriedAAs))
          return false;
      } else {
        // Give up with other instructions.
        // TODO: Add other instructions

        T.indicatePessimisticFixpoint();
        return false;
      }

      // Catch circular reasoning in a pessimistic way for now.
      // TODO: Check how the range evolves and if we stripped anything, see also
      //       AADereferenceable or AAAlign for similar situations.
      for (const AAValueConstantRange *QueriedAA : QuerriedAAs) {
        if (QueriedAA != this)
          continue;
        // If we are in a stady state we do not need to worry.
        if (T.getAssumed() == getState().getAssumed())
          continue;
        T.indicatePessimisticFixpoint();
      }

      return T.isValidState();
    };

    IntegerRangeState T(getBitWidth());

    if (!genericValueTraversal<AAValueConstantRange, IntegerRangeState>(
            A, getIRPosition(), *this, T, VisitValueCB, getCtxI()))
      return indicatePessimisticFixpoint();

    return clampStateAndIndicateChange(getState(), T);
  }

  /// See AbstractAttribute::trackStatistics()
  void trackStatistics() const override {
    STATS_DECLTRACK_FLOATING_ATTR(value_range)
  }
};

struct AAValueConstantRangeFunction : AAValueConstantRangeImpl {
  AAValueConstantRangeFunction(const IRPosition &IRP, Attributor &A)
      : AAValueConstantRangeImpl(IRP, A) {}

  /// See AbstractAttribute::initialize(...).
  ChangeStatus updateImpl(Attributor &A) override {
    llvm_unreachable("AAValueConstantRange(Function|CallSite)::updateImpl will "
                     "not be called");
  }

  /// See AbstractAttribute::trackStatistics()
  void trackStatistics() const override { STATS_DECLTRACK_FN_ATTR(value_range) }
};

struct AAValueConstantRangeCallSite : AAValueConstantRangeFunction {
  AAValueConstantRangeCallSite(const IRPosition &IRP, Attributor &A)
      : AAValueConstantRangeFunction(IRP, A) {}

  /// See AbstractAttribute::trackStatistics()
  void trackStatistics() const override { STATS_DECLTRACK_CS_ATTR(value_range) }
};

struct AAValueConstantRangeCallSiteReturned
    : AACallSiteReturnedFromReturned<AAValueConstantRange,
                                     AAValueConstantRangeImpl> {
  AAValueConstantRangeCallSiteReturned(const IRPosition &IRP, Attributor &A)
      : AACallSiteReturnedFromReturned<AAValueConstantRange,
                                       AAValueConstantRangeImpl>(IRP, A) {}

  /// See AbstractAttribute::initialize(...).
  void initialize(Attributor &A) override {
    // If it is a load instruction with range metadata, use the metadata.
    if (CallInst *CI = dyn_cast<CallInst>(&getAssociatedValue()))
      if (auto *RangeMD = CI->getMetadata(LLVMContext::MD_range))
        intersectKnown(getConstantRangeFromMetadata(*RangeMD));

    AAValueConstantRangeImpl::initialize(A);
  }

  /// See AbstractAttribute::trackStatistics()
  void trackStatistics() const override {
    STATS_DECLTRACK_CSRET_ATTR(value_range)
  }
};
struct AAValueConstantRangeCallSiteArgument : AAValueConstantRangeFloating {
  AAValueConstantRangeCallSiteArgument(const IRPosition &IRP, Attributor &A)
      : AAValueConstantRangeFloating(IRP, A) {}

  /// See AbstractAttribute::trackStatistics()
  void trackStatistics() const override {
    STATS_DECLTRACK_CSARG_ATTR(value_range)
  }
};
} // namespace

const char AAReturnedValues::ID = 0;
const char AANoUnwind::ID = 0;
const char AANoSync::ID = 0;
const char AANoFree::ID = 0;
const char AANonNull::ID = 0;
const char AANoRecurse::ID = 0;
const char AAWillReturn::ID = 0;
const char AAUndefinedBehavior::ID = 0;
const char AANoAlias::ID = 0;
const char AAReachability::ID = 0;
const char AANoReturn::ID = 0;
const char AAIsDead::ID = 0;
const char AADereferenceable::ID = 0;
const char AAAlign::ID = 0;
const char AANoCapture::ID = 0;
const char AAValueSimplify::ID = 0;
const char AAHeapToStack::ID = 0;
const char AAPrivatizablePtr::ID = 0;
const char AAMemoryBehavior::ID = 0;
const char AAMemoryLocation::ID = 0;
const char AAValueConstantRange::ID = 0;

// Macro magic to create the static generator function for attributes that
// follow the naming scheme.

#define SWITCH_PK_INV(CLASS, PK, POS_NAME)                                     \
  case IRPosition::PK:                                                         \
    llvm_unreachable("Cannot create " #CLASS " for a " POS_NAME " position!");

#define SWITCH_PK_CREATE(CLASS, IRP, PK, SUFFIX)                               \
  case IRPosition::PK:                                                         \
    AA = new (A.Allocator) CLASS##SUFFIX(IRP, A);                              \
    ++NumAAs;                                                                  \
    break;

#define CREATE_FUNCTION_ABSTRACT_ATTRIBUTE_FOR_POSITION(CLASS)                 \
  CLASS &CLASS::createForPosition(const IRPosition &IRP, Attributor &A) {      \
    CLASS *AA = nullptr;                                                       \
    switch (IRP.getPositionKind()) {                                           \
      SWITCH_PK_INV(CLASS, IRP_INVALID, "invalid")                             \
      SWITCH_PK_INV(CLASS, IRP_FLOAT, "floating")                              \
      SWITCH_PK_INV(CLASS, IRP_ARGUMENT, "argument")                           \
      SWITCH_PK_INV(CLASS, IRP_RETURNED, "returned")                           \
      SWITCH_PK_INV(CLASS, IRP_CALL_SITE_RETURNED, "call site returned")       \
      SWITCH_PK_INV(CLASS, IRP_CALL_SITE_ARGUMENT, "call site argument")       \
      SWITCH_PK_CREATE(CLASS, IRP, IRP_FUNCTION, Function)                     \
      SWITCH_PK_CREATE(CLASS, IRP, IRP_CALL_SITE, CallSite)                    \
    }                                                                          \
    return *AA;                                                                \
  }

#define CREATE_VALUE_ABSTRACT_ATTRIBUTE_FOR_POSITION(CLASS)                    \
  CLASS &CLASS::createForPosition(const IRPosition &IRP, Attributor &A) {      \
    CLASS *AA = nullptr;                                                       \
    switch (IRP.getPositionKind()) {                                           \
      SWITCH_PK_INV(CLASS, IRP_INVALID, "invalid")                             \
      SWITCH_PK_INV(CLASS, IRP_FUNCTION, "function")                           \
      SWITCH_PK_INV(CLASS, IRP_CALL_SITE, "call site")                         \
      SWITCH_PK_CREATE(CLASS, IRP, IRP_FLOAT, Floating)                        \
      SWITCH_PK_CREATE(CLASS, IRP, IRP_ARGUMENT, Argument)                     \
      SWITCH_PK_CREATE(CLASS, IRP, IRP_RETURNED, Returned)                     \
      SWITCH_PK_CREATE(CLASS, IRP, IRP_CALL_SITE_RETURNED, CallSiteReturned)   \
      SWITCH_PK_CREATE(CLASS, IRP, IRP_CALL_SITE_ARGUMENT, CallSiteArgument)   \
    }                                                                          \
    return *AA;                                                                \
  }

#define CREATE_ALL_ABSTRACT_ATTRIBUTE_FOR_POSITION(CLASS)                      \
  CLASS &CLASS::createForPosition(const IRPosition &IRP, Attributor &A) {      \
    CLASS *AA = nullptr;                                                       \
    switch (IRP.getPositionKind()) {                                           \
      SWITCH_PK_INV(CLASS, IRP_INVALID, "invalid")                             \
      SWITCH_PK_CREATE(CLASS, IRP, IRP_FUNCTION, Function)                     \
      SWITCH_PK_CREATE(CLASS, IRP, IRP_CALL_SITE, CallSite)                    \
      SWITCH_PK_CREATE(CLASS, IRP, IRP_FLOAT, Floating)                        \
      SWITCH_PK_CREATE(CLASS, IRP, IRP_ARGUMENT, Argument)                     \
      SWITCH_PK_CREATE(CLASS, IRP, IRP_RETURNED, Returned)                     \
      SWITCH_PK_CREATE(CLASS, IRP, IRP_CALL_SITE_RETURNED, CallSiteReturned)   \
      SWITCH_PK_CREATE(CLASS, IRP, IRP_CALL_SITE_ARGUMENT, CallSiteArgument)   \
    }                                                                          \
    return *AA;                                                                \
  }

#define CREATE_FUNCTION_ONLY_ABSTRACT_ATTRIBUTE_FOR_POSITION(CLASS)            \
  CLASS &CLASS::createForPosition(const IRPosition &IRP, Attributor &A) {      \
    CLASS *AA = nullptr;                                                       \
    switch (IRP.getPositionKind()) {                                           \
      SWITCH_PK_INV(CLASS, IRP_INVALID, "invalid")                             \
      SWITCH_PK_INV(CLASS, IRP_ARGUMENT, "argument")                           \
      SWITCH_PK_INV(CLASS, IRP_FLOAT, "floating")                              \
      SWITCH_PK_INV(CLASS, IRP_RETURNED, "returned")                           \
      SWITCH_PK_INV(CLASS, IRP_CALL_SITE_RETURNED, "call site returned")       \
      SWITCH_PK_INV(CLASS, IRP_CALL_SITE_ARGUMENT, "call site argument")       \
      SWITCH_PK_INV(CLASS, IRP_CALL_SITE, "call site")                         \
      SWITCH_PK_CREATE(CLASS, IRP, IRP_FUNCTION, Function)                     \
    }                                                                          \
    return *AA;                                                                \
  }

#define CREATE_NON_RET_ABSTRACT_ATTRIBUTE_FOR_POSITION(CLASS)                  \
  CLASS &CLASS::createForPosition(const IRPosition &IRP, Attributor &A) {      \
    CLASS *AA = nullptr;                                                       \
    switch (IRP.getPositionKind()) {                                           \
      SWITCH_PK_INV(CLASS, IRP_INVALID, "invalid")                             \
      SWITCH_PK_INV(CLASS, IRP_RETURNED, "returned")                           \
      SWITCH_PK_CREATE(CLASS, IRP, IRP_FUNCTION, Function)                     \
      SWITCH_PK_CREATE(CLASS, IRP, IRP_CALL_SITE, CallSite)                    \
      SWITCH_PK_CREATE(CLASS, IRP, IRP_FLOAT, Floating)                        \
      SWITCH_PK_CREATE(CLASS, IRP, IRP_ARGUMENT, Argument)                     \
      SWITCH_PK_CREATE(CLASS, IRP, IRP_CALL_SITE_RETURNED, CallSiteReturned)   \
      SWITCH_PK_CREATE(CLASS, IRP, IRP_CALL_SITE_ARGUMENT, CallSiteArgument)   \
    }                                                                          \
    return *AA;                                                                \
  }

CREATE_FUNCTION_ABSTRACT_ATTRIBUTE_FOR_POSITION(AANoUnwind)
CREATE_FUNCTION_ABSTRACT_ATTRIBUTE_FOR_POSITION(AANoSync)
CREATE_FUNCTION_ABSTRACT_ATTRIBUTE_FOR_POSITION(AANoRecurse)
CREATE_FUNCTION_ABSTRACT_ATTRIBUTE_FOR_POSITION(AAWillReturn)
CREATE_FUNCTION_ABSTRACT_ATTRIBUTE_FOR_POSITION(AANoReturn)
CREATE_FUNCTION_ABSTRACT_ATTRIBUTE_FOR_POSITION(AAReturnedValues)
CREATE_FUNCTION_ABSTRACT_ATTRIBUTE_FOR_POSITION(AAMemoryLocation)

CREATE_VALUE_ABSTRACT_ATTRIBUTE_FOR_POSITION(AANonNull)
CREATE_VALUE_ABSTRACT_ATTRIBUTE_FOR_POSITION(AANoAlias)
CREATE_VALUE_ABSTRACT_ATTRIBUTE_FOR_POSITION(AAPrivatizablePtr)
CREATE_VALUE_ABSTRACT_ATTRIBUTE_FOR_POSITION(AADereferenceable)
CREATE_VALUE_ABSTRACT_ATTRIBUTE_FOR_POSITION(AAAlign)
CREATE_VALUE_ABSTRACT_ATTRIBUTE_FOR_POSITION(AANoCapture)
CREATE_VALUE_ABSTRACT_ATTRIBUTE_FOR_POSITION(AAValueConstantRange)

CREATE_ALL_ABSTRACT_ATTRIBUTE_FOR_POSITION(AAValueSimplify)
CREATE_ALL_ABSTRACT_ATTRIBUTE_FOR_POSITION(AAIsDead)
CREATE_ALL_ABSTRACT_ATTRIBUTE_FOR_POSITION(AANoFree)

CREATE_FUNCTION_ONLY_ABSTRACT_ATTRIBUTE_FOR_POSITION(AAHeapToStack)
CREATE_FUNCTION_ONLY_ABSTRACT_ATTRIBUTE_FOR_POSITION(AAReachability)
CREATE_FUNCTION_ONLY_ABSTRACT_ATTRIBUTE_FOR_POSITION(AAUndefinedBehavior)

CREATE_NON_RET_ABSTRACT_ATTRIBUTE_FOR_POSITION(AAMemoryBehavior)

#undef CREATE_FUNCTION_ONLY_ABSTRACT_ATTRIBUTE_FOR_POSITION
#undef CREATE_FUNCTION_ABSTRACT_ATTRIBUTE_FOR_POSITION
#undef CREATE_NON_RET_ABSTRACT_ATTRIBUTE_FOR_POSITION
#undef CREATE_VALUE_ABSTRACT_ATTRIBUTE_FOR_POSITION
#undef CREATE_ALL_ABSTRACT_ATTRIBUTE_FOR_POSITION
#undef SWITCH_PK_CREATE
#undef SWITCH_PK_INV<|MERGE_RESOLUTION|>--- conflicted
+++ resolved
@@ -401,43 +401,12 @@
     S ^= *T;
 }
 
-<<<<<<< HEAD
-/// Helper class to compose two generic deduction
-template <typename AAType, typename Base, typename StateType,
-          template <typename...> class F, template <typename...> class G>
-struct AAComposeTwoGenericDeduction
-    : public F<AAType, G<AAType, Base, StateType>, StateType> {
-  AAComposeTwoGenericDeduction(const IRPosition &IRP, Attributor &A)
-      : F<AAType, G<AAType, Base, StateType>, StateType>(IRP, A) {}
-
-  void initialize(Attributor &A) override {
-    F<AAType, G<AAType, Base, StateType>, StateType>::initialize(A);
-    G<AAType, Base, StateType>::initialize(A);
-  }
-
-  /// See AbstractAttribute::updateImpl(...).
-  ChangeStatus updateImpl(Attributor &A) override {
-    ChangeStatus ChangedF =
-        F<AAType, G<AAType, Base, StateType>, StateType>::updateImpl(A);
-    ChangeStatus ChangedG = G<AAType, Base, StateType>::updateImpl(A);
-    return ChangedF | ChangedG;
-  }
-};
-
-/// Helper class for generic deduction: return value -> returned position.
-template <typename AAType, typename Base,
-          typename StateType = typename Base::StateType>
-struct AAReturnedFromReturnedValues : public Base {
-  AAReturnedFromReturnedValues(const IRPosition &IRP, Attributor &A)
-      : Base(IRP, A) {}
-=======
 /// Helper class for generic deduction: return value -> returned position.
 template <typename AAType, typename BaseType,
           typename StateType = typename BaseType::StateType>
 struct AAReturnedFromReturnedValues : public BaseType {
   AAReturnedFromReturnedValues(const IRPosition &IRP, Attributor &A)
       : BaseType(IRP, A) {}
->>>>>>> 918d599f
 
   /// See AbstractAttribute::updateImpl(...).
   ChangeStatus updateImpl(Attributor &A) override {
@@ -499,15 +468,9 @@
 /// Helper class for generic deduction: call site argument -> argument position.
 template <typename AAType, typename BaseType,
           typename StateType = typename AAType::StateType>
-<<<<<<< HEAD
-struct AAArgumentFromCallSiteArguments : public Base {
-  AAArgumentFromCallSiteArguments(const IRPosition &IRP, Attributor &A)
-      : Base(IRP, A) {}
-=======
 struct AAArgumentFromCallSiteArguments : public BaseType {
   AAArgumentFromCallSiteArguments(const IRPosition &IRP, Attributor &A)
       : BaseType(IRP, A) {}
->>>>>>> 918d599f
 
   /// See AbstractAttribute::updateImpl(...).
   ChangeStatus updateImpl(Attributor &A) override {
@@ -520,19 +483,11 @@
 };
 
 /// Helper class for generic replication: function returned -> cs returned.
-<<<<<<< HEAD
-template <typename AAType, typename Base,
-          typename StateType = typename Base::StateType>
-struct AACallSiteReturnedFromReturned : public Base {
-  AACallSiteReturnedFromReturned(const IRPosition &IRP, Attributor &A)
-      : Base(IRP, A) {}
-=======
 template <typename AAType, typename BaseType,
           typename StateType = typename BaseType::StateType>
 struct AACallSiteReturnedFromReturned : public BaseType {
   AACallSiteReturnedFromReturned(const IRPosition &IRP, Attributor &A)
       : BaseType(IRP, A) {}
->>>>>>> 918d599f
 
   /// See AbstractAttribute::updateImpl(...).
   ChangeStatus updateImpl(Attributor &A) override {
@@ -554,48 +509,6 @@
   }
 };
 
-<<<<<<< HEAD
-/// Helper class for generic deduction using must-be-executed-context
-/// Base class is required to have `followUse` method.
-
-/// bool followUse(Attributor &A, const Use *U, const Instruction *I)
-/// U - Underlying use.
-/// I - The user of the \p U.
-/// `followUse` returns true if the value should be tracked transitively.
-
-template <typename AAType, typename Base,
-          typename StateType = typename AAType::StateType>
-struct AAFromMustBeExecutedContext : public Base {
-  AAFromMustBeExecutedContext(const IRPosition &IRP, Attributor &A)
-      : Base(IRP, A) {}
-
-  void initialize(Attributor &A) override {
-    Base::initialize(A);
-    const IRPosition &IRP = this->getIRPosition();
-    Instruction *CtxI = IRP.getCtxI();
-
-    if (!CtxI)
-      return;
-
-    for (const Use &U : IRP.getAssociatedValue().uses())
-      Uses.insert(&U);
-  }
-
-  /// Helper function to accumulate uses.
-  void followUsesInContext(Attributor &A,
-                           MustBeExecutedContextExplorer &Explorer,
-                           const Instruction *CtxI,
-                           SetVector<const Use *> &Uses, StateType &State) {
-    auto EIt = Explorer.begin(CtxI), EEnd = Explorer.end(CtxI);
-    for (unsigned u = 0; u < Uses.size(); ++u) {
-      const Use *U = Uses[u];
-      if (const Instruction *UserI = dyn_cast<Instruction>(U->getUser())) {
-        bool Found = Explorer.findInContextOf(UserI, EIt, EEnd);
-        if (Found && Base::followUse(A, U, UserI, State))
-          for (const Use &Us : UserI->uses())
-            Uses.insert(&Us);
-      }
-=======
 /// Helper function to accumulate uses.
 template <class AAType, typename StateType = typename AAType::StateType>
 static void followUsesInContext(AAType &AA, Attributor &A,
@@ -611,7 +524,6 @@
       if (Found && AA.followUseInMBEC(A, U, UserI, State))
         for (const Use &Us : UserI->uses())
           Uses.insert(&Us);
->>>>>>> 918d599f
     }
   }
 }
@@ -940,13 +852,7 @@
   if (auto *UniqueRVArg = dyn_cast<Argument>(UniqueRV.getValue())) {
     if (UniqueRVArg->getType()->canLosslesslyBitCastTo(
             getAssociatedFunction()->getReturnType())) {
-<<<<<<< HEAD
-      // TODO: This should be handled differently!
-      this->AnchorVal = UniqueRVArg;
-      this->KindOrArgNo = UniqueRVArg->getArgNo();
-=======
       getIRPosition() = IRPosition::argument(*UniqueRVArg);
->>>>>>> 918d599f
       Changed = IRAttribute::manifest(A);
     }
   } else if (auto *RVC = dyn_cast<Constant>(UniqueRV.getValue())) {
@@ -1731,16 +1637,9 @@
 };
 
 /// NonNull attribute for a floating value.
-<<<<<<< HEAD
-struct AANonNullFloating
-    : AAFromMustBeExecutedContext<AANonNull, AANonNullImpl> {
-  using Base = AAFromMustBeExecutedContext<AANonNull, AANonNullImpl>;
-  AANonNullFloating(const IRPosition &IRP, Attributor &A) : Base(IRP, A) {}
-=======
 struct AANonNullFloating : public AANonNullImpl {
   AANonNullFloating(const IRPosition &IRP, Attributor &A)
       : AANonNullImpl(IRP, A) {}
->>>>>>> 918d599f
 
   /// See AbstractAttribute::updateImpl(...).
   ChangeStatus updateImpl(Attributor &A) override {
@@ -1800,18 +1699,9 @@
 
 /// NonNull attribute for function argument.
 struct AANonNullArgument final
-<<<<<<< HEAD
-    : AAArgumentFromCallSiteArgumentsAndMustBeExecutedContext<AANonNull,
-                                                              AANonNullImpl> {
-  AANonNullArgument(const IRPosition &IRP, Attributor &A)
-      : AAArgumentFromCallSiteArgumentsAndMustBeExecutedContext<AANonNull,
-                                                                AANonNullImpl>(
-            IRP, A) {}
-=======
     : AAArgumentFromCallSiteArguments<AANonNull, AANonNullImpl> {
   AANonNullArgument(const IRPosition &IRP, Attributor &A)
       : AAArgumentFromCallSiteArguments<AANonNull, AANonNullImpl>(IRP, A) {}
->>>>>>> 918d599f
 
   /// See AbstractAttribute::trackStatistics()
   void trackStatistics() const override { STATS_DECLTRACK_ARG_ATTR(nonnull) }
@@ -1827,18 +1717,9 @@
 
 /// NonNull attribute for a call site return position.
 struct AANonNullCallSiteReturned final
-<<<<<<< HEAD
-    : AACallSiteReturnedFromReturnedAndMustBeExecutedContext<AANonNull,
-                                                             AANonNullImpl> {
-  AANonNullCallSiteReturned(const IRPosition &IRP, Attributor &A)
-      : AACallSiteReturnedFromReturnedAndMustBeExecutedContext<AANonNull,
-                                                               AANonNullImpl>(
-            IRP, A) {}
-=======
     : AACallSiteReturnedFromReturned<AANonNull, AANonNullImpl> {
   AANonNullCallSiteReturned(const IRPosition &IRP, Attributor &A)
       : AACallSiteReturnedFromReturned<AANonNull, AANonNullImpl>(IRP, A) {}
->>>>>>> 918d599f
 
   /// See AbstractAttribute::trackStatistics()
   void trackStatistics() const override { STATS_DECLTRACK_CSRET_ATTR(nonnull) }
@@ -3423,18 +3304,9 @@
 };
 
 /// Dereferenceable attribute for a floating value.
-<<<<<<< HEAD
-struct AADereferenceableFloating
-    : AAFromMustBeExecutedContext<AADereferenceable, AADereferenceableImpl> {
-  using Base =
-      AAFromMustBeExecutedContext<AADereferenceable, AADereferenceableImpl>;
-  AADereferenceableFloating(const IRPosition &IRP, Attributor &A)
-      : Base(IRP, A) {}
-=======
 struct AADereferenceableFloating : AADereferenceableImpl {
   AADereferenceableFloating(const IRPosition &IRP, Attributor &A)
       : AADereferenceableImpl(IRP, A) {}
->>>>>>> 918d599f
 
   /// See AbstractAttribute::updateImpl(...).
   ChangeStatus updateImpl(Attributor &A) override {
@@ -3523,17 +3395,10 @@
 
 /// Dereferenceable attribute for an argument
 struct AADereferenceableArgument final
-<<<<<<< HEAD
-    : AAArgumentFromCallSiteArgumentsAndMustBeExecutedContext<
-          AADereferenceable, AADereferenceableImpl> {
-  using Base = AAArgumentFromCallSiteArgumentsAndMustBeExecutedContext<
-      AADereferenceable, AADereferenceableImpl>;
-=======
     : AAArgumentFromCallSiteArguments<AADereferenceable,
                                       AADereferenceableImpl> {
   using Base =
       AAArgumentFromCallSiteArguments<AADereferenceable, AADereferenceableImpl>;
->>>>>>> 918d599f
   AADereferenceableArgument(const IRPosition &IRP, Attributor &A)
       : Base(IRP, A) {}
 
@@ -3556,16 +3421,9 @@
 
 /// Dereferenceable attribute deduction for a call site return value.
 struct AADereferenceableCallSiteReturned final
-<<<<<<< HEAD
-    : AACallSiteReturnedFromReturnedAndMustBeExecutedContext<
-          AADereferenceable, AADereferenceableImpl> {
-  using Base = AACallSiteReturnedFromReturnedAndMustBeExecutedContext<
-      AADereferenceable, AADereferenceableImpl>;
-=======
     : AACallSiteReturnedFromReturned<AADereferenceable, AADereferenceableImpl> {
   using Base =
       AACallSiteReturnedFromReturned<AADereferenceable, AADereferenceableImpl>;
->>>>>>> 918d599f
   AADereferenceableCallSiteReturned(const IRPosition &IRP, Attributor &A)
       : Base(IRP, A) {}
 
@@ -3749,14 +3607,8 @@
 };
 
 /// Align attribute for a floating value.
-<<<<<<< HEAD
-struct AAAlignFloating : AAFromMustBeExecutedContext<AAAlign, AAAlignImpl> {
-  using Base = AAFromMustBeExecutedContext<AAAlign, AAAlignImpl>;
-  AAAlignFloating(const IRPosition &IRP, Attributor &A) : Base(IRP, A) {}
-=======
 struct AAAlignFloating : AAAlignImpl {
   AAAlignFloating(const IRPosition &IRP, Attributor &A) : AAAlignImpl(IRP, A) {}
->>>>>>> 918d599f
 
   /// See AbstractAttribute::updateImpl(...).
   ChangeStatus updateImpl(Attributor &A) override {
@@ -3805,16 +3657,8 @@
 
 /// Align attribute for function argument.
 struct AAAlignArgument final
-<<<<<<< HEAD
-    : AAArgumentFromCallSiteArgumentsAndMustBeExecutedContext<AAAlign,
-                                                              AAAlignImpl> {
-  using Base =
-      AAArgumentFromCallSiteArgumentsAndMustBeExecutedContext<AAAlign,
-                                                              AAAlignImpl>;
-=======
     : AAArgumentFromCallSiteArguments<AAAlign, AAAlignImpl> {
   using Base = AAArgumentFromCallSiteArguments<AAAlign, AAAlignImpl>;
->>>>>>> 918d599f
   AAAlignArgument(const IRPosition &IRP, Attributor &A) : Base(IRP, A) {}
 
   /// See AbstractAttribute::manifest(...).
@@ -3870,16 +3714,8 @@
 
 /// Align attribute deduction for a call site return value.
 struct AAAlignCallSiteReturned final
-<<<<<<< HEAD
-    : AACallSiteReturnedFromReturnedAndMustBeExecutedContext<AAAlign,
-                                                             AAAlignImpl> {
-  using Base =
-      AACallSiteReturnedFromReturnedAndMustBeExecutedContext<AAAlign,
-                                                             AAAlignImpl>;
-=======
     : AACallSiteReturnedFromReturned<AAAlign, AAAlignImpl> {
   using Base = AACallSiteReturnedFromReturned<AAAlign, AAAlignImpl>;
->>>>>>> 918d599f
   AAAlignCallSiteReturned(const IRPosition &IRP, Attributor &A)
       : Base(IRP, A) {}
 
