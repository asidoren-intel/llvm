--- conflicted
+++ resolved
@@ -21,11 +21,7 @@
 ; SSE41-LABEL: foo:
 ; SSE41:       # %bb.0:
 ; SSE41-NEXT:    cvttps2dq %xmm0, %xmm0
-<<<<<<< HEAD
-; SSE41-NEXT:    pshufb {{.*#+}} xmm0 = xmm0[0,4,8,3,u,u,u,u,u,u,u,u,u,u,u,u]
-=======
 ; SSE41-NEXT:    pshufb {{.*#+}} xmm0 = xmm0[0,4,8],zero,xmm0[u,u,u,u,u,u,u,u,u,u,u,u]
->>>>>>> a34309b7
 ; SSE41-NEXT:    movl $255, %eax
 ; SSE41-NEXT:    pinsrb $3, %eax, %xmm0
 ; SSE41-NEXT:    movd %xmm0, (%rdi)
