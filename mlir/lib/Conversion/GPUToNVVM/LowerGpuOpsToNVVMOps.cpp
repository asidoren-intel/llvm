--- conflicted
+++ resolved
@@ -148,11 +148,7 @@
   target.addIllegalDialect<gpu::GPUDialect>();
   target.addIllegalOp<LLVM::CosOp, LLVM::ExpOp, LLVM::FAbsOp, LLVM::FCeilOp,
                       LLVM::FFloorOp, LLVM::LogOp, LLVM::Log10Op, LLVM::Log2Op,
-<<<<<<< HEAD
-                      LLVM::SinOp, LLVM::SqrtOp>();
-=======
                       LLVM::PowOp, LLVM::SinOp, LLVM::SqrtOp>();
->>>>>>> e1e3308f
 
   // TODO: Remove once we support replacing non-root ops.
   target.addLegalOp<gpu::YieldOp, gpu::GPUModuleOp, gpu::ModuleEndOp>();
@@ -195,11 +191,8 @@
                                                  "__nv_log10");
   patterns.insert<OpToFuncCallLowering<Log2Op>>(converter, "__nv_log2f",
                                                 "__nv_log2");
-<<<<<<< HEAD
-=======
   patterns.insert<OpToFuncCallLowering<PowFOp>>(converter, "__nv_powf",
                                                 "__nv_pow");
->>>>>>> e1e3308f
   patterns.insert<OpToFuncCallLowering<RsqrtOp>>(converter, "__nv_rsqrtf",
                                                  "__nv_rsqrt");
   patterns.insert<OpToFuncCallLowering<SinOp>>(converter, "__nv_sinf",
