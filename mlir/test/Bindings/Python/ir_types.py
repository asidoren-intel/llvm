# RUN: %PYTHON %s | FileCheck %s

import mlir

def run(f):
  print("\nTEST:", f.__name__)
  f()


# CHECK-LABEL: TEST: testParsePrint
def testParsePrint():
  ctx = mlir.ir.Context()
  t = ctx.parse_type("i32")
  # CHECK: i32
  print(str(t))
  # CHECK: Type(i32)
  print(repr(t))

run(testParsePrint)


# CHECK-LABEL: TEST: testParseError
# TODO: Hook the diagnostic manager to capture a more meaningful error
# message.
def testParseError():
  ctx = mlir.ir.Context()
  try:
    t = ctx.parse_type("BAD_TYPE_DOES_NOT_EXIST")
  except ValueError as e:
    # CHECK: Unable to parse type: 'BAD_TYPE_DOES_NOT_EXIST'
    print("testParseError:", e)
  else:
    print("Exception not produced")

run(testParseError)


# CHECK-LABEL: TEST: testTypeEq
def testTypeEq():
  ctx = mlir.ir.Context()
  t1 = ctx.parse_type("i32")
  t2 = ctx.parse_type("f32")
  t3 = ctx.parse_type("i32")
  # CHECK: t1 == t1: True
  print("t1 == t1:", t1 == t1)
  # CHECK: t1 == t2: False
  print("t1 == t2:", t1 == t2)
  # CHECK: t1 == t3: True
  print("t1 == t3:", t1 == t3)
  # CHECK: t1 == None: False
  print("t1 == None:", t1 == None)

run(testTypeEq)


# CHECK-LABEL: TEST: testTypeEqDoesNotRaise
def testTypeEqDoesNotRaise():
  ctx = mlir.ir.Context()
  t1 = ctx.parse_type("i32")
  not_a_type = "foo"
  # CHECK: False
  print(t1 == not_a_type)
  # CHECK: False
  print(t1 == None)
  # CHECK: True
  print(t1 != None)

run(testTypeEqDoesNotRaise)


# CHECK-LABEL: TEST: testStandardTypeCasts
def testStandardTypeCasts():
  ctx = mlir.ir.Context()
  t1 = ctx.parse_type("i32")
  tint = mlir.ir.IntegerType(t1)
  tself = mlir.ir.IntegerType(tint)
  # CHECK: Type(i32)
  print(repr(tint))
  try:
    tillegal = mlir.ir.IntegerType(ctx.parse_type("f32"))
  except ValueError as e:
    # CHECK: ValueError: Cannot cast type to IntegerType (from Type(f32))
    print("ValueError:", e)
  else:
    print("Exception not produced")

run(testStandardTypeCasts)


# CHECK-LABEL: TEST: testIntegerType
def testIntegerType():
  ctx = mlir.ir.Context()
  i32 = mlir.ir.IntegerType(ctx.parse_type("i32"))
  # CHECK: i32 width: 32
  print("i32 width:", i32.width)
  # CHECK: i32 signless: True
  print("i32 signless:", i32.is_signless)
  # CHECK: i32 signed: False
  print("i32 signed:", i32.is_signed)
  # CHECK: i32 unsigned: False
  print("i32 unsigned:", i32.is_unsigned)

  s32 = mlir.ir.IntegerType(ctx.parse_type("si32"))
  # CHECK: s32 signless: False
  print("s32 signless:", s32.is_signless)
  # CHECK: s32 signed: True
  print("s32 signed:", s32.is_signed)
  # CHECK: s32 unsigned: False
  print("s32 unsigned:", s32.is_unsigned)

  u32 = mlir.ir.IntegerType(ctx.parse_type("ui32"))
  # CHECK: u32 signless: False
  print("u32 signless:", u32.is_signless)
  # CHECK: u32 signed: False
  print("u32 signed:", u32.is_signed)
  # CHECK: u32 unsigned: True
  print("u32 unsigned:", u32.is_unsigned)

  # CHECK: signless: i16
  print("signless:", mlir.ir.IntegerType.get_signless(ctx, 16))
  # CHECK: signed: si8
  print("signed:", mlir.ir.IntegerType.get_signed(ctx, 8))
  # CHECK: unsigned: ui64
  print("unsigned:", mlir.ir.IntegerType.get_unsigned(ctx, 64))

run(testIntegerType)

# CHECK-LABEL: TEST: testIndexType
def testIndexType():
  ctx = mlir.ir.Context()
  # CHECK: index type: index
  print("index type:", mlir.ir.IndexType(ctx))

run(testIndexType)

# CHECK-LABEL: TEST: testFloatType
def testFloatType():
  ctx = mlir.ir.Context()
  # CHECK: float: bf16
  print("float:", mlir.ir.BF16Type(ctx))
  # CHECK: float: f16
  print("float:", mlir.ir.F16Type(ctx))
  # CHECK: float: f32
  print("float:", mlir.ir.F32Type(ctx))
  # CHECK: float: f64
  print("float:", mlir.ir.F64Type(ctx))

run(testFloatType)

# CHECK-LABEL: TEST: testNoneType
def testNoneType():
  ctx = mlir.ir.Context()
  # CHECK: none type: none
  print("none type:", mlir.ir.NoneType(ctx))

<<<<<<< HEAD
run(testNoneType)
=======
run(testNoneType)

# CHECK-LABEL: TEST: testComplexType
def testComplexType():
  ctx = mlir.ir.Context()
  complex_i32 = mlir.ir.ComplexType(ctx.parse_type("complex<i32>"))
  # CHECK: complex type element: i32
  print("complex type element:", complex_i32.element_type)

  f32 = mlir.ir.F32Type(ctx)
  # CHECK: complex type: complex<f32>
  print("complex type:", mlir.ir.ComplexType.get_complex(f32))

  index = mlir.ir.IndexType(ctx)
  try:
    complex_invalid = mlir.ir.ComplexType.get_complex(index)
  except ValueError as e:
    # CHECK: invalid 'Type(index)' and expected floating point or integer type.
    print(e)
  else:
    print("Exception not produced")

run(testComplexType)

# CHECK-LABEL: TEST: testVectorType
def testVectorType():
  ctx = mlir.ir.Context()
  f32 = mlir.ir.F32Type(ctx)
  shape = [2, 3]
  # CHECK: vector type: vector<2x3xf32>
  print("vector type:", mlir.ir.VectorType.get_vector(shape, f32))

  index = mlir.ir.IndexType(ctx)
  try:
    vector_invalid = mlir.ir.VectorType.get_vector(shape, index)
  except ValueError as e:
    # CHECK: invalid 'Type(index)' and expected floating point or integer type.
    print(e)
  else:
    print("Exception not produced")

run(testVectorType)

# CHECK-LABEL: TEST: testTupleType
def testTupleType():
  ctx = mlir.ir.Context()
  i32 = mlir.ir.IntegerType(ctx.parse_type("i32"))
  f32 = mlir.ir.F32Type(ctx)
  vector = mlir.ir.VectorType(ctx.parse_type("vector<2x3xf32>"))
  l = [i32, f32, vector]
  tuple_type = mlir.ir.TupleType.get_tuple(ctx, l)
  # CHECK: tuple type: tuple<i32, f32, vector<2x3xf32>>
  print("tuple type:", tuple_type)
  # CHECK: number of types: 3
  print("number of types:", tuple_type.num_types)
  # CHECK: pos-th type in the tuple type: f32
  print("pos-th type in the tuple type:", tuple_type.get_type(1))

run(testTupleType)
>>>>>>> b1169bdb
<|MERGE_RESOLUTION|>--- conflicted
+++ resolved
@@ -153,9 +153,6 @@
   # CHECK: none type: none
   print("none type:", mlir.ir.NoneType(ctx))
 
-<<<<<<< HEAD
-run(testNoneType)
-=======
 run(testNoneType)
 
 # CHECK-LABEL: TEST: testComplexType
@@ -214,5 +211,4 @@
   # CHECK: pos-th type in the tuple type: f32
   print("pos-th type in the tuple type:", tuple_type.get_type(1))
 
-run(testTupleType)
->>>>>>> b1169bdb
+run(testTupleType)