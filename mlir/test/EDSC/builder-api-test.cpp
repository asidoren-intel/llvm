//===- builder-api-test.cpp - Tests for Declarative Builder APIs ----------===//
//
// Part of the LLVM Project, under the Apache License v2.0 with LLVM Exceptions.
// See https://llvm.org/LICENSE.txt for license information.
// SPDX-License-Identifier: Apache-2.0 WITH LLVM-exception
//
//===----------------------------------------------------------------------===//

// RUN: mlir-edsc-builder-api-test | FileCheck %s -dump-input-on-failure

#include "mlir/Dialect/Affine/EDSC/Intrinsics.h"
#include "mlir/Dialect/Linalg/EDSC/Builders.h"
#include "mlir/Dialect/Linalg/EDSC/Intrinsics.h"
#include "mlir/Dialect/LoopOps/EDSC/Intrinsics.h"
#include "mlir/Dialect/StandardOps/EDSC/Intrinsics.h"
#include "mlir/Dialect/Vector/EDSC/Intrinsics.h"
#include "mlir/EDSC/Builders.h"
#include "mlir/IR/AffineExpr.h"
#include "mlir/IR/Builders.h"
#include "mlir/IR/IntegerSet.h"
#include "mlir/IR/MLIRContext.h"
#include "mlir/IR/Module.h"
#include "mlir/IR/StandardTypes.h"
#include "mlir/IR/Types.h"
#include "mlir/Pass/Pass.h"
#include "mlir/Pass/PassManager.h"
#include "mlir/Transforms/LoopUtils.h"
#include "mlir/Transforms/Passes.h"

#include "APITest.h"

#include "llvm/Support/raw_ostream.h"

using namespace mlir;
using namespace mlir::edsc;
using namespace mlir::edsc::intrinsics;

static MLIRContext &globalContext() {
  static bool init_once = []() {
    registerDialect<AffineDialect>();
    registerDialect<linalg::LinalgDialect>();
    registerDialect<loop::LoopOpsDialect>();
    registerDialect<StandardOpsDialect>();
    registerDialect<vector::VectorDialect>();
    return true;
  }();
  (void)init_once;
  static thread_local MLIRContext context;
  context.allowUnregisteredDialects();
  return context;
}

static FuncOp makeFunction(StringRef name, ArrayRef<Type> results = {},
                           ArrayRef<Type> args = {}) {
  auto &ctx = globalContext();
  auto function = FuncOp::create(UnknownLoc::get(&ctx), name,
                                 FunctionType::get(args, results, &ctx));
  function.addEntryBlock();
  return function;
}

TEST_FUNC(builder_dynamic_for_func_args) {
  auto indexType = IndexType::get(&globalContext());
  auto f32Type = FloatType::getF32(&globalContext());
  auto f =
      makeFunction("builder_dynamic_for_func_args", {}, {indexType, indexType});

  OpBuilder builder(f.getBody());
  ScopedContext scope(builder, f.getLoc());
  Value i, j, lb(f.getArgument(0)), ub(f.getArgument(1));
  Value f7(std_constant_float(llvm::APFloat(7.0f), f32Type));
  Value f13(std_constant_float(llvm::APFloat(13.0f), f32Type));
  Value i7(std_constant_int(7, 32));
  Value i13(std_constant_int(13, 32));
  AffineLoopNestBuilder(&i, lb, ub, 3)([&] {
    using namespace edsc::op;
    lb *std_constant_index(3) + ub;
    lb + std_constant_index(3);
    AffineLoopNestBuilder(&j, lb, ub, 2)([&] {
      ceilDiv(std_constant_index(31) * floorDiv(i + j * std_constant_index(3),
                                                std_constant_index(32)),
              std_constant_index(32));
      ((f7 + f13) / f7) % f13 - f7 *f13;
      ((i7 + i13) / i7) % i13 - i7 *i13;
    });
  });

  // clang-format off
  // CHECK-LABEL: func @builder_dynamic_for_func_args(%{{.*}}: index, %{{.*}}: index) {
  //     CHECK:  affine.for %{{.*}} = affine_map<(d0) -> (d0)>(%{{.*}}) to affine_map<(d0) -> (d0)>(%{{.*}}) step 3 {
  //     CHECK:  {{.*}} = affine.apply affine_map<()[s0] -> (s0 * 3)>()[%{{.*}}]
  //     CHECK:  {{.*}} = affine.apply affine_map<()[s0, s1] -> (s1 + s0 * 3)>()[%{{.*}}, %{{.*}}]
  //     CHECK:  {{.*}} = affine.apply affine_map<()[s0] -> (s0 + 3)>()[%{{.*}}]
  //     CHECK:  affine.for %{{.*}} = affine_map<(d0) -> (d0)>(%{{.*}}) to affine_map<(d0) -> (d0)>(%{{.*}}) step 2 {
  //     CHECK:    {{.*}} = affine.apply affine_map<(d0, d1) -> ((d0 + d1 * 3) floordiv 32)>(%{{.*}}, %{{.*}})
  //     CHECK:    {{.*}} = affine.apply affine_map<(d0, d1) -> (((d0 + d1 * 3) floordiv 32) * 31)>(%{{.*}}, %{{.*}})
  //     CHECK:    {{.*}} = affine.apply affine_map<(d0, d1) -> ((((d0 + d1 * 3) floordiv 32) * 31) ceildiv 32)>(%{{.*}}, %{{.*}})
  // CHECK-DAG:    [[rf1:%[0-9]+]] = addf {{.*}}, {{.*}} : f32
  // CHECK-DAG:    [[rf2:%[0-9]+]] = divf [[rf1]], {{.*}} : f32
  // CHECK-DAG:    [[rf3:%[0-9]+]] = remf [[rf2]], {{.*}} : f32
  // CHECK-DAG:    [[rf4:%[0-9]+]] = mulf {{.*}}, {{.*}} : f32
  //     CHECK:    {{.*}} = subf [[rf3]], [[rf4]] : f32
  // CHECK-DAG:    [[ri1:%[0-9]+]] = addi {{.*}}, {{.*}} : i32
  // CHECK-DAG:    [[ri2:%[0-9]+]] = divi_signed [[ri1]], {{.*}} : i32
  // CHECK-DAG:    [[ri3:%[0-9]+]] = remi_signed [[ri2]], {{.*}} : i32
  // CHECK-DAG:    [[ri4:%[0-9]+]] = muli {{.*}}, {{.*}} : i32
  //     CHECK:    {{.*}} = subi [[ri3]], [[ri4]] : i32
  // clang-format on
  f.print(llvm::outs());
  f.erase();
}

TEST_FUNC(builder_dynamic_for) {
  auto indexType = IndexType::get(&globalContext());
  auto f = makeFunction("builder_dynamic_for", {},
                        {indexType, indexType, indexType, indexType});

  OpBuilder builder(f.getBody());
  ScopedContext scope(builder, f.getLoc());
  Value i, a(f.getArgument(0)), b(f.getArgument(1)), c(f.getArgument(2)),
      d(f.getArgument(3));
  using namespace edsc::op;
  AffineLoopNestBuilder(&i, a - b, c + d, 2)();

  // clang-format off
  // CHECK-LABEL: func @builder_dynamic_for(%{{.*}}: index, %{{.*}}: index, %{{.*}}: index, %{{.*}}: index) {
  // CHECK-DAG:    [[r0:%[0-9]+]] = affine.apply affine_map<()[s0, s1] -> (s0 - s1)>()[%{{.*}}, %{{.*}}]
  // CHECK-DAG:    [[r1:%[0-9]+]] = affine.apply affine_map<()[s0, s1] -> (s0 + s1)>()[%{{.*}}, %{{.*}}]
  // CHECK-NEXT:   affine.for %{{.*}} = affine_map<(d0) -> (d0)>([[r0]]) to affine_map<(d0) -> (d0)>([[r1]]) step 2 {
  // clang-format on
  f.print(llvm::outs());
  f.erase();
}

TEST_FUNC(builder_loop_for) {
  auto indexType = IndexType::get(&globalContext());
  auto f = makeFunction("builder_loop_for", {},
                        {indexType, indexType, indexType, indexType});

  OpBuilder builder(f.getBody());
  ScopedContext scope(builder, f.getLoc());
  Value i, a(f.getArgument(0)), b(f.getArgument(1)), c(f.getArgument(2)),
      d(f.getArgument(3));
  using namespace edsc::op;
  LoopNestBuilder(&i, a - b, c + d, a)();

  // clang-format off
  // CHECK-LABEL: func @builder_loop_for(%{{.*}}: index, %{{.*}}: index, %{{.*}}: index, %{{.*}}: index) {
  // CHECK-DAG:    [[r0:%[0-9]+]] = affine.apply affine_map<()[s0, s1] -> (s0 - s1)>()[%{{.*}}, %{{.*}}]
  // CHECK-DAG:    [[r1:%[0-9]+]] = affine.apply affine_map<()[s0, s1] -> (s0 + s1)>()[%{{.*}}, %{{.*}}]
  // CHECK-NEXT:   loop.for %{{.*}} = [[r0]] to [[r1]] step {{.*}} {
  // clang-format on
  f.print(llvm::outs());
  f.erase();
}

TEST_FUNC(builder_max_min_for) {
  auto indexType = IndexType::get(&globalContext());
  auto f = makeFunction("builder_max_min_for", {},
                        {indexType, indexType, indexType, indexType});

  OpBuilder builder(f.getBody());
  ScopedContext scope(builder, f.getLoc());
  Value i, lb1(f.getArgument(0)), lb2(f.getArgument(1)), ub1(f.getArgument(2)),
      ub2(f.getArgument(3));
  AffineLoopNestBuilder(&i, {lb1, lb2}, {ub1, ub2}, 1)();
  std_ret();

  // clang-format off
  // CHECK-LABEL: func @builder_max_min_for(%{{.*}}: index, %{{.*}}: index, %{{.*}}: index, %{{.*}}: index) {
  // CHECK:  affine.for %{{.*}} = max affine_map<(d0, d1) -> (d0, d1)>(%{{.*}}, %{{.*}}) to min affine_map<(d0, d1) -> (d0, d1)>(%{{.*}}, %{{.*}}) {
  // CHECK:  return
  // clang-format on
  f.print(llvm::outs());
  f.erase();
}

TEST_FUNC(builder_block_append) {
  using namespace edsc::op;
  auto f = makeFunction("builder_blocks");

  OpBuilder builder(f.getBody());
  ScopedContext scope(builder, f.getLoc());
<<<<<<< HEAD
  Value c1(std_constant_int(42, 32)), c2(std_constant_int(1234, 32));
=======

  BlockHandle b1, functionBlock(&f.front());
  BlockBuilder(&b1, {}, {})([&] { std_constant_index(0); });
  BlockBuilder(b1, Append())([&] { std_constant_index(1); });
  BlockBuilder(b1, Append())([&] { std_ret(); });
  // Get back to entry block and add a branch into b1
  BlockBuilder(functionBlock, Append())([&] { std_br(b1, {}); });

  // clang-format off
  // CHECK-LABEL: @builder_blocks
  // CHECK-NEXT:   br ^bb1
  // CHECK-NEXT: ^bb1: // pred: ^bb0
  // CHECK-NEXT:   constant 0 : index
  // CHECK-NEXT:   constant 1 : index
  // CHECK-NEXT:   return
  // CHECK-NEXT: }
  // clang-format on
  f.print(llvm::outs());
  f.erase();
}

TEST_FUNC(builder_blocks) {
  using namespace edsc::op;
  auto f = makeFunction("builder_blocks");

  OpBuilder builder(f.getBody());
  ScopedContext scope(builder, f.getLoc());
  Value c1(std_constant_int(42, 32)), c2(std_constant_int(1234, 32));
  ReturnOp ret = std_ret();

>>>>>>> 918d599f
  Value r;
  Value args12[2];
  Value &arg1 = args12[0], &arg2 = args12[1];
  Value args34[2];
  Value &arg3 = args34[0], &arg4 = args34[1];
  BlockHandle b1, b2, functionBlock(&f.front());
  BlockBuilder(&b1, {c1.getType(), c1.getType()}, args12)(
      // b2 has not yet been constructed, need to come back later.
      // This is a byproduct of non-structured control-flow.
  );
  BlockBuilder(&b2, {c1.getType(), c1.getType()}, args34)([&] {
    std_br(b1, {arg3, arg4});
  });
  // The insertion point within the toplevel function is now past b2, we will
  // need to get back the entry block.
  // This is what happens with unstructured control-flow..
  BlockBuilder(b1, Append())([&] {
    r = arg1 + arg2;
    std_br(b2, {arg1, r});
  });
  // Get back to entry block and add a branch into b1
  BlockBuilder(functionBlock, Append())([&] { std_br(b1, {c1, c2}); });
  ret.erase();

  // clang-format off
  // CHECK-LABEL: @builder_blocks
  // CHECK:        %{{.*}} = constant 42 : i32
  // CHECK-NEXT:   %{{.*}} = constant 1234 : i32
  // CHECK-NEXT:   br ^bb1(%{{.*}}, %{{.*}} : i32, i32)
  // CHECK-NEXT: ^bb1(%{{.*}}: i32, %{{.*}}: i32):   // 2 preds: ^bb0, ^bb2
  // CHECK-NEXT:   %{{.*}} = addi %{{.*}}, %{{.*}} : i32
  // CHECK-NEXT:   br ^bb2(%{{.*}}, %{{.*}} : i32, i32)
  // CHECK-NEXT: ^bb2(%{{.*}}: i32, %{{.*}}: i32):   // pred: ^bb1
  // CHECK-NEXT:   br ^bb1(%{{.*}}, %{{.*}} : i32, i32)
  // CHECK-NEXT: }
  // clang-format on
  f.print(llvm::outs());
  f.erase();
}

TEST_FUNC(builder_blocks_eager) {
  using namespace edsc::op;
  auto f = makeFunction("builder_blocks_eager");

  OpBuilder builder(f.getBody());
  ScopedContext scope(builder, f.getLoc());
  Value c1(std_constant_int(42, 32)), c2(std_constant_int(1234, 32));
  Value res;
  Value args1And2[2], args3And4[2];
  Value &arg1 = args1And2[0], &arg2 = args1And2[1], &arg3 = args3And4[0],
        &arg4 = args3And4[1];

  // clang-format off
  BlockHandle b1, b2;
  { // Toplevel function scope.
    // Build a new block for b1 eagerly.
    std_br(&b1, {c1.getType(), c1.getType()}, args1And2, {c1, c2});
    // Construct a new block b2 explicitly with a branch into b1.
    BlockBuilder(&b2, {c1.getType(), c1.getType()}, args3And4)([&]{
        std_br(b1, {arg3, arg4});
    });
    /// And come back to append into b1 once b2 exists.
    BlockBuilder(b1, Append())([&]{
        res = arg1 + arg2;
        std_br(b2, {arg1, res});
    });
  }

  // CHECK-LABEL: @builder_blocks_eager
  // CHECK:        %{{.*}} = constant 42 : i32
  // CHECK-NEXT:   %{{.*}} = constant 1234 : i32
  // CHECK-NEXT:   br ^bb1(%{{.*}}, %{{.*}} : i32, i32)
  // CHECK-NEXT: ^bb1(%{{.*}}: i32, %{{.*}}: i32):   // 2 preds: ^bb0, ^bb2
  // CHECK-NEXT:   %{{.*}} = addi %{{.*}}, %{{.*}} : i32
  // CHECK-NEXT:   br ^bb2(%{{.*}}, %{{.*}} : i32, i32)
  // CHECK-NEXT: ^bb2(%{{.*}}: i32, %{{.*}}: i32):   // pred: ^bb1
  // CHECK-NEXT:   br ^bb1(%{{.*}}, %{{.*}} : i32, i32)
  // CHECK-NEXT: }
  // clang-format on
  f.print(llvm::outs());
  f.erase();
}

TEST_FUNC(builder_cond_branch) {
  auto f = makeFunction("builder_cond_branch", {},
                        {IntegerType::get(1, &globalContext())});

  OpBuilder builder(f.getBody());
  ScopedContext scope(builder, f.getLoc());
  Value funcArg(f.getArgument(0));
  Value c32(std_constant_int(32, 32)), c64(std_constant_int(64, 64)),
      c42(std_constant_int(42, 32));
<<<<<<< HEAD
=======
  ReturnOp ret = std_ret();

>>>>>>> 918d599f
  Value arg1;
  Value args23[2];
  BlockHandle b1, b2, functionBlock(&f.front());
  BlockBuilder(&b1, c32.getType(), arg1)([&] { std_ret(); });
  BlockBuilder(&b2, {c64.getType(), c32.getType()}, args23)([&] { std_ret(); });
  // Get back to entry block and add a conditional branch
  BlockBuilder(functionBlock, Append())([&] {
    std_cond_br(funcArg, b1, {c32}, b2, {c64, c42});
  });
  ret.erase();

  // clang-format off
  // CHECK-LABEL: @builder_cond_branch
  // CHECK:   %{{.*}} = constant 32 : i32
  // CHECK-NEXT:   %{{.*}} = constant 64 : i64
  // CHECK-NEXT:   %{{.*}} = constant 42 : i32
  // CHECK-NEXT:   cond_br %{{.*}}, ^bb1(%{{.*}} : i32), ^bb2(%{{.*}}, %{{.*}} : i64, i32)
  // CHECK-NEXT: ^bb1(%{{.*}}: i32):   // pred: ^bb0
  // CHECK-NEXT:   return
  // CHECK-NEXT: ^bb2(%{{.*}}: i64, %{{.*}}: i32):  // pred: ^bb0
  // CHECK-NEXT:   return
  // clang-format on
  f.print(llvm::outs());
  f.erase();
}

TEST_FUNC(builder_cond_branch_eager) {
  using namespace edsc::op;
  auto f = makeFunction("builder_cond_branch_eager", {},
                        {IntegerType::get(1, &globalContext())});

  OpBuilder builder(f.getBody());
  ScopedContext scope(builder, f.getLoc());
  Value arg0(f.getArgument(0));
  Value c32(std_constant_int(32, 32)), c64(std_constant_int(64, 64)),
      c42(std_constant_int(42, 32));

  // clang-format off
  BlockHandle b1, b2;
  Value arg1[1], args2And3[2];
  std_cond_br(arg0,
              &b1, c32.getType(), arg1, c32,
              &b2, {c64.getType(), c32.getType()}, args2And3, {c64, c42});
  BlockBuilder(b1, Append())([]{
      std_ret();
  });
  BlockBuilder(b2, Append())([]{
      std_ret();
  });

  // CHECK-LABEL: @builder_cond_branch_eager
  // CHECK:   %{{.*}} = constant 32 : i32
  // CHECK-NEXT:   %{{.*}} = constant 64 : i64
  // CHECK-NEXT:   %{{.*}} = constant 42 : i32
  // CHECK-NEXT:   cond_br %{{.*}}, ^bb1(%{{.*}} : i32), ^bb2(%{{.*}}, %{{.*}} : i64, i32)
  // CHECK-NEXT: ^bb1(%{{.*}}: i32):   // pred: ^bb0
  // CHECK-NEXT:   return
  // CHECK-NEXT: ^bb2(%{{.*}}: i64, %{{.*}}: i32):  // pred: ^bb0
  // CHECK-NEXT:   return
  // clang-format on
  f.print(llvm::outs());
  f.erase();
}

TEST_FUNC(builder_helpers) {
  using namespace edsc::op;
  auto f32Type = FloatType::getF32(&globalContext());
  auto memrefType =
      MemRefType::get({ShapedType::kDynamicSize, ShapedType::kDynamicSize,
                       ShapedType::kDynamicSize},
                      f32Type, {}, 0);
  auto f =
      makeFunction("builder_helpers", {}, {memrefType, memrefType, memrefType});

  OpBuilder builder(f.getBody());
  ScopedContext scope(builder, f.getLoc());
  // clang-format off
  Value f7 = std_constant_float(llvm::APFloat(7.0f), f32Type);
  MemRefBoundsCapture vA(f.getArgument(0)), vB(f.getArgument(1)),
      vC(f.getArgument(2));
  AffineIndexedValue A(f.getArgument(0)), B(f.getArgument(1)), C(f.getArgument(2));
  Value ivs[2];
  Value &i = ivs[0], &j = ivs[1];
  Value k1, k2, lb0, lb1, lb2, ub0, ub1, ub2;
  int64_t step0, step1, step2;
  std::tie(lb0, ub0, step0) = vA.range(0);
  std::tie(lb1, ub1, step1) = vA.range(1);
  lb2 = vA.lb(2);
  ub2 = vA.ub(2);
  step2 = vA.step(2);
  AffineLoopNestBuilder(ivs, {lb0, lb1}, {ub0, ub1}, {step0, step1})([&]{
    AffineLoopNestBuilder(&k1, lb2, ub2, step2)([&]{
      C(i, j, k1) = f7 + A(i, j, k1) + B(i, j, k1);
    });
    AffineLoopNestBuilder(&k2, lb2, ub2, step2)([&]{
      C(i, j, k2) += A(i, j, k2) + B(i, j, k2);
    });
  });

  // CHECK-LABEL: @builder_helpers
  //      CHECK:   affine.for %{{.*}} = affine_map<(d0) -> (d0)>({{.*}}) to affine_map<(d0) -> (d0)>({{.*}}) {
  // CHECK-NEXT:     affine.for %{{.*}} = affine_map<(d0) -> (d0)>({{.*}}) to affine_map<(d0) -> (d0)>({{.*}}) {
  // CHECK-NEXT:       affine.for %{{.*}} = affine_map<(d0) -> (d0)>({{.*}}) to affine_map<(d0) -> (d0)>({{.*}}) {
  //  CHECK-DAG:         [[a:%.*]] = affine.load %arg0[%{{.*}}, %{{.*}}, %{{.*}}] : memref<?x?x?xf32>
  //  CHECK-DAG:         [[b:%.*]] = addf {{.*}}, [[a]] : f32
  //  CHECK-DAG:         [[c:%.*]] = affine.load %arg1[%{{.*}}, %{{.*}}, %{{.*}}] : memref<?x?x?xf32>
  //  CHECK-DAG:         [[d:%.*]] = addf [[b]], [[c]] : f32
  // CHECK-NEXT:         affine.store [[d]], %{{.*}}[%{{.*}}, %{{.*}}, %{{.*}}] : memref<?x?x?xf32>
  // CHECK-NEXT:       }
  // CHECK-NEXT:       affine.for %{{.*}} = affine_map<(d0) -> (d0)>(%{{.*}}) to affine_map<(d0) -> (d0)>(%{{.*}}) {
  //  CHECK-DAG:         [[a:%.*]] = affine.load %{{.*}}[%{{.*}}, %{{.*}}, %{{.*}}] : memref<?x?x?xf32>
  //  CHECK-DAG:         [[b:%.*]] = affine.load %{{.*}}[%{{.*}}, %{{.*}}, %{{.*}}] : memref<?x?x?xf32>
  //  CHECK-DAG:         [[c:%.*]] = addf [[b]], [[a]] : f32
  //  CHECK-DAG:         [[d:%.*]] = affine.load %{{.*}}[%{{.*}}, %{{.*}}, %{{.*}}] : memref<?x?x?xf32>
  //  CHECK-DAG:         [[e:%.*]] = addf [[d]], [[c]] : f32
  // CHECK-NEXT:         affine.store [[e]], %{{.*}}[%{{.*}}, %{{.*}}, %{{.*}}] : memref<?x?x?xf32>
  // clang-format on
  f.print(llvm::outs());
  f.erase();
}

TEST_FUNC(insertion_in_block) {
  using namespace edsc::op;
  auto indexType = IndexType::get(&globalContext());
  auto f = makeFunction("insertion_in_block", {}, {indexType, indexType});

  OpBuilder builder(f.getBody());
  ScopedContext scope(builder, f.getLoc());
  BlockHandle b1;
  // clang-format off
  std_constant_int(0, 32);
  (BlockBuilder(&b1))([]{
    std_constant_int(1, 32);
  });
  std_constant_int(2, 32);
  // CHECK-LABEL: @insertion_in_block
  // CHECK: {{.*}} = constant 0 : i32
  // CHECK: {{.*}} = constant 2 : i32
  // CHECK: ^bb1:   // no predecessors
  // CHECK: {{.*}} = constant 1 : i32
  // clang-format on
  f.print(llvm::outs());
  f.erase();
}

TEST_FUNC(zero_and_std_sign_extendi_op_i1_to_i8) {
  using namespace edsc::op;
  auto i1Type = IntegerType::get(1, &globalContext());
  auto i8Type = IntegerType::get(8, &globalContext());
  auto memrefType = MemRefType::get({}, i1Type, {}, 0);
  auto f = makeFunction("zero_and_std_sign_extendi_op", {},
                        {memrefType, memrefType});

  OpBuilder builder(f.getBody());
  ScopedContext scope(builder, f.getLoc());
  AffineIndexedValue A(f.getArgument(0));
  AffineIndexedValue B(f.getArgument(1));
  // clang-format off
  edsc::intrinsics::std_zero_extendi(A, i8Type);
  edsc::intrinsics::std_sign_extendi(B, i8Type);
  // CHECK-LABEL: @zero_and_std_sign_extendi_op
  //      CHECK:     %[[SRC1:.*]] = affine.load
  //      CHECK:     zexti %[[SRC1]] : i1 to i8
  //      CHECK:     %[[SRC2:.*]] = affine.load
  //      CHECK:     sexti %[[SRC2]] : i1 to i8
  // clang-format on
  f.print(llvm::outs());
  f.erase();
}

TEST_FUNC(operator_or) {
  auto i1Type = IntegerType::get(/*width=*/1, &globalContext());
  auto f = makeFunction("operator_or", {}, {i1Type, i1Type});

  OpBuilder builder(f.getBody());
  ScopedContext scope(builder, f.getLoc());

  using op::operator||;
  Value lhs(f.getArgument(0));
  Value rhs(f.getArgument(1));
  lhs || rhs;

  // CHECK-LABEL: @operator_or
  //       CHECK: [[ARG0:%.*]]: i1, [[ARG1:%.*]]: i1
  //       CHECK: or [[ARG0]], [[ARG1]]
  f.print(llvm::outs());
  f.erase();
}

TEST_FUNC(operator_and) {
  auto i1Type = IntegerType::get(/*width=*/1, &globalContext());
  auto f = makeFunction("operator_and", {}, {i1Type, i1Type});

  OpBuilder builder(f.getBody());
  ScopedContext scope(builder, f.getLoc());

  using op::operator&&;
  using op::negate;
  Value lhs(f.getArgument(0));
  Value rhs(f.getArgument(1));
  negate(lhs && rhs);

  // CHECK-LABEL: @operator_and
  //       CHECK: [[ARG0:%.*]]: i1, [[ARG1:%.*]]: i1
  //       CHECK: [[AND:%.*]] = and [[ARG0]], [[ARG1]]
  //       CHECK: [[TRUE:%.*]] = constant 1 : i1
  //       CHECK: subi [[TRUE]], [[AND]] : i1
  f.print(llvm::outs());
  f.erase();
}

TEST_FUNC(select_op_i32) {
  using namespace edsc::op;
  auto f32Type = FloatType::getF32(&globalContext());
  auto memrefType = MemRefType::get(
      {ShapedType::kDynamicSize, ShapedType::kDynamicSize}, f32Type, {}, 0);
  auto f = makeFunction("select_op", {}, {memrefType});

  OpBuilder builder(f.getBody());
  ScopedContext scope(builder, f.getLoc());
  // clang-format off
  Value zero = std_constant_index(0), one = std_constant_index(1);
  MemRefBoundsCapture vA(f.getArgument(0));
  AffineIndexedValue A(f.getArgument(0));
  Value ivs[2];
  Value &i = ivs[0], &j = ivs[1];
  AffineLoopNestBuilder(ivs, {zero, zero}, {one, one}, {1, 1})([&]{
    std_select(eq(i, zero), A(zero, zero), A(i, j));
  });

  // CHECK-LABEL: @select_op
  //      CHECK: affine.for %{{.*}} = 0 to 1 {
  // CHECK-NEXT:   affine.for %{{.*}} = 0 to 1 {
  //  CHECK-DAG:     {{.*}} = cmpi "eq"
  //  CHECK-DAG:     {{.*}} = affine.load
  //  CHECK-DAG:     {{.*}} = affine.load
  // CHECK-NEXT:     {{.*}} = select
  // clang-format on
  f.print(llvm::outs());
  f.erase();
}

TEST_FUNC(select_op_f32) {
  auto f32Type = FloatType::getF32(&globalContext());
  auto memrefType = MemRefType::get(
      {ShapedType::kDynamicSize, ShapedType::kDynamicSize}, f32Type, {}, 0);
  auto f = makeFunction("select_op", {}, {memrefType, memrefType});

  OpBuilder builder(f.getBody());
  ScopedContext scope(builder, f.getLoc());
  // clang-format off
  Value zero = std_constant_index(0), one = std_constant_index(1);
  MemRefBoundsCapture vA(f.getArgument(0)), vB(f.getArgument(1));
  AffineIndexedValue A(f.getArgument(0)), B(f.getArgument(1));
  Value ivs[2];
  Value &i = ivs[0], &j = ivs[1];
  AffineLoopNestBuilder(ivs, {zero, zero}, {one, one}, {1, 1})([&]{
    using namespace edsc::op;
    std_select(eq(B(i, j), B(i + one, j)), A(zero, zero), A(i, j));
    std_select(ne(B(i, j), B(i + one, j)), A(zero, zero), A(i, j));
    std_select(B(i, j) >= B(i + one, j), A(zero, zero), A(i, j));
    std_select(B(i, j) <= B(i + one, j), A(zero, zero), A(i, j));
    std_select(B(i, j) < B(i + one, j), A(zero, zero), A(i, j));
    std_select(B(i, j) > B(i + one, j), A(zero, zero), A(i, j));
  });

  // CHECK-LABEL: @select_op
  //      CHECK: affine.for %{{.*}} = 0 to 1 {
  // CHECK-NEXT:   affine.for %{{.*}} = 0 to 1 {
  //  CHECK-DAG:     cmpf "oeq"
  //  CHECK-DAG:     affine.load
  //  CHECK-DAG:     affine.load
  //  CHECK-DAG:     affine.load
  //  CHECK-DAG:     affine.load
  //  CHECK-DAG:     affine.apply
  // CHECK-NEXT:     select
  //  CHECK-DAG:     cmpf "one"
  //  CHECK-DAG:     affine.load
  //  CHECK-DAG:     affine.load
  //  CHECK-DAG:     affine.load
  //  CHECK-DAG:     affine.load
  //  CHECK-DAG:     affine.apply
  // CHECK-NEXT:     select
  //  CHECK-DAG:     cmpf "oge"
  //  CHECK-DAG:     affine.load
  //  CHECK-DAG:     affine.load
  //  CHECK-DAG:     affine.load
  //  CHECK-DAG:     affine.load
  //  CHECK-DAG:     affine.apply
  // CHECK-NEXT:     select
  //  CHECK-DAG:     cmpf "ole"
  //  CHECK-DAG:     affine.load
  //  CHECK-DAG:     affine.load
  //  CHECK-DAG:     affine.load
  //  CHECK-DAG:     affine.load
  //  CHECK-DAG:     affine.apply
  // CHECK-NEXT:     select
  //  CHECK-DAG:     cmpf "olt"
  //  CHECK-DAG:     affine.load
  //  CHECK-DAG:     affine.load
  //  CHECK-DAG:     affine.load
  //  CHECK-DAG:     affine.load
  //  CHECK-DAG:     affine.apply
  // CHECK-NEXT:     select
  //  CHECK-DAG:     cmpf "ogt"
  //  CHECK-DAG:     affine.load
  //  CHECK-DAG:     affine.load
  //  CHECK-DAG:     affine.load
  //  CHECK-DAG:     affine.load
  //  CHECK-DAG:     affine.apply
  // CHECK-NEXT:     select
  // clang-format on
  f.print(llvm::outs());
  f.erase();
}

// Inject an EDSC-constructed computation to exercise imperfectly nested 2-d
// tiling.
TEST_FUNC(tile_2d) {
  auto memrefType =
      MemRefType::get({ShapedType::kDynamicSize, ShapedType::kDynamicSize,
                       ShapedType::kDynamicSize},
                      FloatType::getF32(&globalContext()), {}, 0);
  auto f = makeFunction("tile_2d", {}, {memrefType, memrefType, memrefType});

  OpBuilder builder(f.getBody());
  ScopedContext scope(builder, f.getLoc());
  Value zero = std_constant_index(0);
  MemRefBoundsCapture vA(f.getArgument(0)), vB(f.getArgument(1)),
      vC(f.getArgument(2));
  AffineIndexedValue A(f.getArgument(0)), B(f.getArgument(1)),
      C(f.getArgument(2));
  Value ivs[2];
  Value &i = ivs[0], &j = ivs[1];
  Value k1, k2;
  Value M(vC.ub(0)), N(vC.ub(1)), O(vC.ub(2));

  // clang-format off
  using namespace edsc::op;
  AffineLoopNestBuilder(ivs, {zero, zero}, {M, N}, {1, 1})([&]{
    AffineLoopNestBuilder(&k1, zero, O, 1)([&]{
      C(i, j, k1) = A(i, j, k1) + B(i, j, k1);
    });
    AffineLoopNestBuilder(&k2, zero, O, 1)([&]{
      C(i, j, k2) = A(i, j, k2) + B(i, j, k2);
    });
  });
  // clang-format on

  auto li = getForInductionVarOwner(i), lj = getForInductionVarOwner(j),
       lk1 = getForInductionVarOwner(k1), lk2 = getForInductionVarOwner(k2);
  auto indicesL1 = mlir::tile({li, lj}, {512, 1024}, {lk1, lk2});
  auto lii1 = indicesL1[0][0], ljj1 = indicesL1[1][0];
  mlir::tile({ljj1, lii1}, {32, 16}, ljj1);

  // clang-format off
  // CHECK-LABEL: func @tile_2d
  //       CHECK: %[[ZERO:.*]] = constant 0 : index
  //       CHECK: %[[M:[0-9]+]] = dim %arg2, 0 : memref<?x?x?xf32>
  //  CHECK-NEXT: %[[N:[0-9]+]] = dim %arg2, 1 : memref<?x?x?xf32>
  //  CHECK-NEXT: %[[P:[0-9]+]] = dim %arg2, 2 : memref<?x?x?xf32>
  //       CHECK:   affine.for %{{.*}} = affine_map<(d0) -> (d0)>(%[[ZERO]]) to affine_map<(d0) -> (d0)>(%[[M]]) step 512 {
  //  CHECK-NEXT:     affine.for %{{.*}} = affine_map<(d0) -> (d0)>(%[[ZERO]]) to affine_map<(d0) -> (d0)>(%[[N]]) step 1024 {
  //  CHECK-NEXT:       affine.for %{{.*}} = affine_map<(d0) -> (d0)>(%[[ZERO]]) to affine_map<(d0) -> (d0)>(%[[P]]) {
  //  CHECK-NEXT:         affine.for %{{.*}} = max affine_map<(d0) -> (0, d0)>(%{{.*}}) to min affine_map<(d0)[s0] -> (s0, d0 + 512)>(%{{.*}})[%[[M]]] step 16 {
  //  CHECK-NEXT:           affine.for %{{.*}} = max affine_map<(d0) -> (0, d0)>(%{{.*}}) to min affine_map<(d0)[s0] -> (s0, d0 + 1024)>(%{{.*}})[%[[N]]] step 32 {
  //  CHECK-NEXT:             affine.for %{{.*}} = max affine_map<(d0, d1) -> (0, d0, d1)>(%{{.*}}, %{{.*}}) to min affine_map<(d0, d1)[s0] -> (s0, d0 + 1024, d1 + 32)>(%{{.*}}, %{{.*}})[%[[N]]] {
  //  CHECK-NEXT:               affine.for %{{.*}} = max affine_map<(d0, d1) -> (0, d0, d1)>(%{{.*}}, %{{.*}}) to min affine_map<(d0, d1)[s0] -> (s0, d0 + 512, d1 + 16)>(%{{.*}}, %{{.*}})[%[[M]]] {
  //  CHECK-NEXT:                 {{.*}} = affine.load {{.*}}[%{{.*}}, %{{.*}}, %{{.*}}] : memref<?x?x?xf32>
  //  CHECK-NEXT:                 {{.*}} = affine.load {{.*}}[%{{.*}}, %{{.*}}, %{{.*}}] : memref<?x?x?xf32>
  //  CHECK-NEXT:                 {{.*}} = addf {{.*}}, {{.*}} : f32
  //  CHECK-NEXT:                 affine.store {{.*}}, {{.*}}[%{{.*}}, %{{.*}}, %{{.*}}] : memref<?x?x?xf32>
  //       CHECK:               }
  //  CHECK-NEXT:             }
  //  CHECK-NEXT:           }
  //  CHECK-NEXT:         }
  //  CHECK-NEXT:       }
  //  CHECK-NEXT:       affine.for %{{.*}} = affine_map<(d0) -> (d0)>(%[[ZERO]]) to affine_map<(d0) -> (d0)>(%[[P]]) {
  //  CHECK-NEXT:         affine.for %{{.*}} = max affine_map<(d0) -> (0, d0)>(%{{.*}}) to min affine_map<(d0)[s0] -> (s0, d0 + 512)>(%{{.*}})[%[[M]]] {
  //  CHECK-NEXT:           affine.for %{{.*}} = max affine_map<(d0) -> (0, d0)>(%{{.*}}) to min affine_map<(d0)[s0] -> (s0, d0 + 1024)>(%{{.*}})[%[[N]]] {
  //  CHECK-NEXT:             {{.*}} = affine.load {{.*}}[%{{.*}}, %{{.*}}, %{{.*}}] : memref<?x?x?xf32>
  //  CHECK-NEXT:             {{.*}} = affine.load {{.*}}[%{{.*}}, %{{.*}}, %{{.*}}] : memref<?x?x?xf32>
  //  CHECK-NEXT:             {{.*}}= addf {{.*}}, {{.*}} : f32
  //  CHECK-NEXT:             affine.store {{.*}}, {{.*}}[%{{.*}}, %{{.*}}, %{{.*}}] : memref<?x?x?xf32>
  // clang-format on
  f.print(llvm::outs());
  f.erase();
}

// Exercise StdIndexedValue for loads and stores.
TEST_FUNC(indirect_access) {
  using namespace edsc::op;
  auto memrefType = MemRefType::get({ShapedType::kDynamicSize},
                                    FloatType::getF32(&globalContext()), {}, 0);
  auto f = makeFunction("indirect_access", {},
                        {memrefType, memrefType, memrefType, memrefType});

  OpBuilder builder(f.getBody());
  ScopedContext scope(builder, f.getLoc());
  Value zero = std_constant_index(0);
  MemRefBoundsCapture vC(f.getArgument(2));
  AffineIndexedValue B(f.getArgument(1)), D(f.getArgument(3));
  StdIndexedValue A(f.getArgument(0)), C(f.getArgument(2));
  Value i, N(vC.ub(0));

  // clang-format off
  AffineLoopNestBuilder(&i, zero, N, 1)([&]{
      C((Value)D(i)) = A((Value)B(i));
  });
  // clang-format on

  // clang-format off
  // CHECK-LABEL: func @indirect_access
  // CHECK-SAME: (%[[ARG0:.*]]: memref<?xf32>, %[[ARG1:.*]]: memref<?xf32>, %[[ARG2:.*]]: memref<?xf32>, %[[ARG3:.*]]: memref<?xf32>)
  // CHECK-DAG:  [[B:%.*]] = affine.load %[[ARG1]]
  // CHECK-DAG:  [[D:%.*]] = affine.load %[[ARG3]]
  // CHECK:  load %{{.*}}{{\[}}[[B]]{{\]}}
  // CHECK:  store %{{.*}}, %{{.*}}{{\[}}[[D]]{{\]}}
  // clang-format on
  f.print(llvm::outs());
  f.erase();
}

// Exercise affine loads and stores build with empty maps.
TEST_FUNC(empty_map_load_store) {
  using namespace edsc::op;
  auto memrefType =
      MemRefType::get({}, FloatType::getF32(&globalContext()), {}, 0);
  auto f = makeFunction("empty_map_load_store", {},
                        {memrefType, memrefType, memrefType, memrefType});

  OpBuilder builder(f.getBody());
  ScopedContext scope(builder, f.getLoc());
  Value zero = std_constant_index(0);
  Value one = std_constant_index(1);
  AffineIndexedValue input(f.getArgument(0)), res(f.getArgument(1));

  // clang-format off
  Value iv;
  AffineLoopNestBuilder(&iv, zero, one, 1)([&]{
      res() = input();
  });
  // clang-format on

  // clang-format off
  // CHECK-LABEL: func @empty_map_load_store(
  // CHECK:  [[A:%.*]] = affine.load %{{.*}}[]
  // CHECK:  affine.store [[A]], %{{.*}}[]
  // clang-format on
  f.print(llvm::outs());
  f.erase();
}

// clang-format off
// CHECK-LABEL: func @affine_if_op
// CHECK:       affine.if affine_set<([[d0:.*]], [[d1:.*]]){{\[}}[[s0:.*]], [[s1:.*]]{{\]}}
// CHECK-NOT:   else
// CHECK:       affine.if affine_set<([[d0:.*]], [[d1:.*]]){{\[}}[[s0:.*]], [[s1:.*]]{{\]}}
// CHECK-NEXT: } else {
// clang-format on
TEST_FUNC(affine_if_op) {
  using namespace edsc::op;
  auto f32Type = FloatType::getF32(&globalContext());
  auto memrefType = MemRefType::get(
      {ShapedType::kDynamicSize, ShapedType::kDynamicSize}, f32Type, {}, 0);
  auto f = makeFunction("affine_if_op", {}, {memrefType});

  OpBuilder builder(f.getBody());
  ScopedContext scope(builder, f.getLoc());

  Value zero = std_constant_index(0), ten = std_constant_index(10);

  SmallVector<bool, 4> isEq = {false, false, false, false};
  SmallVector<AffineExpr, 4> affineExprs = {
      builder.getAffineDimExpr(0),    // d0 >= 0
      builder.getAffineDimExpr(1),    // d1 >= 0
      builder.getAffineSymbolExpr(0), // s0 >= 0
      builder.getAffineSymbolExpr(1)  // s1 >= 0
  };
  auto intSet = IntegerSet::get(2, 2, affineExprs, isEq);

  SmallVector<Value, 4> affineIfArgs = {zero, zero, ten, ten};
  intrinsics::affine_if(intSet, affineIfArgs, /*withElseRegion=*/false);
  intrinsics::affine_if(intSet, affineIfArgs, /*withElseRegion=*/true);

  f.print(llvm::outs());
  f.erase();
}

// clang-format off
// CHECK-LABEL: func @linalg_generic_pointwise
//       CHECK:   linalg.generic {args_in = 2 : i64, args_out = 1 : i64,
// CHECK-SAME: indexing_maps = [affine_map<(d0, d1) -> (d0, d1)>, affine_map<(d0, d1) -> (d0, d1)>, affine_map<(d0, d1) -> (d0, d1)>],
// CHECK-SAME: iterator_types = ["parallel", "parallel"]}
//       CHECK:       addf
//       CHECK:     }: memref<?x?xf32>, memref<?x?xf32>, memref<?x?xf32>
//       CHECK:   linalg.generic {args_in = 2 : i64, args_out = 1 : i64,
// CHECK-SAME: indexing_maps = [affine_map<(d0, d1) -> (d0, d1)>, affine_map<(d0, d1) -> (d0, d1)>, affine_map<(d0, d1) -> (d0, d1)>],
// CHECK-SAME: iterator_types = ["parallel", "parallel"]}
//       CHECK:       cmpf "ogt"
//       CHECK:       select
//       CHECK:   }: memref<?x?xf32>, memref<?x?xf32>, memref<?x?xf32>
//       CHECK:   linalg.generic {args_in = 1 : i64, args_out = 1 : i64,
// CHECK-SAME:      indexing_maps = [affine_map<(d0, d1) -> (d0, d1)>, affine_map<(d0, d1) -> (d0, d1)>],
// CHECK-SAME:      iterator_types = ["parallel", "parallel"]}
//       CHECK:     tanh
//       CHECK:   }: memref<?x?xf32>, memref<?x?xf32>
// clang-format on
TEST_FUNC(linalg_generic_pointwise_test) {
  using namespace edsc;
  using namespace edsc::ops;

  auto f32Type = FloatType::getF32(&globalContext());
  auto memrefType = MemRefType::get(
      {ShapedType::kDynamicSize, ShapedType::kDynamicSize}, f32Type, {}, 0);
  auto f = makeFunction("linalg_generic_pointwise", {},
                        {memrefType, memrefType, memrefType});

  OpBuilder builder(f.getBody());
  ScopedContext scope(builder, f.getLoc());
  Value A(f.getArgument(0)), B(f.getArgument(1)), C(f.getArgument(2));
  AffineExpr i, j;
  bindDims(&globalContext(), i, j);
  StructuredIndexed SA(A), SB(B), SC(C);
  linalg_generic_pointwise_add(SA({i, j}), SB({i, j}), SC({i, j}));
  linalg_generic_pointwise_max(SA({i, j}), SB({i, j}), SC({i, j}));
  linalg_generic_pointwise_tanh(SA({i, j}), SC({i, j}));

  f.print(llvm::outs());
  f.erase();
}

// clang-format off
// CHECK-LABEL: func @linalg_generic_matmul
//       CHECK:   linalg.generic {args_in = 2 : i64, args_out = 1 : i64,
// CHECK-SAME: indexing_maps = [affine_map<(d0, d1, d2) -> (d0, d2)>, affine_map<(d0, d1, d2) -> (d2, d1)>, affine_map<(d0, d1, d2) -> (d0, d1)>],
// CHECK-SAME: iterator_types = ["parallel", "parallel", "reduction"]}
///      CHECK:   ^bb0(%[[a0:.*]]: f32, %[[a1:.*]]: f32, %[[a2:.*]]: f32):
//       CHECK:     %[[a3:.*]] = mulf %[[a0]], %[[a1]] : f32
//       CHECK:     %[[a4:.*]] = addf %[[a2]], %[[a3]] : f32
//       CHECK:     linalg.yield %[[a4]] : f32
//       CHECK:   }: memref<?x?xf32>, memref<?x?xf32>, memref<?x?xf32>
// clang-format on
TEST_FUNC(linalg_generic_matmul_test) {
  using namespace edsc;
  using namespace edsc::ops;

  auto f32Type = FloatType::getF32(&globalContext());
  auto memrefType = MemRefType::get(
      {ShapedType::kDynamicSize, ShapedType::kDynamicSize}, f32Type, {}, 0);
  auto f = makeFunction("linalg_generic_matmul", {},
                        {memrefType, memrefType, memrefType});

  OpBuilder builder(f.getBody());
  ScopedContext scope(builder, f.getLoc());
  linalg_generic_matmul(f.getArguments());

  f.print(llvm::outs());
  f.erase();
}

// clang-format off
// CHECK-LABEL: func @linalg_generic_conv_nhwc
//       CHECK:   linalg.generic {args_in = 2 : i64, args_out = 1 : i64,
// CHECK-SAME: indexing_maps = [affine_map<(d0, d1, d2, d3, d4, d5, d6) -> (d0, d2 * 3 + d4 * 5, d3 * 4 + d5 * 6, d6)>,
// CHECK-SAME: affine_map<(d0, d1, d2, d3, d4, d5, d6) -> (d4, d5, d6, d1)>,
// CHECK-SAME: affine_map<(d0, d1, d2, d3, d4, d5, d6) -> (d0, d2, d3, d1)>],
// CHECK-SAME: iterator_types = ["parallel", "parallel", "parallel", "parallel", "reduction", "reduction", "reduction"]}
///      CHECK:   ^bb0(%[[a0:.*]]: f32, %[[a1:.*]]: f32, %[[a2:.*]]: f32):
//       CHECK:     %[[a3:.*]] = mulf %[[a0]], %[[a1]] : f32
//       CHECK:     %[[a4:.*]] = addf %[[a2]], %[[a3]] : f32
//       CHECK:     linalg.yield %[[a4]] : f32
//       CHECK:   }: memref<?x?x?x?xf32>, memref<?x?x?x?xf32>, memref<?x?x?x?xf32>
// clang-format on
TEST_FUNC(linalg_generic_conv_nhwc) {
  using namespace edsc;
  using namespace edsc::ops;

  auto f32Type = FloatType::getF32(&globalContext());
  auto memrefType =
      MemRefType::get({ShapedType::kDynamicSize, ShapedType::kDynamicSize,
                       ShapedType::kDynamicSize, ShapedType::kDynamicSize},
                      f32Type, {}, 0);
  auto f = makeFunction("linalg_generic_conv_nhwc", {},
                        {memrefType, memrefType, memrefType});

  OpBuilder builder(f.getBody());
  ScopedContext scope(builder, f.getLoc());
  linalg_generic_conv_nhwc(f.getArguments(),
                           /*strides=*/{3, 4}, /*dilations=*/{5, 6});

  f.print(llvm::outs());
  f.erase();
}

// clang-format off
// CHECK-LABEL: func @linalg_generic_dilated_conv_nhwc
//       CHECK:   linalg.generic {args_in = 2 : i64, args_out = 1 : i64,
// CHECK-SAME: indexing_maps = [affine_map<(d0, d1, d2, d3, d4, d5, d6) -> (d0, d3 * 3 + d5 * 5, d4 * 4 + d6 * 6, d2)>,
// CHECK-SAME: affine_map<(d0, d1, d2, d3, d4, d5, d6) -> (d5, d6, d2, d1)>,
// CHECK-SAME: affine_map<(d0, d1, d2, d3, d4, d5, d6) -> (d0, d3, d4, d1 + d2 * 7)>],
// CHECK-SAME: iterator_types = ["parallel", "parallel", "parallel", "parallel", "parallel", "reduction", "reduction"]}
//       CHECK:   ^bb0(%[[a0:.*]]: f32, %[[a1:.*]]: f32, %[[a2:.*]]: f32):
//       CHECK:     %[[a3:.*]] = mulf %[[a0]], %[[a1]] : f32
//       CHECK:     %[[a4:.*]] = addf %[[a2]], %[[a3]] : f32
//       CHECK:     linalg.yield %[[a4]] : f32
//       CHECK:   }: memref<?x?x?x?xf32>, memref<?x?x?x?xf32>, memref<?x?x?x?xf32>
// clang-format on
TEST_FUNC(linalg_generic_dilated_conv_nhwc) {
  using namespace edsc;
  using namespace edsc::ops;

  auto f32Type = FloatType::getF32(&globalContext());
  auto memrefType =
      MemRefType::get({ShapedType::kDynamicSize, ShapedType::kDynamicSize,
                       ShapedType::kDynamicSize, ShapedType::kDynamicSize},
                      f32Type, {}, 0);
  auto f = makeFunction("linalg_generic_dilated_conv_nhwc", {},
                        {memrefType, memrefType, memrefType});

  OpBuilder builder(f.getBody());
  ScopedContext scope(builder, f.getLoc());
  linalg_generic_dilated_conv_nhwc(f.getArguments(),
                                   /*depth_multiplier=*/7,
                                   /*strides=*/{3, 4}, /*dilations=*/{5, 6});

  f.print(llvm::outs());
  f.erase();
}

// clang-format off
// CHECK-LABEL: func @linalg_metadata_ops
//       CHECK: linalg.reshape {{.*}} [affine_map<(d0, d1, d2) -> (d0, d1)>, affine_map<(d0, d1, d2) -> (d2)>] : memref<4x8x16xf32> into memref<32x16xf32>
//       CHECK: linalg.reshape {{.*}} [affine_map<(d0, d1, d2) -> (d0, d1)>, affine_map<(d0, d1, d2) -> (d2)>] : memref<32x16xf32> into memref<4x8x16xf32>
// clang-format on
TEST_FUNC(linalg_metadata_ops) {
  auto f32Type = FloatType::getF32(&globalContext());
  auto memrefType = MemRefType::get({4, 8, 16}, f32Type, {}, 0);
  auto f = makeFunction("linalg_metadata_ops", {}, {memrefType});

  OpBuilder builder(f.getBody());
  ScopedContext scope(builder, f.getLoc());
  AffineExpr i, j, k;
  bindDims(&globalContext(), i, j, k);
  Value v(f.getArgument(0));
  auto reshaped = linalg_reshape(v, ArrayRef<ArrayRef<AffineExpr>>{{i, j}, k});
  linalg_reshape(memrefType, reshaped,
                 ArrayRef<ArrayRef<AffineExpr>>{{i, j}, k});

  f.print(llvm::outs());
  f.erase();
}

// clang-format off
// CHECK-LABEL: func @linalg_tensors
//       CHECK:   linalg.generic {args_in = 2 : i64, args_out = 1 : i64,
// CHECK-SAME: indexing_maps = [affine_map<(d0, d1) -> (d0, d1)>, affine_map<(d0, d1) -> (d0, d1)>, affine_map<(d0, d1) -> (d0, d1)>],
// CHECK-SAME: iterator_types = ["parallel", "parallel"]}
//       CHECK:       addf
//       CHECK:     }: tensor<?x?xf32>, memref<?x?xf32> -> tensor<?x?xf32>
//       CHECK:   linalg.generic {args_in = 2 : i64, args_out = 1 : i64,
// CHECK-SAME: indexing_maps = [affine_map<(d0, d1) -> (d0, d1)>, affine_map<(d0, d1) -> (d0, d1)>, affine_map<(d0, d1) -> (d0, d1)>],
// CHECK-SAME: iterator_types = ["parallel", "parallel"]}
//       CHECK:       cmpf "ogt"
//       CHECK:       select
//       CHECK:   }: tensor<?x?xf32>, memref<?x?xf32> -> tensor<?x?xf32>
//       CHECK:   linalg.generic {args_in = 1 : i64, args_out = 1 : i64,
// CHECK-SAME:      indexing_maps = [affine_map<(d0, d1) -> (d0, d1)>, affine_map<(d0, d1) -> (d0, d1)>],
// CHECK-SAME:      iterator_types = ["parallel", "parallel"]}
//       CHECK:     tanh
//       CHECK:   }: tensor<?x?xf32> -> tensor<?x?xf32>
//       CHECK:   linalg.generic {args_in = 2 : i64, args_out = 1 : i64,
//  CHECK-SAME:     indexing_maps = [affine_map<(d0, d1, d2) -> (d0, d2)>,
//  CHECK-SAME:                      affine_map<(d0, d1, d2) -> (d2, d1)>,
//  CHECK-SAME:                      affine_map<(d0, d1, d2) -> (d0, d1)>],
//  CHECK-SAME:     iterator_types = ["parallel", "parallel", "reduction"]}
//       CHECK:     mulf
//       CHECK:   }: tensor<?x?xf32>, memref<?x?xf32> -> tensor<?x?xf32>
//       CHECK:   linalg.generic {args_in = 3 : i64, args_out = 1 : i64,
//  CHECK-SAME:     indexing_maps = [affine_map<(d0, d1, d2) -> (d0, d2)>,
//  CHECK-SAME:                      affine_map<(d0, d1, d2) -> (d2, d1)>,
//  CHECK-SAME:                      affine_map<(d0, d1, d2) -> (d0, d1)>,
//  CHECK-SAME:                      affine_map<(d0, d1, d2) -> (d0, d1)>],
//  CHECK-SAME:     iterator_types = ["parallel", "parallel", "reduction"]
//       CHECK:     mulf
//       CHECK:     addf
//       CHECK:   }: tensor<?x?xf32>, memref<?x?xf32>, tensor<?x?xf32> -> tensor<?x?xf32>
// clang-format on
TEST_FUNC(linalg_tensors_test) {
  using namespace edsc;
  using namespace edsc::ops;

  auto f32Type = FloatType::getF32(&globalContext());
  auto memrefType = MemRefType::get(
      {ShapedType::kDynamicSize, ShapedType::kDynamicSize}, f32Type, {}, 0);
  auto tensorType = RankedTensorType::get(
      {ShapedType::kDynamicSize, ShapedType::kDynamicSize}, f32Type);
  auto f = makeFunction("linalg_tensors", {}, {tensorType, memrefType});

  OpBuilder builder(f.getBody());
  ScopedContext scope(builder, f.getLoc());
  Value A(f.getArgument(0)), B(f.getArgument(1));
  AffineExpr i, j;
  bindDims(&globalContext(), i, j);
  StructuredIndexed SA(A), SB(B), SC(tensorType);
  linalg_generic_pointwise_add(SA({i, j}), SB({i, j}), SC({i, j}));
  linalg_generic_pointwise_max(SA({i, j}), SB({i, j}), SC({i, j}));
  linalg_generic_pointwise_tanh(SA({i, j}), SC({i, j}));
  Value o1 = linalg_generic_matmul(A, B, tensorType)->getResult(0);
  linalg_generic_matmul(A, B, o1, tensorType);

  f.print(llvm::outs());
  f.erase();
}

// CHECK-LABEL: func @memref_vector_matmul_test(
//  CHECK-SAME:   %[[A:.*]]: memref<?x?xvector<4x16xf32>>,
//  CHECK-SAME:   %[[B:.*]]: memref<?x?xvector<16x8xf32>>,
//  CHECK-SAME:   %[[C:.*]]: memref<?x?xvector<4x8xf32>>)
//       CHECK:   linalg.generic {{.*}} %[[A]], %[[B]], %[[C]]
//       CHECK:     vector.contract{{.*}}[affine_map<(d0, d1, d2) -> (d0,
//  d2)>,
//  CHECK-SAME:                       affine_map<(d0, d1, d2) -> (d2, d1)>,
//  CHECK-SAME:                       affine_map<(d0, d1, d2) -> (d0, d1)>],
//  CHECK-SAME:                {{.*}}["parallel", "parallel", "reduction"]
//  CHECK-SAME:     vector<4x16xf32>, vector<16x8xf32> into vector<4x8xf32>
//       CHECK:   memref<?x?xvector<4x16xf32>>, memref<?x?xvector<16x8xf32>>,
//  CHECK-SAME:   memref<?x?xvector<4x8xf32>>
TEST_FUNC(memref_vector_matmul_test) {
  using namespace edsc;
  using namespace edsc::ops;

  int64_t M = 4, N = 8, K = 16;
  auto f32Type = FloatType::getF32(&globalContext());
  auto mkVectorType = VectorType::get({M, K}, f32Type);
  auto knVectorType = VectorType::get({K, N}, f32Type);
  auto mnVectorType = VectorType::get({M, N}, f32Type);
  auto typeA =
      MemRefType::get({ShapedType::kDynamicSize, ShapedType::kDynamicSize},
                      mkVectorType, {}, 0);
  auto typeB =
      MemRefType::get({ShapedType::kDynamicSize, ShapedType::kDynamicSize},
                      knVectorType, {}, 0);
  auto typeC =
      MemRefType::get({ShapedType::kDynamicSize, ShapedType::kDynamicSize},
                      mnVectorType, {}, 0);
  auto f = makeFunction("memref_vector_matmul_test", {}, {typeA, typeB, typeC});

  OpBuilder builder(f.getBody());
  ScopedContext scope(builder, f.getLoc());
  Value A(f.getArgument(0)), B(f.getArgument(1)), C(f.getArgument(2));
  auto contractionBuilder = [](ArrayRef<BlockArgument> args) {
    assert(args.size() == 3 && "expected 3 block arguments");
    (linalg_yield(vector_contraction_matmul(args[0], args[1], args[2])));
  };
  linalg_generic_matmul(A, B, C, contractionBuilder);

  f.print(llvm::outs());
  f.erase();
}

TEST_FUNC(builder_loop_for_yield) {
  auto indexType = IndexType::get(&globalContext());
  auto f32Type = FloatType::getF32(&globalContext());
  auto f = makeFunction("builder_loop_for_yield", {},
                        {indexType, indexType, indexType, indexType});

  OpBuilder builder(f.getBody());
  ScopedContext scope(builder, f.getLoc());
  Value init0 = std_constant_float(llvm::APFloat(1.0f), f32Type);
  Value init1 = std_constant_float(llvm::APFloat(2.0f), f32Type);
  Value i, a(f.getArgument(0)), b(f.getArgument(1)), c(f.getArgument(2)),
      d(f.getArgument(3));
  Value args01[2];
  Value &arg0 = args01[0], &arg1 = args01[1];
  using namespace edsc::op;
  auto results =
      LoopNestBuilder(&i, a - b, c + d, a, args01, {init0, init1})([&] {
        auto sum = arg0 + arg1;
        loop_yield(ArrayRef<Value>{arg1, sum});
      });
  results[0] + results[1];

  // clang-format off
  // CHECK-LABEL: func @builder_loop_for_yield(%{{.*}}: index, %{{.*}}: index, %{{.*}}: index, %{{.*}}: index) {
  // CHECK:     [[init0:%.*]] = constant
  // CHECK:     [[init1:%.*]] = constant
  // CHECK-DAG:    [[r0:%[0-9]+]] = affine.apply affine_map<()[s0, s1] -> (s0 - s1)>()[%{{.*}}, %{{.*}}]
  // CHECK-DAG:    [[r1:%[0-9]+]] = affine.apply affine_map<()[s0, s1] -> (s0 + s1)>()[%{{.*}}, %{{.*}}]
  // CHECK-NEXT: [[res:%[0-9]+]]:2 = loop.for %{{.*}} = [[r0]] to [[r1]] step {{.*}} iter_args([[arg0:%.*]] = [[init0]], [[arg1:%.*]] = [[init1]]) -> (f32, f32) {
  // CHECK:     [[sum:%[0-9]+]] = addf [[arg0]], [[arg1]] : f32
  // CHECK:     loop.yield [[arg1]], [[sum]] : f32, f32
  // CHECK:     addf [[res]]#0, [[res]]#1 : f32
  // clang-format on

  f.print(llvm::outs());
  f.erase();
}

int main() {
  RUN_TESTS();
  return 0;
}<|MERGE_RESOLUTION|>--- conflicted
+++ resolved
@@ -181,9 +181,6 @@
 
   OpBuilder builder(f.getBody());
   ScopedContext scope(builder, f.getLoc());
-<<<<<<< HEAD
-  Value c1(std_constant_int(42, 32)), c2(std_constant_int(1234, 32));
-=======
 
   BlockHandle b1, functionBlock(&f.front());
   BlockBuilder(&b1, {}, {})([&] { std_constant_index(0); });
@@ -214,7 +211,6 @@
   Value c1(std_constant_int(42, 32)), c2(std_constant_int(1234, 32));
   ReturnOp ret = std_ret();
 
->>>>>>> 918d599f
   Value r;
   Value args12[2];
   Value &arg1 = args12[0], &arg2 = args12[1];
@@ -307,11 +303,8 @@
   Value funcArg(f.getArgument(0));
   Value c32(std_constant_int(32, 32)), c64(std_constant_int(64, 64)),
       c42(std_constant_int(42, 32));
-<<<<<<< HEAD
-=======
   ReturnOp ret = std_ret();
 
->>>>>>> 918d599f
   Value arg1;
   Value args23[2];
   BlockHandle b1, b2, functionBlock(&f.front());
